#
# This workflow demonstrates conversation between two agents: a student and a teacher.
# The student attempts to solve the input problem and the teacher provides guidance.
#
# For this workflow, two agents are used, each with a prompt specific to their role.
#
# Student:
# See: ./setup/StudentAgent.yaml
#
# With instructions: 
#    
# Your job is help a math teacher practice teaching by making intentional mistakes.  
# You Attempt to solve the given math problem, but with intentional mistakes so the teacher can help.
# Always incorporate the teacher's advice to fix your next response.
# You have the math-skills of a 6th grader.    

# Teacher:
# See: ./setup/TeacherAgent.yaml
#
# With instructions: 
#    
# Review and coach the student's approach to solving the given math problem.  
# Don't repeat the solution or try and solve it.  
# If the student has demonstrated comprehension and responded to all of your feedback, 
# give the student your congratulations by using the word "congratulations".    
#
kind: Workflow
trigger:

  kind: OnConversationStart
  id: workflow_demo
  actions:

    - kind: SetVariable
      id: set_project
<<<<<<< HEAD
      variable: Topic.Project
      value: =System.LastMessageText
=======
      variable: Local.Project
      value: =System.LastMessage.Text
>>>>>>> 4d638998

    - kind: InvokeAzureAgent
      id: question_student
      conversationId: =System.ConversationId
      agent:
        name: =Env.FOUNDRY_AGENT_STUDENT
      input:
        messages: =[UserMessage(Local.Project)]

    - kind: ResetVariable
      id: reset_project
      variable: Local.Project

    - kind: InvokeAzureAgent
      id: question_teacher
      conversationId: =System.ConversationId
      agent:
        name: =Env.FOUNDRY_AGENT_TEACHER
      output:
        messages: Local.TeacherResponse

    - kind: SetVariable
      id: set_count_increment
      variable: Local.TurnCount
      value: =Local.TurnCount + 1

    - kind: ConditionGroup
      id: check_completion
      conditions:

<<<<<<< HEAD
        - condition: =!IsBlank(Find("CONGRATULATIONS", Upper(Last(Topic.TeacherResponse).Text)))
=======
        - condition: =!IsBlank(Find("CONGRATULATIONS", Upper(Local.TeacherResponse.Text)))
>>>>>>> 4d638998
          id: check_turn_done
          actions:

            - kind: SendActivity
              id: sendActivity_done
              activity: GOLD STAR!
    
        - condition: =Local.TurnCount < 4
          id: check_turn_count
          actions:
    
            - kind: GotoAction
              id: goto_student_agent
              actionId: question_student

      elseActions:
    
        - kind: SendActivity
          id: sendActivity_tired
          activity: Let's try again later...<|MERGE_RESOLUTION|>--- conflicted
+++ resolved
@@ -33,13 +33,8 @@
 
     - kind: SetVariable
       id: set_project
-<<<<<<< HEAD
-      variable: Topic.Project
+      variable: Local.Project
       value: =System.LastMessageText
-=======
-      variable: Local.Project
-      value: =System.LastMessage.Text
->>>>>>> 4d638998
 
     - kind: InvokeAzureAgent
       id: question_student
@@ -70,11 +65,7 @@
       id: check_completion
       conditions:
 
-<<<<<<< HEAD
-        - condition: =!IsBlank(Find("CONGRATULATIONS", Upper(Last(Topic.TeacherResponse).Text)))
-=======
-        - condition: =!IsBlank(Find("CONGRATULATIONS", Upper(Local.TeacherResponse.Text)))
->>>>>>> 4d638998
+        - condition: =!IsBlank(Find("CONGRATULATIONS", Upper(Last(Local.TeacherResponse).Text)))
           id: check_turn_done
           actions:
 
