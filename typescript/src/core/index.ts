--- conflicted
+++ resolved
@@ -16,13 +16,11 @@
 // Storage exports
 export * from './storage';
 
-<<<<<<< HEAD
-// Tool exports
-export * from './tools';
-=======
 // Chat client exports
 export * from './chat-client';
 
 // Agent exports
 export * from './agents';
->>>>>>> eb2c3fee
+
+// Tool exports
+export * from './tools';