kind: Prompt
name: Assistant
description: Helpful assistant
instructions: You are a helpful assistant. You answer questions in the language specified by the user. You return your answers in a JSON format. You must include Responses as the type in your response.
model:
    id: gpt-4.1-mini
    provider: OpenAI
    apiType: Responses
    options:
        temperature: 0.9
        topP: 0.95
    connection:
        kind: ApiKey
<<<<<<< HEAD
        apiKey: =Env.OPENAI_APIKEY
=======
        key: =Env.OPENAI_API_KEY
>>>>>>> c376868e
outputSchema:
    properties:
        language:
            kind: string
            required: true
            description: The language of the answer.
        answer:
            kind: string
            required: true
            description: The answer text.
        type:
            kind: string
            required: true
            description: The type of the response.<|MERGE_RESOLUTION|>--- conflicted
+++ resolved
@@ -10,12 +10,8 @@
         temperature: 0.9
         topP: 0.95
     connection:
-        kind: ApiKey
-<<<<<<< HEAD
+        kind: key
         apiKey: =Env.OPENAI_APIKEY
-=======
-        key: =Env.OPENAI_API_KEY
->>>>>>> c376868e
 outputSchema:
     properties:
         language:
