# [Instructions for migrating from Semantic Kernel Agents to Agent Framework in .NET projects.](https://github.com/microsoft/semantic-kernel/blob/main/.github/upgrades/prompts/SemanticKernelToAgentFramework.md)

See the Semantic Kernel repository for instructions:

<<<<<<< HEAD
https://github.com/microsoft/semantic-kernel/blob/main/.github/upgrades/prompts/SemanticKernelToAgentFramework.md
=======
When you are asked to migrate a project from `Microsoft.SemanticKernel.Agents` to `Microsoft.Agents.AI` you need to determine for which projects you need to do it.
If a single project is specified - do it for that project only. If you are asked to do it for a solution, migrate all projects in the solution
that reference `Microsoft.SemanticKernel.Agents` or related Semantic Kernel agent packages. If you don't know which projects to migrate, ask the user.

## Things to consider while doing migration

- NuGet package names, assembly names, projects names or other dependencies names are case insensitive(!). You ***must take it into account*** when doing something
  with project dependencies, like searching for dependencies or when removing them from projects etc.
- Agent Framework uses different namespace patterns and API structures compared to Semantic Kernel Agents
- Text-based heuristics should be avoided in favor of proper content type inspection when available.

## Planning

For each project that needs to be migrated, you need to do the following:

<agent_type_identification>
- Find projects depending on `Microsoft.SemanticKernel.Agents` or related Semantic Kernel agent packages (when searching for projects, if some projects are not part of the
  solution or you could not find the project, notify user and continue with other projects).
- Identify the specific Semantic Kernel agent types being used:
  - `ChatCompletionAgent` → `ChatClientAgent`
  - `OpenAIAssistantAgent` → `assistantsClient.CreateAIAgent()` (via OpenAI Assistants client extension)
  - `AzureAIAgent` → `persistentAgentsClient.CreateAIAgent()` (via Azure AI Foundry client extension)
  - `OpenAIResponseAgent` → `responsesClient.CreateAIAgent()` (via OpenAI Responses client extension)
  - `A2AAgent` → `AIAgent` (via A2A card resolver)
  - `BedrockAgent` → Custom implementation required (not supported)
- Determine if agents are being created new or retrieved from hosted services:
  - **New agents**: Use `CreateAIAgent()` methods
  - **Existing hosted agents**: Use `GetAIAgent(agentId)` methods for OpenAI Assistants and Azure AI Foundry
</agent_type_identification>

- Determine the AI provider being used (OpenAI, Azure OpenAI, Azure AI Foundry, etc.)
- Analyze tool/function registration patterns
- Review thread management and invocation patterns

## Execution

***Important***: when running steps in this section you must not pause, you must continue until you are done with all steps or you are truly unable to
continue and need user's interaction (you will be penalized if you stop unnecessarily).

Keep in mind information in the next section about differences and follow these steps in the order they are specified (you will be penalized if you do steps
below in wrong order or skip any of them):

1. For each project that has an explicit package dependency to Semantic Kernel agent packages in the project file or some imported MSBuild targets (some
   project could receive package dependencies transitively, so avoid adding new package dependencies for such projects), do the following:

- Remove the Semantic Kernel agent package references from the project file:
  - `Microsoft.SemanticKernel.Agents.Core`
  - `Microsoft.SemanticKernel.Agents.OpenAI`
  - `Microsoft.SemanticKernel.Agents.AzureAI`
  - `Microsoft.SemanticKernel` (if only used for agents)
- Add the appropriate Agent Framework package references based on the provider being used:
  - `Microsoft.Agents.AI.Abstractions` (always required)
  - `Microsoft.Agents.AI.OpenAI` (for OpenAI and Azure OpenAI providers)
  - For unsupported providers (Bedrock, CopilotStudio), note in the report that custom implementation is required
- If projects use Central Package Management, update the `Directory.Packages.props` file to remove the Semantic Kernel agent package versions in addition to
  removing package reference from projects.
  When adding the Agent Framework PackageReferences, add them to affected project files without a version and add PackageVersion elements to the
  Directory.Packages.props file with the version that supports the project's target framework.

2. Update code files using Semantic Kernel Agents in the selected projects (and in projects that depend on them since they could receive Semantic Kernel transitively):

- Find ***all*** code files in the selected projects (and in projects that depend on them since they could receive Semantic Kernel transitively).
  When doing search of code files that need changes, prefer calling search tools with `upgrade_` prefix if available. Also do pass project's root folder for all
  selected projects or projects that depend on them.
- Update the code files that use Semantic Kernel Agents to use Agent Framework instead. You never should add placeholders when updating code, or remove any comments in the code files,
  you must keep the business logic as close as possible to the original code but use new API. When checking if code file needs to be updated, you should check for
  using statements, types and API from `Microsoft.SemanticKernel.Agents` namespace (skip comments and string literal constants).
- Ensure that you replace all Semantic Kernel agent using statements with Agent Framework using statements (always check if there are any other Semantic Kernel agent
  API used in the file having any of the Semantic Kernel agent using statements; if no other API detected, Semantic Kernel agent using statements should be just removed
  instead of replaced). If there were no Semantic Kernel agent using statements in the file, do not add Agent Framework using statements.
- When replacing types you must ensure that you add using statements for them, since some types that lived in main `Microsoft.SemanticKernel.Agents` namespace live in other namespaces
  under `Microsoft.Agents.AI`. For example, `Microsoft.SemanticKernel.Agents.ChatCompletionAgent` is replaced with `Microsoft.Agents.AI.ChatClientAgent`, when that
  happens using statement with `Microsoft.Agents.AI` needs to be added (unless you use fully qualified type name)
- If you see some code that really cannot be converted or will have potential behavior changes at runtime, remember files and code lines where it
  happens at the end of the migration process you will generate a report markdown file and list all follow up steps user would have to do.

3. Validate that all places where Semantic Kernel Agents were used are migrated. To do that search for `Microsoft.SemanticKernel.Agents` in all affected projects and projects that depend
   on them again and if still see any Semantic Kernel agent presence go back to step 2. Steps 2 and 3 should be repeated until you see no Semantic Kernel agent references.

4. Build all modified projects to ensure that they compile without errors. If there are any build errors, you must fix them all yourself one by one and
   don't stop until all errors are fixed without breaking any of the migration guidance.

5. **Validate Migration**: Use the validation checklist below to ensure complete migration.

6. Generate the report file under `<solution root>\.github folder`, the file name should be `SemanticKernelToAgentFrameworkReport.md`, it is highly important that
   you generate report when migration complete. Report should contain:
     - all project dependencies changes (mention what was changed, added or removed, including provider-specific packages)
     - all code files that were changed (mention what was changed in the file, if it was not changed, just mention that the file was not changed)
     - provider-specific migration patterns used (OpenAI, Azure OpenAI, Azure AI Foundry, A2A, ONNX, etc.)
     - all cases where you could not convert the code because of unsupported features and you were unable to find a workaround
     - unsupported providers that require custom implementation (Bedrock, CopilotStudio)
     - breaking glass pattern migrations (InnerContent → RawRepresentation) and any CodeInterpreter or advanced tool usage
     - all behavioral changes that have to be verified at runtime
     - provider-specific configuration changes that may affect behavior
     - all follow up steps that user would have to do in the report markdown file

## Migration Validation Checklist

After completing migration, verify these specific items:

1. **Compilation**: Execute `dotnet build` on all modified projects - zero errors required
2. **Namespace Updates**: Confirm all `using Microsoft.SemanticKernel.Agents` statements are replaced
3. **Method Calls**: Verify all `InvokeAsync` calls are changed to `RunAsync`
4. **Return Types**: Confirm handling of `AgentRunResponse` instead of `IAsyncEnumerable<AgentResponseItem<ChatMessageContent>>`
5. **Thread Creation**: Validate all thread creation uses `agent.GetNewThread()` pattern
6. **Tool Registration**: Ensure `[KernelFunction]` attributes are removed and `AIFunctionFactory.Create()` is used
7. **Options Configuration**: Verify `AgentRunOptions` or `ChatClientAgentRunOptions` replaces `AgentInvokeOptions`
8. **Breaking Glass**: Test `RawRepresentation` access replaces `InnerContent` access

## Detailed information about differences in Semantic Kernel Agents and Agent Framework

<api_changes>
Agent Framework provides functionality for creating and managing AI agents through the Microsoft.Extensions.AI package ecosystem. The framework uses different APIs and patterns compared to Semantic Kernel Agents.

Key API differences:
- Agent creation: Remove Kernel dependency, use direct client-based creation
- Method names: `InvokeAsync` → `RunAsync`, `InvokeStreamingAsync` → `RunStreamingAsync`
- Return types: `IAsyncEnumerable<AgentResponseItem<ChatMessageContent>>` → `AgentRunResponse`
- Thread creation: Provider-specific constructors → `agent.GetNewThread()`
- Tool registration: `KernelPlugin` system → Direct `AIFunction` registration
- Options: `AgentInvokeOptions` → Provider-specific run options (e.g., `ChatClientAgentRunOptions`)
</api_changes>

<configuration_changes>
Configuration patterns have changed from Kernel-based to direct client configuration:
- Remove `Kernel.CreateBuilder()` patterns
- Replace with provider-specific client creation
- Update namespace imports from `Microsoft.SemanticKernel.Agents` to `Microsoft.Agents.AI`
- Change tool registration from attribute-based to factory-based
</configuration_changes>

### Exact API Mappings

<agent_type_identification>
Replace these Semantic Kernel agent classes with their Agent Framework equivalents:

| Semantic Kernel Class | Agent Framework Replacement | Constructor Changes |
|----------------------|----------------------------|-------------------|
| `IChatCompletionService` | `IChatClient` | Convert to `IChatClient` using `chatService.AsChatClient()` extensions |
| `ChatCompletionAgent` | `ChatClientAgent` | Remove `Kernel` parameter, add `IChatClient` parameter |
| `OpenAIAssistantAgent` | `AIAgent` (via extension) | **New**: `OpenAIClient.GetAssistantClient().CreateAIAgent()` <br> **Existing**: `OpenAIClient.GetAssistantClient().GetAIAgent(assistantId)` |
| `AzureAIAgent` | `AIAgent` (via extension) | **New**: `PersistentAgentsClient.CreateAIAgent()` <br> **Existing**: `PersistentAgentsClient.GetAIAgent(agentId)` |
| `OpenAIResponseAgent` | `AIAgent` (via extension) | Replace with `OpenAIClient.GetOpenAIResponseClient().CreateAIAgent()` |
| `A2AAgent` | `AIAgent` (via extension) | Replace with `A2ACardResolver.GetAIAgentAsync()` |
| `BedrockAgent` | Not supported | Custom implementation required |

**Important distinction:**
- **CreateAIAgent()**: Use when creating new agents in the hosted service
- **GetAIAgent(agentId)**: Use when retrieving existing agents from the hosted service
</agent_type_identification>

<api_changes>
Replace these method calls:

| Semantic Kernel Method | Agent Framework Method | Parameter Changes |
|----------------------|----------------------|------------------|
| `agent.InvokeAsync(message, thread, options)` | `agent.RunAsync(message, thread, options)` | Same parameters, different return type |
| `agent.InvokeStreamingAsync(message, thread, options)` | `agent.RunStreamingAsync(message, thread, options)` | Same parameters, different return type |
| `new ChatHistoryAgentThread()` | `agent.GetNewThread()` | No parameters needed |
| `new OpenAIAssistantAgentThread(client)` | `agent.GetNewThread()` | No parameters needed |
| `new AzureAIAgentThread(client)` | `agent.GetNewThread()` | No parameters needed |
| `thread.DeleteAsync()` | Provider-specific cleanup | Use provider client directly |

Return type changes:
- `IAsyncEnumerable<AgentResponseItem<ChatMessageContent>>` → `AgentRunResponse`
- `IAsyncEnumerable<StreamingChatMessageContent>` → `IAsyncEnumerable<AgentRunResponseUpdate>`
</api_changes>

<configuration_changes>
Replace these configuration patterns:

| Semantic Kernel Pattern | Agent Framework Pattern |
|------------------------|------------------------|
| `AgentInvokeOptions` | `AgentRunOptions` <br> **ChatClientAgent**: `ChatClientAgentRunOptions` |
| `KernelArguments` | If no arguments are provided, do nothing. If arguments are provided, template is not supported and the prompt must be rendered before calling agent |
| `[KernelFunction]` attribute | Remove attribute, use `AIFunctionFactory.Create()` |
| `KernelPlugin` registration | Direct function list in agent creation |
| `InnerContent` property | `RawRepresentation` property |
| `content.Metadata` property | `AdditionalProperties` property |
</configuration_changes>

<behavioral_changes>
### Functional Differences

Agent Framework changes these behaviors compared to Semantic Kernel Agents:

1. **Thread Management**: Agent Framework automatically manages thread state. Semantic Kernel required manual thread updates in some scenarios (e.g., OpenAI Responses).

2. **Return Types**:
   - Non-streaming: Returns single `AgentRunResponse` instead of `IAsyncEnumerable<AgentResponseItem<ChatMessageContent>>`
   - Streaming: Returns `IAsyncEnumerable<AgentRunResponseUpdate>` instead of `IAsyncEnumerable<StreamingChatMessageContent>`

3. **Tool Registration**: Agent Framework uses direct function registration without requiring `[KernelFunction]` attributes.

4. **Usage Metadata**: Agent Framework provides unified `UsageDetails` access via `response.Usage` and `update.Contents.OfType<UsageContent>()`.

5. **Breaking Glass**: Access underlying SDK objects via `RawRepresentation` instead of `InnerContent`.
</behavioral_changes>

### Namespace Updates

<configuration_changes>
Replace these exact namespace imports:

**Remove these Semantic Kernel namespaces:**
```csharp
using Microsoft.SemanticKernel;
using Microsoft.SemanticKernel.Agents;
using Microsoft.SemanticKernel.Agents.OpenAI;
using Microsoft.SemanticKernel.Agents.AzureAI;
using Microsoft.SemanticKernel.Agents.A2A;
using Microsoft.SemanticKernel.Connectors.OpenAI;
```

**Add these Agent Framework namespaces:**
```csharp
using Microsoft.Extensions.AI;
using Microsoft.Agents.AI;
// Provider-specific namespaces (add only if needed):
using OpenAI; // For OpenAI provider
using Azure.AI.OpenAI; // For Azure OpenAI provider
using Azure.AI.Agents.Persistent; // For Azure AI Foundry provider
using Azure.Identity; // For Azure authentication
```
</configuration_changes>

### Chat Completion Abstractions

<configuration_changes>

**Replace this Semantic Kernel pattern:**
```csharp
Kernel kernel = Kernel.CreateBuilder()
    .AddOpenAIChatCompletion(modelId, apiKey)
    .Build();

ChatCompletionAgent agent = new()
{
    Instructions = "You are a helpful assistant",
    Kernel = kernel
};
```

**With this Agent Framework pattern:**
```csharp
// Method 1: Direct constructor
IChatClient chatClient = new OpenAIClient(apiKey).GetChatClient(modelId).AsIChatClient();
AIAgent agent = new ChatClientAgent(chatClient, instructions: "You are a helpful assistant");

// Method 2: Extension method (recommended)
AIAgent agent = new OpenAIClient(apiKey)
    .GetChatClient(modelId)
    .CreateAIAgent(instructions: "You are a helpful assistant");
```
</configuration_changes>

### Chat Completion Service

<configuration_changes>

**Replace this Semantic Kernel pattern:**

```csharp
IChatCompletionService completionService = kernel.GetService<IChatCompletionService>();

ChatCompletionAgent agent = new()
{
    Instructions = "You are a helpful assistant",
    Kernel = kernel
};
```

**With this Agent Framework pattern:**

Agent Framework does not support `IChatCompletionService` directly. Instead, use `IChatClient` as the common abstraction
converting from `IChatCompletionService` to `IChatClient` via `AsChatClient()` extension method or creating a new `IChatClient`
 instance directly using the provider package dedicated extensions.

```csharp
IChatCompletionService completionService = kernel.GetService<IChatCompletionService>();
IChatClient chatClient = completionService.AsChatClient();

var agent = new ChatClientAgent(chatClient, instructions: "You are a helpful assistant");
```
</configuration_changes>

### Agent Creation Transformation

<configuration_changes>

**Replace this Semantic Kernel pattern:**
```csharp
Kernel kernel = Kernel.CreateBuilder()
    .AddOpenAIChatClient(modelId, apiKey)
    .Build();

ChatCompletionAgent agent = new()
{
    Instructions = "You are a helpful assistant",
    Kernel = kernel
};
```

**With this Agent Framework pattern:**
```csharp
// Method 1: Direct constructor (OpenAI/AzureOpenAI Package specific)
IChatClient chatClient = new OpenAIClient(apiKey).GetChatClient(modelId).AsIChatClient();
AIAgent agent = new ChatClientAgent(chatClient, instructions: "You are a helpful assistant");

// Method 2: Extension method (recommended)
AIAgent agent = new OpenAIClient(apiKey)
    .GetChatClient(modelId)
    .CreateAIAgent(instructions: "You are a helpful assistant");
```

**Required changes:**
1. Remove `Kernel.CreateBuilder()` and `.Build()` calls
2. Replace `ChatCompletionAgent` with `ChatClientAgent` or use extension methods
3. Remove `Kernel` property assignment
4. Pass `IChatClient` directly to constructor or use extension methods
</configuration_changes>

### Thread Management Transformation

<api_changes>
**Replace these Semantic Kernel thread creation patterns:**
```csharp
// Remove these provider-specific thread constructors:
AgentThread thread = new ChatHistoryAgentThread();
AgentThread thread = new OpenAIAssistantAgentThread(assistantClient);
AgentThread thread = new AzureAIAgentThread(azureClient);
```

**With this unified Agent Framework pattern:**
```csharp
// Use this single pattern for all agent types:
AgentThread thread = agent.GetNewThread();
```

**Required changes:**
1. Remove all `new [Provider]AgentThread()` constructor calls
2. Replace with `agent.GetNewThread()` method call
3. Remove provider client parameters from thread creation
4. Use the same pattern regardless of agent provider type
</api_changes>

### Tool Registration Transformation

<configuration_changes>
**Replace this Semantic Kernel tool registration pattern:**
```csharp
[KernelFunction] // Remove this attribute
[Description("Get the weather for a location")]
static string GetWeather(string location) => $"Weather in {location}";

KernelFunction kernelFunction = KernelFunctionFactory.CreateFromMethod(GetWeather);
KernelPlugin kernelPlugin = KernelPluginFactory.CreateFromFunctions("WeatherPlugin", [kernelFunction]);
kernel.Plugins.Add(kernelPlugin);

ChatCompletionAgent agent = new() { Kernel = kernel };
```

**With this Agent Framework pattern:**
```csharp
[Description("Get the weather for a location")] // Keep Description attribute
static string GetWeather(string location) => $"Weather in {location}";

AIAgent agent = chatClient.CreateAIAgent(
    instructions: "You are a helpful assistant",
    tools: [AIFunctionFactory.Create(GetWeather)]);
```

**Required changes:**
1. Remove `[KernelFunction]` attributes from methods
2. Keep `[Description]` attributes for function descriptions
3. Remove `KernelFunctionFactory.CreateFromMethod()` calls
4. Remove `KernelPluginFactory.CreateFromFunctions()` calls
5. Remove `kernel.Plugins.Add()` calls
6. Replace with `AIFunctionFactory.Create()` in tools parameter
7. Pass tools directly to agent creation method
</configuration_changes>

### Invocation Method Transformation

<api_changes>
**Replace this Semantic Kernel non-streaming pattern:**
```csharp
await foreach (AgentResponseItem<ChatMessageContent> item in agent.InvokeAsync(userInput, thread, options))
{
    Console.WriteLine(item.Message);
}
```

**With this Agent Framework non-streaming pattern:**
```csharp
AgentRunResponse result = await agent.RunAsync(userInput, thread, options);
Console.WriteLine(result);
```

**Replace this Semantic Kernel streaming pattern:**
```csharp
await foreach (StreamingChatMessageContent update in agent.InvokeStreamingAsync(userInput, thread, options))
{
    Console.Write(update.Message);
}
```

**With this Agent Framework streaming pattern:**
```csharp
await foreach (AgentRunResponseUpdate update in agent.RunStreamingAsync(userInput, thread, options))
{
    Console.Write(update);
}
```

**Required changes:**
1. Replace `agent.InvokeAsync()` with `agent.RunAsync()`
2. Replace `agent.InvokeStreamingAsync()` with `agent.RunStreamingAsync()`
3. Change return type handling from `IAsyncEnumerable<AgentResponseItem<ChatMessageContent>>` to `AgentRunResponse`
4. Change streaming type from `StreamingChatMessageContent` to `AgentRunResponseUpdate`
5. Remove `await foreach` for non-streaming calls
6. Access message content directly from result object instead of iterating
</api_changes>

### Options and Configuration Transformation

<configuration_changes>
**Replace this Semantic Kernel options pattern:**
```csharp
OpenAIPromptExecutionSettings settings = new() { MaxTokens = 1000 };
AgentInvokeOptions options = new() { KernelArguments = new(settings) };
```

**With this Agent Framework options pattern:**
```csharp
ChatClientAgentRunOptions options = new(new ChatOptions { MaxOutputTokens = 1000 });
```

**Required changes:**
1. Remove `OpenAIPromptExecutionSettings` (or other provider-specific settings)
2. Remove `AgentInvokeOptions` wrapper
3. Remove `KernelArguments` wrapper
4. Replace with `ChatClientAgentRunOptions` containing `ChatOptions`
5. Update property names: `MaxTokens` → `MaxOutputTokens`
6. Pass options directly to `RunAsync()` or `RunStreamingAsync()` methods
</configuration_changes>

### Dependency Injection Transformation

<configuration_changes>
**Replace this Semantic Kernel DI pattern:**

Different providers require different kernel extensions:

```csharp
services.AddKernel().AddOpenAIChatClient(modelId, apiKey);
services.AddTransient<ChatCompletionAgent>(sp => new()
{
    Kernel = sp.GetRequiredService<Kernel>(),
    Instructions = "You are helpful"
});
```

**With this Agent Framework DI pattern:**
```csharp
services.AddTransient<AIAgent>(sp =>
    new OpenAIClient(apiKey)
        .GetChatClient(modelId)
        .CreateAIAgent(instructions: "You are helpful"));
```

**Required changes:**
1. Remove `services.AddKernel()` registration
2. Remove provider-specific kernel extensions (e.g., `.AddOpenAIChatClient()`)
3. Replace `ChatCompletionAgent` with `AIAgent` in service registration
4. Remove `Kernel` dependency from constructor
5. Use direct client creation and extension methods
6. Remove `sp.GetRequiredService<Kernel>()` calls
</configuration_changes>

### Thread Cleanup Transformation

<api_changes>
**Replace this Semantic Kernel cleanup pattern:**
```csharp
await thread.DeleteAsync(); // For hosted threads
```

**With these Agent Framework cleanup patterns:**

For every thread created if there's intent to cleanup, the caller should track all the created threads for the provider that support hosted threads for cleanup purposes.

```csharp
// For OpenAI Assistants (when cleanup is needed):
var assistantClient = new OpenAIClient(apiKey).GetAssistantClient();
await assistantClient.DeleteThreadAsync(thread.ConversationId);

// For Azure AI Foundry (when cleanup is needed):
var persistentClient = new PersistentAgentsClient(endpoint, credential);
await persistentClient.Threads.DeleteThreadAsync(thread.ConversationId);

// No thread and agent cleanup is needed for non-hosted agent providers like 
// - Azure OpenAI Chat Completion
// - OpenAI Chat Completion
// - Azure OpenAI Responses
// - OpenAI Responses
```

**Required changes:**
1. Remove `thread.DeleteAsync()` calls
2. Use provider-specific client for cleanup when required
3. Access thread ID via `thread.ConversationId` property
4. Only implement cleanup for providers that require it (Assistants, Azure AI Foundry)
</api_changes>

### Provider-Specific Creation Patterns

<configuration_changes>
Use these exact patterns for each provider:

**OpenAI Chat Completion:**
```csharp
AIAgent agent = new OpenAIClient(apiKey)
    .GetChatClient(modelId)
    .CreateAIAgent(instructions: instructions);
```

**OpenAI Assistants (New):**
```csharp
AIAgent agent = new OpenAIClient(apiKey)
    .GetAssistantClient()
    .CreateAIAgent(modelId, instructions: instructions);
```

**OpenAI Assistants (Existing):**
```csharp
AIAgent agent = new OpenAIClient(apiKey)
    .GetAssistantClient()
    .GetAIAgent(assistantId);
```

**Azure OpenAI:**
```csharp
AIAgent agent = new AzureOpenAIClient(endpoint, credential)
    .GetChatClient(deploymentName)
    .CreateAIAgent(instructions: instructions);
```

**Azure AI Foundry (New):**
```csharp
AIAgent agent = new PersistentAgentsClient(endpoint, credential)
    .CreateAIAgent(model: deploymentName, instructions: instructions);
```

**Azure AI Foundry (Existing):**
```csharp
AIAgent agent = await new PersistentAgentsClient(endpoint, credential)
    .GetAIAgentAsync(agentId);
```

**A2A:**
```csharp
A2ACardResolver resolver = new(new Uri(agentHost));
AIAgent agent = await resolver.GetAIAgentAsync();
```
</configuration_changes>

### Complete Migration Examples

#### Basic Agent Creation Transformation
<configuration_changes>
**Replace this complete Semantic Kernel pattern:**
```csharp
using Microsoft.SemanticKernel;
using Microsoft.SemanticKernel.Agents;

Kernel kernel = Kernel.CreateBuilder()
    .AddOpenAIChatClient(modelId, apiKey)
    .Build();

ChatCompletionAgent agent = new()
{
    Instructions = "You are helpful",
    Kernel = kernel
};

AgentThread thread = new ChatHistoryAgentThread();
```

**With this complete Agent Framework pattern:**
```csharp
using Microsoft.Agents.AI;
using OpenAI;

AIAgent agent = new OpenAIClient(apiKey)
    .GetChatClient(modelId)
    .CreateAIAgent(instructions: "You are helpful");

AgentThread thread = agent.GetNewThread();
```
</configuration_changes>

#### Tool Registration Transformation
<configuration_changes>
**Replace this complete Semantic Kernel tool pattern:**
```csharp
[KernelFunction] // Remove this attribute
[Description("Get weather information")]
static string GetWeather([Description("Location")] string location)
    => $"Weather in {location}";

KernelFunction function = KernelFunctionFactory.CreateFromMethod(GetWeather);
KernelPlugin plugin = KernelPluginFactory.CreateFromFunctions("Weather", [function]);
kernel.Plugins.Add(plugin);
```

**With this complete Agent Framework tool pattern:**
```csharp
[Description("Get weather information")] // Keep this attribute
static string GetWeather([Description("Location")] string location)
    => $"Weather in {location}";

AIAgent agent = chatClient.CreateAIAgent(
    instructions: "You are a helpful assistant",
    tools: [AIFunctionFactory.Create(GetWeather)]);
```
</configuration_changes>

#### Agent Invocation Transformation
<api_changes>
**Replace this complete Semantic Kernel invocation pattern:**
```csharp
OpenAIPromptExecutionSettings settings = new() { MaxTokens = 1000 };
AgentInvokeOptions options = new() { KernelArguments = new(settings) };

await foreach (var result in agent.InvokeAsync(input, thread, options))
{
    Console.WriteLine(result.Message);
}
```

**With this complete Agent Framework invocation pattern:**
```csharp
ChatClientAgentRunOptions options = new(new ChatOptions { MaxOutputTokens = 1000 });

AgentRunResponse result = await agent.RunAsync(input, thread, options);
Console.WriteLine(result);

// Access underlying content when needed:
var chatResponse = result.RawRepresentation as ChatResponse;
// Access underlying SDK objects via chatResponse?.RawRepresentation
```
</api_changes>

### Usage Metadata Transformation

<api_changes>
**Replace this Semantic Kernel non-streaming usage pattern:**
```csharp
await foreach (var result in agent.InvokeAsync(input, thread, options))
{
    if (result.Message.Metadata?.TryGetValue("Usage", out object? usage) ?? false)
    {
        if (usage is ChatTokenUsage openAIUsage)
        {
            Console.WriteLine($"Tokens: {openAIUsage.TotalTokenCount}");
        }
    }
}
```

**With this Agent Framework non-streaming usage pattern:**
```csharp
AgentRunResponse result = await agent.RunAsync(input, thread, options);
Console.WriteLine($"Tokens: {result.Usage.TotalTokenCount}");
```

**Replace this Semantic Kernel streaming usage pattern:**
```csharp
await foreach (StreamingChatMessageContent response in agent.InvokeStreamingAsync(message, agentThread))
{
    if (response.Metadata?.TryGetValue("Usage", out object? usage) ?? false)
    {
        if (usage is ChatTokenUsage openAIUsage)
        {
            Console.WriteLine($"Tokens: {openAIUsage.TotalTokenCount}");
        }
    }
}
```

**With this Agent Framework streaming usage pattern:**
```csharp
await foreach (AgentRunResponseUpdate update in agent.RunStreamingAsync(input, thread, options))
{
    if (update.Contents.OfType<UsageContent>().FirstOrDefault() is { } usageContent)
    {
        Console.WriteLine($"Tokens: {usageContent.Details.TotalTokenCount}");
    }
}
```
</api_changes>



### Breaking Glass Pattern Transformation

<api_changes>
**Replace this Semantic Kernel breaking glass pattern:**
```csharp
await foreach (var content in agent.InvokeAsync(userInput, thread))
{
    UnderlyingSdkType? underlyingChatMessage = content.Message.InnerContent as UnderlyingSdkType;
}
```

**With this Agent Framework breaking glass pattern:**
```csharp
var agentRunResponse = await agent.RunAsync(userInput, thread);

// If the agent uses a ChatClient the first breaking glass probably will be a Microsoft.Extensions.AI.ChatResponse
ChatResponse? chatResponse = agentRunResponse.RawRepresentation as ChatResponse;

// If thats the case, to access the underlying SDK types you will need to break glass again.
UnderlyingSdkType? underlyingChatMessage = chatResponse?.RawRepresentation as UnderlyingSdkType;
```

**Required changes:**
1. Replace `InnerContent` property access with `RawRepresentation` property access
2. Cast `RawRepresentation` to appropriate type expected
3. If the `RawRepresentation` is a `Microsoft.Extensions.AI` type, break glass again to access the underlying SDK types
</api_changes>

#### CodeInterpreter Tool Transformation

<behavioral_changes>
**Replace this Semantic Kernel CodeInterpreter pattern:**
```csharp
await foreach (var content in agent.InvokeAsync(userInput, thread))
{
    bool isCode = content.Message.Metadata?.ContainsKey(AzureAIAgent.CodeInterpreterMetadataKey) ?? false;
    Console.WriteLine($"# {content.Message.Role}{(isCode ? "\n# Generated Code:\n" : ":")}{content.Message.Content}");

    // Process annotations
    foreach (var item in content.Message.Items)
    {
        if (item is AnnotationContent annotation)
        {
            Console.WriteLine($"[{item.GetType().Name}] {annotation.Label}: File #{annotation.ReferenceId}");
        }
        else if (item is FileReferenceContent fileReference)
        {
            Console.WriteLine($"[{item.GetType().Name}] File #{fileReference.FileId}");
        }
    }
}
```

**With this Agent Framework CodeInterpreter pattern:**
```csharp
var result = await agent.RunAsync(userInput, thread);
Console.WriteLine(result);

// Extract chat response MEAI type via first level breaking glass
var chatResponse = result.RawRepresentation as ChatResponse;

// Extract underlying SDK updates via second level breaking glass
var underlyingStreamingUpdates = chatResponse?.RawRepresentation as IEnumerable<object?> ?? [];

StringBuilder generatedCode = new();
foreach (object? underlyingUpdate in underlyingStreamingUpdates ?? [])
{
    if (underlyingUpdate is RunStepDetailsUpdate stepDetailsUpdate && stepDetailsUpdate.CodeInterpreterInput is not null)
    {
        generatedCode.Append(stepDetailsUpdate.CodeInterpreterInput);
    }
}

if (!string.IsNullOrEmpty(generatedCode.ToString()))
{
    Console.WriteLine($"\n# {chatResponse?.Messages[0].Role}:Generated Code:\n{generatedCode}");
}
```

**Functional differences:**
1. Code interpreter output is separate from text content, not a metadata property
2. Access code via `RunStepDetailsUpdate.CodeInterpreterInput` instead of metadata
3. Use breaking glass pattern to access underlying SDK objects
4. Process text content and code interpreter output independently
</behavioral_changes>

#### Provider-Specific Options Configuration

<configuration_changes>
For advanced model settings not available in `ChatOptions`, use the `RawRepresentationFactory` property:

```csharp
var agentOptions = new ChatClientAgentRunOptions(new ChatOptions
{
    MaxOutputTokens = 8000,
    // Breaking glass to access provider-specific options
    RawRepresentationFactory = (_) => new OpenAI.Responses.ResponseCreationOptions()
    {
        ReasoningOptions = new()
        {
            ReasoningEffortLevel = OpenAI.Responses.ResponseReasoningEffortLevel.High,
            ReasoningSummaryVerbosity = OpenAI.Responses.ResponseReasoningSummaryVerbosity.Detailed
        }
    }
});
```

**Use this pattern when:**
1. Standard `ChatOptions` properties don't cover required model settings
2. Provider-specific configuration is needed (e.g., reasoning effort level)
3. Advanced SDK features need to be accessed
</configuration_changes>

#### Type-Safe Extension Methods

<api_changes>
Use provider-specific extension methods for safer breaking glass access:

```csharp
using OpenAI; // Brings in extension methods

// Type-safe extraction of OpenAI ChatCompletion
var chatCompletion = result.AsChatCompletion();

// Access underlying OpenAI objects safely
var openAIResponse = chatCompletion.GetRawResponse();
```

**Available extension methods:**
- `result.AsChatCompletion()` for OpenAI providers
- `result.GetRawResponse()` for accessing underlying SDK responses
- Provider-specific extensions for type-safe casting
</api_changes>



### Common Migration Issues and Solutions

<configuration_changes>
**Issue: Missing Using Statements**
- **Problem**: Compilation errors due to missing namespace imports
- **Solution**: Add `using Microsoft.Agents.AI;` and remove `using Microsoft.SemanticKernel.Agents;`

**Issue: Tool Function Signatures**
- **Problem**: `[KernelFunction]` attributes cause compilation errors
- **Solution**: Remove `[KernelFunction]` attributes, keep `[Description]` attributes

**Issue: Thread Type Mismatches**
- **Problem**: Provider-specific thread constructors not found
- **Solution**: Replace all thread constructors with `agent.GetNewThread()`

**Issue: Options Configuration**
- **Problem**: `AgentInvokeOptions` type not found
- **Solution**: Replace with `AgentRunOptions` or `ChatClientAgentRunOptions` containing `ChatOptions`

**Issue: Dependency Injection**
- **Problem**: `Kernel` service registration not found
- **Solution**: Remove `services.AddKernel()`, use direct client registration
</configuration_changes>

### Migration Execution Steps

<configuration_changes>
1. **Update Package References**: Remove SK packages, add AF packages per provider
2. **Update Namespaces**: Replace SK namespaces with AF namespaces
3. **Update Agent Creation**: Remove Kernel, use direct client creation
4. **Update Method Calls**: Replace `InvokeAsync` with `RunAsync`
5. **Update Thread Creation**: Replace provider-specific constructors with `GetNewThread()`
6. **Update Tool Registration**: Remove attributes, use `AIFunctionFactory.Create()`
7. **Update Options**: Replace `AgentInvokeOptions` with provider-specific options
8. **Test and Validate**: Compile and test all functionality
</configuration_changes>

## Provider-Specific Migration Patterns

<configuration_changes>
The following sections provide detailed migration patterns for each supported provider, covering package references, agent creation patterns, and provider-specific configurations.
</configuration_changes>

### 1. OpenAI Chat Completion Migration

<configuration_changes>
**Remove Semantic Kernel Packages:**
```xml
<PackageReference Include="Microsoft.SemanticKernel.Agents.OpenAI" />
```

**Add Agent Framework Packages:**
```xml
<PackageReference Include="Microsoft.Agents.AI.OpenAI" />
```
</configuration_changes>

**Before (Semantic Kernel):**
```csharp
using Microsoft.SemanticKernel;
using Microsoft.SemanticKernel.Agents;

Kernel kernel = Kernel.CreateBuilder()
    .AddOpenAIChatClient(modelId, apiKey)
    .Build();

ChatCompletionAgent agent = new()
{
    Instructions = "You are a helpful assistant",
    Kernel = kernel
};

AgentThread thread = new ChatHistoryAgentThread();
```

**After (Agent Framework):**
```csharp
using Microsoft.Agents.AI;
using OpenAI;

AIAgent agent = new OpenAIClient(apiKey)
    .GetChatClient(modelId)
    .CreateAIAgent(instructions: "You are a helpful assistant");

AgentThread thread = agent.GetNewThread();
```

### 2. Azure OpenAI Chat Completion Migration

<configuration_changes>
**Remove Semantic Kernel Packages:**
```xml
<PackageReference Include="Microsoft.SemanticKernel.Agents.OpenAI" />
<PackageReference Include="Azure.AI.OpenAI" />
<PackageReference Include="Azure.Identity" />
```

**Add Agent Framework Packages:**
```xml
<PackageReference Include="Microsoft.Agents.AI.OpenAI" />
<PackageReference Include="Azure.AI.OpenAI" />
<PackageReference Include="Azure.Identity" />
```

**Note**: If not using `AzureCliCredential`, you can use `ApiKeyCredential` instead without the `Azure.Identity` package.
</configuration_changes>

**Before (Semantic Kernel):**
```csharp
using Microsoft.SemanticKernel;
using Microsoft.SemanticKernel.Agents;
using Azure.Identity;

Kernel kernel = Kernel.CreateBuilder()
    .AddAzureOpenAIChatClient(deploymentName, endpoint, new AzureCliCredential())
    .Build();

ChatCompletionAgent agent = new()
{
    Instructions = "You are a helpful assistant",
    Kernel = kernel
};
```

**After (Agent Framework):**
```csharp
using Microsoft.Agents.AI;
using Azure.AI.OpenAI;
using Azure.Identity;

AIAgent agent = new AzureOpenAIClient(new Uri(endpoint), new AzureCliCredential())
    .GetChatClient(deploymentName)
    .CreateAIAgent(instructions: "You are a helpful assistant");
```

### 3. OpenAI Assistants Migration

<configuration_changes>
**Remove Semantic Kernel Packages:**
```xml
<PackageReference Include="Microsoft.SemanticKernel.Agents.OpenAI" />
```

**Add Agent Framework Packages:**
```xml
<PackageReference Include="Microsoft.Agents.AI.OpenAI" />
```
</configuration_changes>

<api_changes>
**Replace this Semantic Kernel pattern:**
```csharp
using Microsoft.SemanticKernel.Agents.OpenAI;
using OpenAI.Assistants;

AssistantClient assistantClient = new(apiKey);
Assistant assistant = await assistantClient.CreateAssistantAsync(
    modelId,
    instructions: "You are a helpful assistant");

OpenAIAssistantAgent agent = new(assistant, assistantClient)
{
    Kernel = kernel
};

AgentThread thread = new OpenAIAssistantAgentThread(assistantClient);
```

**With this Agent Framework pattern:**

**Creating a new assistant:**
```csharp
using Microsoft.Agents.AI;
using OpenAI;

AIAgent agent = new OpenAIClient(apiKey)
    .GetAssistantClient()
    .CreateAIAgent(modelId, instructions: "You are a helpful assistant");

AgentThread thread = agent.GetNewThread();

// Cleanup when needed
await assistantClient.DeleteThreadAsync(thread.ConversationId);
```

**Retrieving an existing assistant:**
```csharp
using Microsoft.Agents.AI;
using OpenAI;

AIAgent agent = new OpenAIClient(apiKey)
    .GetAssistantClient()
    .GetAIAgent(assistantId); // Use existing assistant ID

AgentThread thread = agent.GetNewThread();
```
</api_changes>

### 4. Azure AI Foundry (AzureAIAgent) Migration

<configuration_changes>
**Remove Semantic Kernel Packages:**
```xml
<PackageReference Include="Microsoft.SemanticKernel.Agents.AzureAI" />
<PackageReference Include="Azure.Identity" />
```

**Add Agent Framework Packages:**
```xml
<PackageReference Include="Microsoft.Agents.AI.AzureAI.Persistent" />
<PackageReference Include="Azure.Identity" />
```
</configuration_changes>

<api_changes>
**Replace these Semantic Kernel patterns:**

**Pattern 1: Direct AzureAIAgent creation**
```csharp
using Microsoft.SemanticKernel.Agents.AzureAI;
using Azure.Identity;

AzureAIAgent agent = new(
    endpoint: new Uri(endpoint),
    credential: new AzureCliCredential(),
    projectId: projectId)
{
    Instructions = "You are a helpful assistant"
};

AgentThread thread = new AzureAIAgentThread(agent);
```

**Pattern 2: PersistentAgent definition creation**
```csharp
// Define the agent
PersistentAgent definition = await client.Administration.CreateAgentAsync(
    deploymentName,
    tools: [new CodeInterpreterToolDefinition()]);

AzureAIAgent agent = new(definition, client);

// Create a thread for the agent conversation.
AgentThread thread = new AzureAIAgentThread(client);
```

**With these Agent Framework patterns:**

**Creating a new agent:**
```csharp
using Microsoft.Agents.AI;
using Azure.AI.Agents.Persistent;
using Azure.Identity;

var client = new PersistentAgentsClient(endpoint, new AzureCliCredential());

// Create a new AIAgent using Agent Framework
AIAgent agent = client.CreateAIAgent(
    model: deploymentName,
    instructions: "You are a helpful assistant",
    tools: [/* List of specialized Azure.AI.Agents.Persistent.ToolDefinition types */]);

AgentThread thread = agent.GetNewThread();
```

**Retrieving an existing agent:**
```csharp
using Microsoft.Agents.AI;
using Azure.AI.Agents.Persistent;
using Azure.Identity;

var client = new PersistentAgentsClient(endpoint, new AzureCliCredential());

// Retrieve an existing AIAgent using its ID
AIAgent agent = await client.GetAIAgentAsync(agentId);

AgentThread thread = agent.GetNewThread();
```
</api_changes>

### 5. A2A Migration

<configuration_changes>
**Remove Semantic Kernel Packages:**
```xml
<PackageReference Include="Microsoft.SemanticKernel.Agents.A2A" />
```

**Add Agent Framework Packages:**
```xml
<PackageReference Include="Microsoft.Agents.AI.A2A" />
```
</configuration_changes>

<api_changes>
**Replace this Semantic Kernel pattern:**
```csharp
// Create an A2A agent instance
using var httpClient = CreateHttpClient();
var client = new A2AClient(url, httpClient);
var cardResolver = new A2ACardResolver(url, httpClient);
var agentCard = await cardResolver.GetAgentCardAsync();
var agent = new A2AAgent(client, agentCard);
```

**With this Agent Framework pattern:**
```csharp
// Initialize an A2ACardResolver to get an A2A agent card.
A2ACardResolver agentCardResolver = new(new Uri(a2aAgentHost));

// Create an instance of the AIAgent for an existing A2A agent specified by the agent card.
AIAgent agent = await agentCardResolver.GetAIAgentAsync();
```
</api_changes>

### 6. OpenAI Responses Migration

<configuration_changes>
**Remove Semantic Kernel Packages:**
```xml
<PackageReference Include="Microsoft.SemanticKernel.Agents.OpenAI" />
```

**Add Agent Framework Packages:**
```xml
<PackageReference Include="Microsoft.Agents.AI.OpenAI" />
```
</configuration_changes>

<api_changes>
**Replace this Semantic Kernel pattern:**

The thread management is done manually with OpenAI Responses in Semantic Kernel, where the thread
needs to be passed to the `InvokeAsync` method and updated with the `item.Thread` from the response.

```csharp
using Microsoft.SemanticKernel.Agents.OpenAI;

// Define the agent
OpenAIResponseAgent agent = new(new OpenAIClient(apiKey))
{
    Name = "ResponseAgent",
    Instructions = "Answer all queries in English and French.",
};

// Initial thread can be null as it will be automatically created
AgentThread? agentThread = null;

var responseItems = agent.InvokeAsync(new ChatMessageContent(AuthorRole.User, "Input message."), agentThread);
await foreach (AgentResponseItem<ChatMessageContent> responseItem in responseItems)
{
    // Update the thread to maintain the conversation for future interaction
    agentThread = responseItem.Thread;

    WriteAgentChatMessage(responseItem.Message);
}
```

**With this Agent Framework pattern:**

Agent Framework automatically manages the thread, so there's no need to manually update it.

```csharp
using Microsoft.Agents.AI.OpenAI;

AIAgent agent = new OpenAIClient(apiKey)
    .GetOpenAIResponseClient(modelId)
    .CreateAIAgent(
        name: "ResponseAgent",
        instructions: "Answer all queries in English and French.",
        tools: [/* AITools */]);

AgentThread thread = agent.GetNewThread();

var result = await agent.RunAsync(userInput, thread);

// The thread will be automatically updated with the new response id from this point
```
</api_changes>

### 7. Azure OpenAI Responses Migration

<configuration_changes>
**Remove Semantic Kernel Packages:**
```xml
<PackageReference Include="Microsoft.SemanticKernel.Agents.OpenAI" />
<PackageReference Include="Azure.AI.OpenAI" />
```

**Add Agent Framework Packages:**
```xml
<PackageReference Include="Microsoft.Agents.AI.OpenAI" />
<PackageReference Include="Azure.AI.OpenAI" />
```
</configuration_changes>

<api_changes>
**Replace this Semantic Kernel pattern:**

Azure OpenAI Responses uses `AzureOpenAIClient` instead of `OpenAIClient`. The thread management is done manually where the thread needs to be passed to the `InvokeAsync` method and updated with the `item.Thread` from the response.

```csharp
using Microsoft.SemanticKernel.Agents.OpenAI;
using Azure.AI.OpenAI;

// Define the agent
OpenAIResponseAgent agent = new(new AzureOpenAIClient(endpoint, new AzureCliCredential()))
{
    Name = "ResponseAgent",
    Instructions = "Answer all queries in English and French.",
};

// Initial thread can be null as it will be automatically created
AgentThread? agentThread = null;

var responseItems = agent.InvokeAsync(new ChatMessageContent(AuthorRole.User, "Input message."), agentThread);
await foreach (AgentResponseItem<ChatMessageContent> responseItem in responseItems)
{
    // Update the thread to maintain the conversation for future interaction
    agentThread = responseItem.Thread;

    WriteAgentChatMessage(responseItem.Message);
}
```

**With this Agent Framework pattern:**

Agent Framework automatically manages the thread, so there's no need to manually update it.

```csharp
using Microsoft.Agents.AI.OpenAI;
using Azure.AI.OpenAI;

AIAgent agent = new AzureOpenAIClient(endpoint, new AzureCliCredential())
    .GetOpenAIResponseClient(modelId)
    .CreateAIAgent(
        name: "ResponseAgent",
        instructions: "Answer all queries in English and French.",
        tools: [/* AITools */]);

AgentThread thread = agent.GetNewThread();

var result = await agent.RunAsync(userInput, thread);

// The thread will be automatically updated with the new response id from this point
```
</api_changes>

### 8. A2A Migration

<configuration_changes>
**Remove Semantic Kernel Packages:**
```xml
<PackageReference Include="Microsoft.SemanticKernel.Agents.A2A" />
```

**Add Agent Framework Packages:**
```xml
<PackageReference Include="Microsoft.Agents.AI.A2A" />
```
</configuration_changes>

<api_changes>
**Replace this Semantic Kernel pattern:**
```csharp
using A2A;
using Microsoft.SemanticKernel;
using Microsoft.SemanticKernel.Agents;
using Microsoft.SemanticKernel.Agents.A2A;

using var httpClient = CreateHttpClient();
var client = new A2AClient(agentUrl, httpClient);
var cardResolver = new A2ACardResolver(url, httpClient);
var agentCard = await cardResolver.GetAgentCardAsync();
Console.WriteLine(JsonSerializer.Serialize(agentCard, s_jsonSerializerOptions));
var agent = new A2AAgent(client, agentCard);
```

**With this Agent Framework pattern:**
```csharp
using System;
using A2A;
using Microsoft.Agents.AI;
using Microsoft.Agents.AI.A2A;

// Initialize an A2ACardResolver to get an A2A agent card.
A2ACardResolver agentCardResolver = new(new Uri(a2aAgentHost));

// Create an instance of the AIAgent for an existing A2A agent specified by the agent card.
AIAgent agent = await agentCardResolver.GetAIAgentAsync();
```
</api_changes>

### 9. Unsupported Providers (Require Custom Implementation)

<behavioral_changes>
#### BedrockAgent Migration

**Status**: Hosted Agents is not directly supported in Agent Framework

**Status**: Non-Hosted AI Model Agents supported via `ChatClientAgent`

**Replace this Semantic Kernel pattern:**
```csharp
using Microsoft.SemanticKernel.Agents.Bedrock;

// Create a new agent on the Bedrock Agent service and prepare it for use
using var client =  new AmazonBedrockAgentClient();
using var runtimeClient = new AmazonBedrockAgentRuntimeClient();
var agentModel = await client.CreateAndPrepareAgentAsync(new CreateAgentRequest()
    {
        AgentName = agentName,
        Description = "AgentDescription",
        Instruction = "You are a helpful assistant",
        AgentResourceRoleArn = TestConfiguration.BedrockAgent.AgentResourceRoleArn,
        FoundationModel = TestConfiguration.BedrockAgent.FoundationModel,
    });

// Create a new BedrockAgent instance with the agent model and the client
// so that we can interact with the agent using Semantic Kernel contents.
var agent = new BedrockAgent(agentModel, client, runtimeClient);
```

**With this Agent Framework workaround:**

Currently there's no support for the Hosted Bedrock Agent service in Agent Framework.

For providers like AWS Bedrock that have an `IChatClient` implementation available, use the `ChatClientAgent` directly by providing the `IChatClient` instance to the agent.

_Those agents will be purely backed by the AI chat models behavior and will not store any state in the server._

```csharp
using Microsoft.Agents.AI;

services.TryAddAWSService<IAmazonBedrockRuntime>();
var serviceProvider = services.BuildServiceProvider();
IAmazonBedrockRuntime runtime = serviceProvider.GetRequiredService<IAmazonBedrockRuntime>();

using var bedrockChatClient = runtime.AsIChatClient();
AIAgent agent = new ChatClientAgent(bedrockChatClient, instructions: "You are a helpful assistant");
```
</behavioral_changes>

### Unsupported Features that need workarounds

<behavioral_changes>
The following Semantic Kernel Agents features currently don't have direct equivalents in Agent Framework:

#### Plugins Migration

**Problem**: Semantic Kernel plugins allowed multiple functions to be registered under a type or object instance

**Semantic Kernel pattern**
```csharp
// Create plugin with multiple functions
public class WeatherPlugin
{
    [KernelFunction, Description("Get current weather")]
    public string GetCurrentWeather(string location) 
        => $"Weather in {location}: Sunny";

    [KernelFunction, Description("Get weather forecast")]
    public static Task<string> GetForecastAsync(string location, int days) 
        => Task.FromResult($"Forecast for {location}: {days} days");
}

kernel.Plugins.AddFromType<WeatherPlugin>();
// OR
kernel.Plugins.AddFromObject(new WeatherPlugin());
```

**Agent Framework workaround:**

```csharp
// Create individual functions (no plugin grouping)
public class WeatherFunctions
{
    [Description("Get current weather")]
    public static string GetCurrentWeather(string location) 
        => $"Weather in {location}: Sunny";

    [Description("Get weather forecast")]
    public Task<string> GetForecastAsync(string location, int days) 
        => Task.FromResult($"Forecast for {location}: {days} days");
}

var weatherService = new WeatherFunctions();

// Register functions individually as tools
AITool[] tools = [
    AIFunctionFactory.Create(WeatherFunctions.GetCurrentWeather), // Get from type static method
    AIFunctionFactory.Create(weatherService.GetForecastAsync) // Get from instance method
];

// OR Iterate over the type or instance if many functions are needed for registration
AITool[] tools =
[
    .. typeof(WeatherFunctions)
        .GetMethods(BindingFlags.Static | BindingFlags.Public)
        .Select((m) => AIFunctionFactory.Create(m, target: null)), // Get from type static methods
    .. weatherService.GetType()
        .GetMethods(BindingFlags.Instance | BindingFlags.Public)
        .Select((m) => AIFunctionFactory.Create(m, target: weatherService)) // Get from instance methods
];

AIAgent agent = new OpenAIClient(apiKey)
    .GetChatClient(modelId)
    .CreateAIAgent(
        instructions: "You are a weather assistant",
        tools: tools);
```

#### Prompt Template Migration

**Problem**: Agent prompt templating is not yet supported in Agent Framework

**Semantic Kernel pattern**
```csharp
using Microsoft.SemanticKernel;
using Microsoft.SemanticKernel.Agents;

var template = "Tell a story about {{$topic}} that is {{$length}} sentences long.";

ChatCompletionAgent agent =
    new(templateFactory: new KernelPromptTemplateFactory(),
        templateConfig: new(template) { TemplateFormat = PromptTemplateConfig.SemanticKernelTemplateFormat })
    {
        Kernel = kernel,
        Name = "StoryTeller",
        Arguments = new KernelArguments()
        {
            { "topic", "Dog" },
            { "length", "3" },
        }
    };
```

**Agent Framework workaround**

```csharp
using Microsoft.Agents.AI;
using Microsoft.SemanticKernel; 

// Manually render template
var template = "Tell a story about {{$topic}} that is {{$length}} sentences long.";

var renderedTemplate = await new KernelPromptTemplateFactory()
    .Create(new PromptTemplateConfig(template))
    .RenderAsync(new Kernel(), new KernelArguments()
    {
        ["topic"] = "Dog",
        ["length"] = "3"
    });

AIAgent agent = new OpenAIClient(apiKey)
    .GetChatClient(modelId)
    .CreateAIAgent(instructions: renderedTemplate);

// No template variables in invocation - use plain string
var result = await agent.RunAsync("What's the weather?", thread);
Console.WriteLine(result);
```
</behavioral_changes>

### 10. Function Invocation Filtering

**Invocation Context**

Semantic Kernel's `IAutoFunctionInvocationFilter` provides a `AutoFunctionInvocationContext` where Agent Framework provides `FunctionInvocationContext` 

The property mapping guide from a `AutoFunctionInvocationContext` to a `FunctionInvocationContext` is as follows:

| SK | AF |
| --- | --- |
| RequestSequenceIndex | Iteration |
| FunctionSequenceIndex | FunctionCallIndex |
| ToolCallId | CallContent.CallId |
| ChatMessageContent | Messages[0] |
| ExecutionSettings | Options |
| ChatHistory | Messages |
| Function | Function |
| Kernel | N/A |
| Result | Use `return` from the delegate |
| Terminate | Terminate |
| CancellationToken | provided via argument to middleware delegate |
| Arguments | Arguments |

#### Semantic Kernel

```csharp
// Filter specifically for functions calling
public sealed class CustomAutoFunctionInvocationFilter : IAutoFunctionInvocationFilter
{
    public async Task OnAutoFunctionInvocationAsync(AutoFunctionInvocationContext context, Func<AutoFunctionInvocationContext, Task> next)
    {
        Console.WriteLine($"[SK Auto Filter] Auto-invoking function: {context.Function.Name}");

        // Check if function should be auto-invoked
        if (context.Function.Name.Contains("Dangerous"))
        {
            Console.WriteLine($"[SK Auto Filter] Skipping dangerous function: {context.Function.Name}");
            context.Terminate = true;
            return;
        }

        await next(context);

        Console.WriteLine($"[SK Auto Filter] Auto-invocation completed for: {context.Function.Name}");
    }
}

var builder = Kernel.CreateBuilder()
    .AddOpenAIChatClient(modelId, apiKey);
    
// via builder DI
var builder = Kernel.CreateBuilder()
    .AddOpenAIChatClient(modelId, apiKey)
    .Services
    .AddSingleton<IAutoFunctionInvocationFilter, CustomAutoFunctionInvocationFilter>();

// OR via DI
services
    .AddKernel()
    .AddOpenAIChatClient(modelId, apiKey)
    .AddSingleton<IAutoFunctionInvocationFilter, CustomAutoFunctionInvocationFilter>();

// OR register auto function filter directly with the kernel instance
kernel.AutoFunctionInvocationFilters.Add(new CustomAutoFunctionInvocationFilter());

// Create agent with filtered kernel
ChatCompletionAgent agent = new()
{
    Instructions = "You are a helpful assistant",
    Kernel = kernel
};
```

#### Agent Framework

Agent Framework provides function calling middleware that offers equivalent capabilities to Semantic Kernel's auto function invocation filters:

```csharp
// Function calling middleware equivalent to CustomAutoFunctionInvocationFilter
async ValueTask<object?> CustomAutoFunctionMiddleware(
    AIAgent agent,
    FunctionInvocationContext context,
    Func<FunctionInvocationContext, CancellationToken, ValueTask<object?>> next,
    CancellationToken cancellationToken)
{
    Console.WriteLine($"[AF Middleware] Auto-invoking function: {context.Function.Name}");

    // Check if function should be auto-invoked
    if (context.Function.Name.Contains("Dangerous"))
    {
        Console.WriteLine($"[AF Middleware] Skipping dangerous function: {context.Function.Name}");
        context.Terminate = true;
        return "Function execution blocked for security reasons";
    }

    var result = await next(context, cancellationToken);

    Console.WriteLine($"[AF Middleware] Auto-invocation completed for: {context.Function.Name}");
    return result;
}

// Apply middleware to agent
var filteredAgent = originalAgent
    .AsBuilder()
    .Use(CustomAutoFunctionMiddleware)
    .Build();
```

### 11. Function Invocation Contexts

**Invocation Context**

Semantic Kernel's `IAutoFunctionInvocationFilter` provides a `AutoFunctionInvocationContext` where Agent Framework provides `FunctionInvocationContext` 

The property mapping guide from a `AutoFunctionInvocationContext` to a `FunctionInvocationContext` is as follows:

| Semantic Kernel | Agent Framework |
| --- | --- |
| RequestSequenceIndex | Iteration |
| FunctionSequenceIndex | FunctionCallIndex |
| ToolCallId | CallContent.CallId |
| ChatMessageContent | Messages[0] |
| ExecutionSettings | Options |
| ChatHistory | Messages |
| Function | Function |
| Kernel | N/A |
| Result | Use `return` from the delegate |
| Terminate | Terminate |
| CancellationToken | provided via argument to middleware delegate |
| Arguments | Arguments |
>>>>>>> 907d79ab
<|MERGE_RESOLUTION|>--- conflicted
+++ resolved
@@ -1,10 +1,7 @@
-# [Instructions for migrating from Semantic Kernel Agents to Agent Framework in .NET projects.](https://github.com/microsoft/semantic-kernel/blob/main/.github/upgrades/prompts/SemanticKernelToAgentFramework.md)
-
-See the Semantic Kernel repository for instructions:
-
-<<<<<<< HEAD
-https://github.com/microsoft/semantic-kernel/blob/main/.github/upgrades/prompts/SemanticKernelToAgentFramework.md
-=======
+# Instructions for migrating from Semantic Kernel Agents to Agent Framework in .NET projects.
+
+## Scope
+
 When you are asked to migrate a project from `Microsoft.SemanticKernel.Agents` to `Microsoft.Agents.AI` you need to determine for which projects you need to do it.
 If a single project is specified - do it for that project only. If you are asked to do it for a solution, migrate all projects in the solution
 that reference `Microsoft.SemanticKernel.Agents` or related Semantic Kernel agent packages. If you don't know which projects to migrate, ask the user.
@@ -1639,5 +1636,4 @@
 | Result | Use `return` from the delegate |
 | Terminate | Terminate |
 | CancellationToken | provided via argument to middleware delegate |
-| Arguments | Arguments |
->>>>>>> 907d79ab
+| Arguments | Arguments |