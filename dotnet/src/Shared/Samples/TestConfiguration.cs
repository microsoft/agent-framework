﻿// Copyright (c) Microsoft. All rights reserved.

using System.Runtime.CompilerServices;
using Microsoft.Extensions.Configuration;

namespace Microsoft.Shared.Samples;

#pragma warning disable CS8618 // Non-nullable field must contain a non-null value when exiting constructor. Consider adding the 'required' modifier or declaring as nullable.

/// <summary>
/// Provides access to application configuration settings.
/// </summary>
public sealed class TestConfiguration
{
    /// <summary>Gets the configuration settings for the OpenAI integration.</summary>
    public static OpenAIConfig OpenAI => LoadSection<OpenAIConfig>();

    /// <summary>Gets the configuration settings for the Azure OpenAI integration.</summary>
    public static AzureOpenAIConfig AzureOpenAI => LoadSection<AzureOpenAIConfig>();

    /// <summary>Represents the configuration settings required to interact with the OpenAI service.</summary>
    public class OpenAIConfig
    {
        /// <summary>Gets or sets the identifier for the chat completion model used in the application.</summary>
        public string ChatModelId { get; set; }

        /// <summary>Gets or sets the API key used for authentication with the OpenAI service.</summary>
        public string ApiKey { get; set; }
    }

    /// <summary>
    /// Represents the configuration settings required to interact with the Azure OpenAI service.
    /// </summary>
    public class AzureOpenAIConfig
    {
        /// <summary>Gets the URI endpoint used to connect to the service.</summary>
        public Uri Endpoint { get; set; }

        /// <summary>Gets or sets the name of the deployment.</summary>
        public string DeploymentName { get; set; }

        /// <summary>Gets or sets the API key used for authentication with the OpenAI service.</summary>
        public string? ApiKey { get; set; }
    }

    /// <summary>
    /// Initializes the configuration system with the specified configuration root.
    /// </summary>
    /// <param name="configRoot">The root of the configuration hierarchy used to initialize the system. Must not be <see langword="null"/>.</param>
    public static void Initialize(IConfigurationRoot configRoot)
    {
        s_instance = new TestConfiguration(configRoot);
    }

    #region Private Members
    private readonly IConfigurationRoot _configRoot;
    private static TestConfiguration? s_instance;

    private TestConfiguration(IConfigurationRoot configRoot)
    {
        this._configRoot = configRoot;
    }

    /// <summary>
    /// Provides access to the configuration root for the application.
    /// </summary>
    private static IConfigurationRoot? ConfigurationRoot => s_instance?._configRoot;

    /// <summary>
    /// Gets the configuration settings for the AzureAI integration.
    /// </summary>
    public static AzureAIConfig AzureAI => LoadSection<AzureAIConfig>();

    /// <summary>
    /// Retrieves a configuration section based on the specified key.
    /// </summary>
    /// <param name="caller">The key identifying the configuration section to retrieve. Cannot be null or empty.</param>
    /// <returns>The <see cref="IConfigurationSection"/> corresponding to the specified key.</returns>
    /// <exception cref="InvalidOperationException">Thrown if the configuration root is not initialized or the specified key does not correspond to a valid section.</exception>
    private static IConfigurationSection GetSection(string caller)
    {
        return s_instance?._configRoot.GetSection(caller) ??
               throw new InvalidOperationException(caller);
    }

    private static T LoadSection<T>([CallerMemberName] string? caller = null)
    {
        if (s_instance is null)
        {
            throw new InvalidOperationException(
                "TestConfiguration must be initialized with a call to Initialize(IConfigurationRoot) before accessing configuration values.");
        }

        if (string.IsNullOrEmpty(caller))
        {
            throw new ArgumentNullException(nameof(caller));
        }

        return s_instance._configRoot.GetSection(caller).Get<T>() ??
               throw new InvalidOperationException(caller);
    }

<<<<<<< HEAD
    /// <summary>Represents the configuration settings required to interact with the OpenAI service.</summary>
    public class OpenAIConfig
    {
        /// <summary>Gets or sets the identifier for the chat completion model used in the application.</summary>
        public string? ChatModelId { get; set; }

        /// <summary>Gets or sets the identifier for the embedding model used in the application.</summary>
        public string? EmbeddingModelId { get; set; }

        /// <summary>Gets or sets the API key used for authentication with the OpenAI service.</summary>
        public string? ApiKey { get; set; }
    }

    /// <summary>Represents the configuration settings required to interact with the Azure AI service.</summary>
    public sealed class AzureAIConfig
    {
        /// <summary>Gets or sets the endpoint of Azure AI Foundry project.</summary>
        public string? Endpoint { get; set; }

        /// <summary>Gets or sets the name of the model deployment.</summary>
        public string? DeploymentName { get; set; }
    }
=======
    #endregion
>>>>>>> 14f38116
}<|MERGE_RESOLUTION|>--- conflicted
+++ resolved
@@ -43,6 +43,16 @@
         public string? ApiKey { get; set; }
     }
 
+      /// <summary>Represents the configuration settings required to interact with the Azure AI service.</summary>
+    public sealed class AzureAIConfig
+    {
+        /// <summary>Gets or sets the endpoint of Azure AI Foundry project.</summary>
+        public string? Endpoint { get; set; }
+
+        /// <summary>Gets or sets the name of the model deployment.</summary>
+        public string? DeploymentName { get; set; }
+    }
+
     /// <summary>
     /// Initializes the configuration system with the specified configuration root.
     /// </summary>
@@ -53,6 +63,7 @@
     }
 
     #region Private Members
+
     private readonly IConfigurationRoot _configRoot;
     private static TestConfiguration? s_instance;
 
@@ -100,30 +111,5 @@
                throw new InvalidOperationException(caller);
     }
 
-<<<<<<< HEAD
-    /// <summary>Represents the configuration settings required to interact with the OpenAI service.</summary>
-    public class OpenAIConfig
-    {
-        /// <summary>Gets or sets the identifier for the chat completion model used in the application.</summary>
-        public string? ChatModelId { get; set; }
-
-        /// <summary>Gets or sets the identifier for the embedding model used in the application.</summary>
-        public string? EmbeddingModelId { get; set; }
-
-        /// <summary>Gets or sets the API key used for authentication with the OpenAI service.</summary>
-        public string? ApiKey { get; set; }
-    }
-
-    /// <summary>Represents the configuration settings required to interact with the Azure AI service.</summary>
-    public sealed class AzureAIConfig
-    {
-        /// <summary>Gets or sets the endpoint of Azure AI Foundry project.</summary>
-        public string? Endpoint { get; set; }
-
-        /// <summary>Gets or sets the name of the model deployment.</summary>
-        public string? DeploymentName { get; set; }
-    }
-=======
     #endregion
->>>>>>> 14f38116
 }