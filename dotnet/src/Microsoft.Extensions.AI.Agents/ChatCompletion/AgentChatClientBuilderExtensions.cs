--- conflicted
+++ resolved
@@ -21,13 +21,7 @@
         _ = Throw.IfNull(builder);
         _ = Throw.IfNull(agent);
 
-        return builder.Use((innerClient, services) =>
-<<<<<<< HEAD
-        {
-            return new AgentInvokedChatClient(agent, innerClient);
-        });
-=======
-            new AgentInvokedChatClient(innerClient));
->>>>>>> 1dba779f
+        return builder.Use((innerClient, services) 
+            => new AgentInvokedChatClient(innerClient));
     }
 }