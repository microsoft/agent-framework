--- conflicted
+++ resolved
@@ -189,21 +189,17 @@
     }
 
     /// <inheritdoc/>
-<<<<<<< HEAD
     public override object? GetService(Type serviceType, object? serviceKey = null) =>
         serviceType == typeof(AIAgentMetadata) ? this._agentMetadata :
         serviceType == typeof(IChatClient) ? this.ChatClient :
         this.ChatClient.GetService(serviceType, serviceKey);
 
     /// <inheritdoc/>
-    public override AgentThread GetNewThread() => new ChatClientAgentThread();
-=======
     public override AgentThread GetNewThread()
     {
         var thread = new AgentThread() { MessageStore = this._agentOptions?.ChatMessageStoreFactory?.Invoke() };
         return thread;
     }
->>>>>>> ef167748
 
     #region Private
 
