﻿// Copyright (c) Microsoft. All rights reserved.

using System;
using System.Collections.Generic;
using System.Linq;
using System.Runtime.CompilerServices;
using System.Text.Json;
using System.Threading;
using System.Threading.Tasks;
using Microsoft.Extensions.Logging;
using Microsoft.Extensions.Logging.Abstractions;
using Microsoft.Shared.Diagnostics;

#pragma warning disable S3358 // Ternary operators should not be nested

namespace Microsoft.Extensions.AI.Agents;

/// <summary>
/// Represents an agent that can be invoked using a chat client.
/// </summary>
public sealed class ChatClientAgent : AIAgent
{
    private readonly ChatClientAgentOptions? _agentOptions;
    private readonly AIAgentMetadata _agentMetadata;
    private readonly ILogger _logger;
    private readonly Type _chatClientType;

    /// <summary>
    /// Initializes a new instance of the <see cref="ChatClientAgent"/> class.
    /// </summary>
    /// <param name="chatClient">The chat client to use for invoking the agent.</param>
    /// <param name="instructions">Optional instructions for the agent.</param>
    /// <param name="name">Optional name for the agent.</param>
    /// <param name="description">Optional description for the agent.</param>
    /// <param name="tools">Optional list of tools that the agent can use during invocation.</param>
    /// <param name="loggerFactory">Optional logger factory to use for logging.</param>
    public ChatClientAgent(IChatClient chatClient, string? instructions = null, string? name = null, string? description = null, IList<AITool>? tools = null, ILoggerFactory? loggerFactory = null)
        : this(
              chatClient,
              new ChatClientAgentOptions
              {
                  Name = name,
                  Description = description,
                  Instructions = instructions,
                  ChatOptions = tools is null ? null : new ChatOptions
                  {
                      Tools = tools,
                  }
              },
              loggerFactory)
    {
    }

    /// <summary>
    /// Initializes a new instance of the <see cref="ChatClientAgent"/> class.
    /// </summary>
    /// <param name="chatClient">The chat client to use for invoking the agent.</param>
    /// <param name="options">Full set of options to configure the agent.</param>
    /// <param name="loggerFactory">Optional logger factory to use for logging.</param>
    public ChatClientAgent(IChatClient chatClient, ChatClientAgentOptions? options, ILoggerFactory? loggerFactory = null)
    {
        _ = Throw.IfNull(chatClient);

        // Options must be cloned since ChatClientAgentOptions is mutable.
        this._agentOptions = options?.Clone();

        this._agentMetadata = new AIAgentMetadata(chatClient.GetService<ChatClientMetadata>()?.ProviderName);

        // Get the type of the chat client before wrapping it as an agent invoking chat client.
        this._chatClientType = chatClient.GetType();

        // If the user has not opted out of using our default decorators, we wrap the chat client.
        this.ChatClient = options?.UseProvidedChatClientAsIs is true ? chatClient : chatClient.AsAgentInvokedChatClient(options);

        this._logger = (loggerFactory ?? chatClient.GetService<ILoggerFactory>() ?? NullLoggerFactory.Instance).CreateLogger<ChatClientAgent>();
    }

    /// <summary>
    /// Gets the underlying chat client used by the agent to invoke chat completions.
    /// </summary>
    public IChatClient ChatClient { get; }

    /// <inheritdoc/>
    public override string Id => this._agentOptions?.Id ?? base.Id;

    /// <inheritdoc/>
    public override string? Name => this._agentOptions?.Name;

    /// <inheritdoc/>
    public override string? Description => this._agentOptions?.Description;

    /// <summary>
    /// Gets the instructions for the agent (optional).
    /// </summary>
    public string? Instructions => this._agentOptions?.Instructions;

    /// <summary>
    /// Gets of the default <see cref="ChatOptions"/> used by the agent.
    /// </summary>
    internal ChatOptions? ChatOptions => this._agentOptions?.ChatOptions;

    /// <inheritdoc/>
    public override async Task<AgentRunResponse> RunAsync(
        IEnumerable<ChatMessage> messages,
        AgentThread? thread = null,
        AgentRunOptions? options = null,
        CancellationToken cancellationToken = default)
    {
        var inputMessages = Throw.IfNull(messages) as IReadOnlyCollection<ChatMessage> ?? messages.ToList();

        (ChatClientAgentThread safeThread, ChatOptions? chatOptions, List<ChatMessage> threadMessages) =
            await this.PrepareThreadAndMessagesAsync(thread, inputMessages, options, cancellationToken).ConfigureAwait(false);

        var agentName = this.GetLoggingAgentName();

        this._logger.LogAgentChatClientInvokingAgent(nameof(RunAsync), this.Id, agentName, this._chatClientType);

        // Call the IChatClient and notify the AIContextProvider of any failures.
        ChatResponse chatResponse;
        try
        {
            chatResponse = await this.ChatClient.GetResponseAsync(threadMessages, chatOptions, cancellationToken).ConfigureAwait(false);
        }
        catch (Exception ex)
        {
            await NotifyAIContextProviderOfFailureAsync(safeThread, ex, inputMessages, cancellationToken).ConfigureAwait(false);
            throw;
        }

        this._logger.LogAgentChatClientInvokedAgent(nameof(RunAsync), this.Id, agentName, this._chatClientType, inputMessages.Count);

        // We can derive the type of supported thread from whether we have a conversation id,
        // so let's update it and set the conversation id for the service thread case.
        this.UpdateThreadWithTypeAndConversationId(safeThread, chatResponse.ConversationId);

        // Ensure that the author name is set for each message in the response.
        foreach (ChatMessage chatResponseMessage in chatResponse.Messages)
        {
            chatResponseMessage.AuthorName ??= agentName;
        }

        // Only notify the thread of new messages if the chatResponse was successful to avoid inconsistent message state in the thread.
        await NotifyThreadOfNewMessagesAsync(safeThread, inputMessages.Concat(chatResponse.Messages), cancellationToken).ConfigureAwait(false);

        // Notify the AIContextProvider of all new messages.
        await NotifyAIContextProviderOfSuccessAsync(safeThread, inputMessages, chatResponse.Messages, cancellationToken).ConfigureAwait(false);

        return new(chatResponse) { AgentId = this.Id };
    }

    /// <inheritdoc/>
    public override async IAsyncEnumerable<AgentRunResponseUpdate> RunStreamingAsync(
        IEnumerable<ChatMessage> messages,
        AgentThread? thread = null,
        AgentRunOptions? options = null,
        [EnumeratorCancellation] CancellationToken cancellationToken = default)
    {
        var inputMessages = Throw.IfNull(messages) as IReadOnlyCollection<ChatMessage> ?? messages.ToList();

        (ChatClientAgentThread safeThread, ChatOptions? chatOptions, List<ChatMessage> threadMessages) =
            await this.PrepareThreadAndMessagesAsync(thread, inputMessages, options, cancellationToken).ConfigureAwait(false);

        int messageCount = threadMessages.Count;
        var loggingAgentName = this.GetLoggingAgentName();

        this._logger.LogAgentChatClientInvokingAgent(nameof(RunStreamingAsync), this.Id, loggingAgentName, this._chatClientType);

        List<ChatResponseUpdate> responseUpdates = [];

        IAsyncEnumerator<ChatResponseUpdate> responseUpdatesEnumerator;

        try
        {
            // Using the enumerator to ensure we consider the case where no updates are returned for notification.
            responseUpdatesEnumerator = this.ChatClient.GetStreamingResponseAsync(threadMessages, chatOptions, cancellationToken).GetAsyncEnumerator(cancellationToken);
        }
        catch (Exception ex)
        {
            await NotifyAIContextProviderOfFailureAsync(safeThread, ex, inputMessages, cancellationToken).ConfigureAwait(false);
            throw;
        }

        this._logger.LogAgentChatClientInvokedStreamingAgent(nameof(RunStreamingAsync), this.Id, loggingAgentName, this._chatClientType);

        bool hasUpdates;
        try
        {
            // Ensure we start the streaming request
            hasUpdates = await responseUpdatesEnumerator.MoveNextAsync().ConfigureAwait(false);
        }
        catch (Exception ex)
        {
            await NotifyAIContextProviderOfFailureAsync(safeThread, ex, inputMessages, cancellationToken).ConfigureAwait(false);
            throw;
        }

        while (hasUpdates)
        {
            var update = responseUpdatesEnumerator.Current;
            if (update is not null)
            {
                responseUpdates.Add(update);
                update.AuthorName ??= this.Name;
                yield return new(update) { AgentId = this.Id };
            }

            try
            {
                hasUpdates = await responseUpdatesEnumerator.MoveNextAsync().ConfigureAwait(false);
            }
            catch (Exception ex)
            {
                await NotifyAIContextProviderOfFailureAsync(safeThread, ex, inputMessages, cancellationToken).ConfigureAwait(false);
                throw;
            }
        }

        var chatResponse = responseUpdates.ToChatResponse();

        // We can derive the type of supported thread from whether we have a conversation id,
        // so let's update it and set the conversation id for the service thread case.
        this.UpdateThreadWithTypeAndConversationId(safeThread, chatResponse.ConversationId);

        // To avoid inconsistent state we only notify the thread of the input messages if no error occurs after the initial request.
        await NotifyThreadOfNewMessagesAsync(safeThread, inputMessages.Concat(chatResponse.Messages), cancellationToken).ConfigureAwait(false);

        // Notify the AIContextProvider of all new messages.
        await NotifyAIContextProviderOfSuccessAsync(safeThread, inputMessages, chatResponse.Messages, cancellationToken).ConfigureAwait(false);
    }

    /// <inheritdoc/>
    public override object? GetService(Type serviceType, object? serviceKey = null) =>
        base.GetService(serviceType, serviceKey)
        ?? (serviceType == typeof(AIAgentMetadata) ? this._agentMetadata
        : serviceType == typeof(IChatClient) ? this.ChatClient
        : this.ChatClient.GetService(serviceType, serviceKey));

    /// <inheritdoc/>
<<<<<<< HEAD
#if NET5_0_OR_GREATER
    public override ChatClientAgentThread GetNewThread()
        => new()
#else
    public override AgentThread GetNewThread()
        => new ChatClientAgentThread
#endif
=======
    public override AgentThread GetNewThread() =>
        new()
>>>>>>> 1dba779f
        {
            MessageStore = this._agentOptions?.ChatMessageStoreFactory?.Invoke(new() { SerializedState = default, JsonSerializerOptions = null }),
            AIContextProvider = this._agentOptions?.AIContextProviderFactory?.Invoke(new() { SerializedState = default, JsonSerializerOptions = null })
        };

    /// <inheritdoc/>
#if NET5_0_OR_GREATER
    public override ChatClientAgentThread DeserializeThread(JsonElement serializedThread, JsonSerializerOptions? jsonSerializerOptions = null)
#else
    public override AgentThread DeserializeThread(JsonElement serializedThread, JsonSerializerOptions? jsonSerializerOptions = null)
#endif
    {
        Func<JsonElement, JsonSerializerOptions?, IChatMessageStore>? chatMessageStoreFactory = this._agentOptions?.ChatMessageStoreFactory is null ?
            null :
            (jse, jso) => this._agentOptions.ChatMessageStoreFactory.Invoke(new() { SerializedState = jse, JsonSerializerOptions = jso });

        Func<JsonElement, JsonSerializerOptions?, AIContextProvider>? aiContextProviderFactory = this._agentOptions?.AIContextProviderFactory is null ?
            null :
            (jse, jso) => this._agentOptions.AIContextProviderFactory.Invoke(new() { SerializedState = jse, JsonSerializerOptions = jso });

#if NET5_0_OR_GREATER
        return new(
#else
        return new ChatClientAgentThread(
#endif
            serializedThread,
            jsonSerializerOptions,
            chatMessageStoreFactory,
            aiContextProviderFactory);
    }

    #region Private

    /// <summary>
    /// Notify the <see cref="AIContextProvider"/> when an agent run succeeded, if there is an <see cref="AIContextProvider"/>.
    /// </summary>
    private static async Task NotifyAIContextProviderOfSuccessAsync(ChatClientAgentThread thread, IEnumerable<ChatMessage> inputMessages, IEnumerable<ChatMessage> responseMessages, CancellationToken cancellationToken)
    {
        if (thread.AIContextProvider is not null)
        {
            await thread.AIContextProvider.InvokedAsync(new(inputMessages) { ResponseMessages = responseMessages },
                cancellationToken).ConfigureAwait(false);
        }
    }

    /// <summary>
    /// Notify the <see cref="AIContextProvider"/> of any failure during an agent run, if there is an <see cref="AIContextProvider"/>.
    /// </summary>
    private static async Task NotifyAIContextProviderOfFailureAsync(ChatClientAgentThread thread, Exception ex, IEnumerable<ChatMessage> inputMessages, CancellationToken cancellationToken)
    {
        if (thread.AIContextProvider is not null)
        {
            await thread.AIContextProvider.InvokedAsync(new(inputMessages) { InvokeException = ex },
                cancellationToken).ConfigureAwait(false);
        }
    }

    /// <summary>
    /// Configures and returns chat options by merging the provided run options with the agent's default chat options.
    /// </summary>
    /// <remarks>This method prioritizes the chat options provided in <paramref name="runOptions"/> over the
    /// agent's default chat options. Any unset properties in the run options will be filled using the agent's chat
    /// options. If both are <see langword="null"/>, the method returns <see langword="null"/>.</remarks>
    /// <param name="runOptions">Optional run options that may include specific chat configuration settings.</param>
    /// <returns>A <see cref="ChatOptions"/> object representing the merged chat configuration, or <see langword="null"/> if
    /// neither the run options nor the agent's chat options are available.</returns>
    private ChatOptions? CreateConfiguredChatOptions(AgentRunOptions? runOptions)
    {
        ChatOptions? requestChatOptions = (runOptions as ChatClientAgentRunOptions)?.ChatOptions?.Clone();

        // If no agent chat options were provided, return the request chat options as is.
        if (this._agentOptions?.ChatOptions is null)
        {
            return requestChatOptions;
        }

        // If no request chat options were provided, use the agent's chat options clone.
        if (requestChatOptions is null)
        {
            return this._agentOptions?.ChatOptions.Clone();
        }

        // If both are present, we need to merge them.
        // The merge strategy will prioritize the request options over the agent options,
        // and will fill the blanks with agent options where the request options were not set.
        requestChatOptions.AllowMultipleToolCalls ??= this._agentOptions.ChatOptions.AllowMultipleToolCalls;
        requestChatOptions.ConversationId ??= this._agentOptions.ChatOptions.ConversationId;
        requestChatOptions.FrequencyPenalty ??= this._agentOptions.ChatOptions.FrequencyPenalty;
        requestChatOptions.Instructions ??= this._agentOptions.ChatOptions.Instructions;
        requestChatOptions.MaxOutputTokens ??= this._agentOptions.ChatOptions.MaxOutputTokens;
        requestChatOptions.ModelId ??= this._agentOptions.ChatOptions.ModelId;
        requestChatOptions.PresencePenalty ??= this._agentOptions.ChatOptions.PresencePenalty;
        requestChatOptions.ResponseFormat ??= this._agentOptions.ChatOptions.ResponseFormat;
        requestChatOptions.Seed ??= this._agentOptions.ChatOptions.Seed;
        requestChatOptions.Temperature ??= this._agentOptions.ChatOptions.Temperature;
        requestChatOptions.TopP ??= this._agentOptions.ChatOptions.TopP;
        requestChatOptions.TopK ??= this._agentOptions.ChatOptions.TopK;
        requestChatOptions.ToolMode ??= this._agentOptions.ChatOptions.ToolMode;

        // Merge only the additional properties from the agent if they are not already set in the request options.
        if (requestChatOptions.AdditionalProperties is not null && this._agentOptions.ChatOptions.AdditionalProperties is not null)
        {
            foreach (var propertyKey in this._agentOptions.ChatOptions.AdditionalProperties.Keys)
            {
                _ = requestChatOptions.AdditionalProperties.TryAdd(propertyKey, this._agentOptions.ChatOptions.AdditionalProperties[propertyKey]);
            }
        }
        else
        {
            requestChatOptions.AdditionalProperties ??= this._agentOptions.ChatOptions.AdditionalProperties?.Clone();
        }

        // Chain the raw representation factory from the request options with the agent's factory if available.
        if (this._agentOptions.ChatOptions.RawRepresentationFactory is { } agentFactory)
        {
            requestChatOptions.RawRepresentationFactory = requestChatOptions.RawRepresentationFactory is { } requestFactory
                ? chatClient => requestFactory(chatClient) ?? agentFactory(chatClient)
                : agentFactory;
        }

        // We concatenate the request stop sequences with the agent's stop sequences when available.
        if (this._agentOptions.ChatOptions.StopSequences is { Count: not 0 })
        {
            if (requestChatOptions.StopSequences is null || requestChatOptions.StopSequences.Count == 0)
            {
                // If the request stop sequences are not set or empty, we use the agent's stop sequences directly.
                requestChatOptions.StopSequences = [.. this._agentOptions.ChatOptions.StopSequences];
            }
            else if (requestChatOptions.StopSequences is List<string> requestStopSequences)
            {
                // If the request stop sequences are set, we concatenate them with the agent's stop sequences.
                requestStopSequences.AddRange(this._agentOptions.ChatOptions.StopSequences);
            }
            else
            {
                // If both agent's and request's stop sequences are set, we concatenate them.
                foreach (string stopSequence in this._agentOptions.ChatOptions.StopSequences)
                {
                    requestChatOptions.StopSequences.Add(stopSequence);
                }
            }
        }

        // We concatenate the request tools with the agent's tools when available.
        if (this._agentOptions.ChatOptions.Tools is { Count: not 0 })
        {
            if (requestChatOptions.Tools is not { Count: > 0 })
            {
                // If the request tools are not set or empty, we use the agent's tools.
                requestChatOptions.Tools = [.. this._agentOptions.ChatOptions.Tools];
            }
            else
            {
                if (requestChatOptions.Tools is List<AITool> requestTools)
                {
                    // If the request tools are set, we concatenate them with the agent's tools.
                    requestTools.AddRange(this._agentOptions.ChatOptions.Tools);
                }
                else
                {
                    // If the both agent's and request's tools are set, we concatenate all tools.
                    foreach (var tool in this._agentOptions.ChatOptions.Tools)
                    {
                        requestChatOptions.Tools.Add(tool);
                    }
                }
            }
        }

        return requestChatOptions;
    }

    /// <summary>
    /// Prepares the thread, chat options, and messages for agent execution.
    /// </summary>
    /// <param name="thread">The conversation thread to use or create.</param>
    /// <param name="inputMessages">The input messages to use.</param>
    /// <param name="runOptions">Optional parameters for agent invocation.</param>
    /// <param name="cancellationToken">The cancellation token.</param>
    /// <returns>A tuple containing the thread, chat options, and thread messages.</returns>
    private async Task<(ChatClientAgentThread AgentThread, ChatOptions? ChatOptions, List<ChatMessage> ThreadMessages)> PrepareThreadAndMessagesAsync(
        AgentThread? thread,
        IEnumerable<ChatMessage> inputMessages,
        AgentRunOptions? runOptions,
        CancellationToken cancellationToken)
    {
        ChatOptions? chatOptions = this.CreateConfiguredChatOptions(runOptions);

        thread ??= this.GetNewThread();
        if (thread is not ChatClientAgentThread typedThread)
        {
            throw new InvalidOperationException("The provided thread is not compatible with the agent. Only threads created by the agent can be used.");
        }

        // Add any existing messages from the thread to the messages to be sent to the chat client.
        List<ChatMessage> threadMessages = [];
        if (typedThread.MessageStore is not null)
        {
            threadMessages.AddRange(await typedThread.MessageStore.GetMessagesAsync(cancellationToken).ConfigureAwait(false));
        }

        // If we have an AIContextProvider, we should get context from it, and update our
        // messages and options with the additional context.
        if (typedThread.AIContextProvider is not null)
        {
            var invokingContext = new AIContextProvider.InvokingContext(inputMessages);
            var aiContext = await typedThread.AIContextProvider.InvokingAsync(invokingContext, cancellationToken).ConfigureAwait(false);
            if (aiContext.Messages is { Count: > 0 })
            {
                threadMessages.AddRange(aiContext.Messages);
            }

            if (aiContext.Tools is { Count: > 0 })
            {
                chatOptions ??= new();
                chatOptions.Tools ??= [];
                foreach (AITool tool in aiContext.Tools)
                {
                    chatOptions.Tools.Add(tool);
                }
            }

            if (aiContext.Instructions is not null)
            {
                chatOptions ??= new();
                chatOptions.Instructions = string.IsNullOrWhiteSpace(chatOptions.Instructions) ? aiContext.Instructions : $"{chatOptions.Instructions}\n{aiContext.Instructions}";
            }
        }

        // Add the input messages to the end of thread messages.
        threadMessages.AddRange(inputMessages);

        // If a user provided two different thread ids, via the thread object and options, we should throw
        // since we don't know which one to use.
        if (!string.IsNullOrWhiteSpace(typedThread.ConversationId) && !string.IsNullOrWhiteSpace(chatOptions?.ConversationId) && typedThread.ConversationId != chatOptions!.ConversationId)
        {
            throw new InvalidOperationException(
                $"""
                The {nameof(chatOptions.ConversationId)} provided via {nameof(AI.ChatOptions)} is different to the id of the provided {nameof(AgentThread)}.
                Only one id can be used for a run.
                """);
        }

        if (!string.IsNullOrWhiteSpace(this.Instructions))
        {
            chatOptions ??= new();
            chatOptions.Instructions = string.IsNullOrWhiteSpace(chatOptions.Instructions) ? this.Instructions : $"{this.Instructions}\n{chatOptions.Instructions}";
        }

        // Only create or update ChatOptions if we have an id on the thread and we don't have the same one already in ChatOptions.
        if (!string.IsNullOrWhiteSpace(typedThread.ConversationId) && typedThread.ConversationId != chatOptions?.ConversationId)
        {
            chatOptions ??= new();
            chatOptions.ConversationId = typedThread.ConversationId;
        }

        return (typedThread, chatOptions, threadMessages);
    }

    private void UpdateThreadWithTypeAndConversationId(ChatClientAgentThread thread, string? responseConversationId)
    {
        if (string.IsNullOrWhiteSpace(responseConversationId) && !string.IsNullOrWhiteSpace(thread.ConversationId))
        {
            // We were passed a thread that is service managed, but we got no conversation id back from the chat client,
            // meaning the service doesn't support service managed threads, so the thread cannot be used with this service.
#pragma warning disable S2302 // "nameof" should be used - False positive.
            throw new InvalidOperationException("Service did not return a valid conversation id when using a service managed thread.");
#pragma warning restore S2302 // "nameof" should be used
        }

        if (!string.IsNullOrWhiteSpace(responseConversationId))
        {
            // If we got a conversation id back from the chat client, it means that the service supports server side thread storage
            // so we should update the thread with the new id.
            thread.ConversationId = responseConversationId;
        }
        else
        {
            // If the service doesn't use service side thread storage (i.e. we got no id back from invocation), and
            // the thread has no MessageStore yet, and we have a custom messages store, we should update the thread
            // with the custom MessageStore so that it has somewhere to store the chat history.
<<<<<<< HEAD
            thread.MessageStore = this._agentOptions?.ChatMessageStoreFactory?.Invoke(new() { SerializedState = default, JsonSerializerOptions = null });
=======
            thread.MessageStore ??= this._agentOptions?.ChatMessageStoreFactory?.Invoke(default, null);
>>>>>>> 1dba779f
        }
    }

    private string GetLoggingAgentName() => this.Name ?? "UnnamedAgent";
    #endregion
}<|MERGE_RESOLUTION|>--- conflicted
+++ resolved
@@ -236,7 +236,6 @@
         : this.ChatClient.GetService(serviceType, serviceKey));
 
     /// <inheritdoc/>
-<<<<<<< HEAD
 #if NET5_0_OR_GREATER
     public override ChatClientAgentThread GetNewThread()
         => new()
@@ -244,10 +243,6 @@
     public override AgentThread GetNewThread()
         => new ChatClientAgentThread
 #endif
-=======
-    public override AgentThread GetNewThread() =>
-        new()
->>>>>>> 1dba779f
         {
             MessageStore = this._agentOptions?.ChatMessageStoreFactory?.Invoke(new() { SerializedState = default, JsonSerializerOptions = null }),
             AIContextProvider = this._agentOptions?.AIContextProviderFactory?.Invoke(new() { SerializedState = default, JsonSerializerOptions = null })
@@ -529,11 +524,7 @@
             // If the service doesn't use service side thread storage (i.e. we got no id back from invocation), and
             // the thread has no MessageStore yet, and we have a custom messages store, we should update the thread
             // with the custom MessageStore so that it has somewhere to store the chat history.
-<<<<<<< HEAD
-            thread.MessageStore = this._agentOptions?.ChatMessageStoreFactory?.Invoke(new() { SerializedState = default, JsonSerializerOptions = null });
-=======
-            thread.MessageStore ??= this._agentOptions?.ChatMessageStoreFactory?.Invoke(default, null);
->>>>>>> 1dba779f
+            thread.MessageStore ??= this._agentOptions?.ChatMessageStoreFactory?.Invoke(new() { SerializedState = default, JsonSerializerOptions = null });
         }
     }
 
