﻿// Copyright (c) Microsoft. All rights reserved.

using System;
using System.Collections.Generic;
using System.Linq;
using System.Runtime.CompilerServices;
using System.Text.Json;
using System.Threading;
using System.Threading.Tasks;
using Microsoft.Extensions.Logging;
using Microsoft.Extensions.Logging.Abstractions;
using Microsoft.Shared.Diagnostics;

#pragma warning disable S3358 // Ternary operators should not be nested

namespace Microsoft.Extensions.AI.Agents;

/// <summary>
/// Represents an agent that can be invoked using a chat client.
/// </summary>
public sealed class ChatClientAgent : AIAgent
{
    private readonly ChatClientAgentOptions? _agentOptions;
    private readonly AIAgentMetadata _agentMetadata;
    private readonly ILogger _logger;
    private readonly Type _chatClientType;

    /// <summary>
    /// Initializes a new instance of the <see cref="ChatClientAgent"/> class.
    /// </summary>
    /// <param name="chatClient">The chat client to use for invoking the agent.</param>
    /// <param name="instructions">Optional instructions for the agent.</param>
    /// <param name="name">Optional name for the agent.</param>
    /// <param name="description">Optional description for the agent.</param>
    /// <param name="tools">Optional list of tools that the agent can use during invocation.</param>
    /// <param name="loggerFactory">Optional logger factory to use for logging.</param>
    public ChatClientAgent(IChatClient chatClient, string? instructions = null, string? name = null, string? description = null, IList<AITool>? tools = null, ILoggerFactory? loggerFactory = null)
        : this(
              chatClient,
              new ChatClientAgentOptions
              {
                  Name = name,
                  Description = description,
                  Instructions = instructions,
                  ChatOptions = tools is null ? null : new ChatOptions
                  {
                      Tools = tools,
                  }
              },
              loggerFactory)
    {
    }

    /// <summary>
    /// Initializes a new instance of the <see cref="ChatClientAgent"/> class.
    /// </summary>
    /// <param name="chatClient">The chat client to use for invoking the agent.</param>
    /// <param name="options">Full set of options to configure the agent.</param>
    /// <param name="loggerFactory">Optional logger factory to use for logging.</param>
    public ChatClientAgent(IChatClient chatClient, ChatClientAgentOptions? options, ILoggerFactory? loggerFactory = null)
    {
        _ = Throw.IfNull(chatClient);

        // Options must be cloned since ChatClientAgentOptions is mutable.
        this._agentOptions = options?.Clone();

        this._agentMetadata = new AIAgentMetadata(chatClient.GetService<ChatClientMetadata>()?.ProviderName);

        // Get the type of the chat client before wrapping it as an agent invoking chat client.
        this._chatClientType = chatClient.GetType();

        // If the user has not opted out of using our default decorators, we wrap the chat client.
        this.ChatClient = options?.UseProvidedChatClientAsIs is true ? chatClient : chatClient.AsAgentInvokedChatClient(options);

        this._logger = (loggerFactory ?? chatClient.GetService<ILoggerFactory>() ?? NullLoggerFactory.Instance).CreateLogger<ChatClientAgent>();
    }

    /// <summary>
    /// Gets the underlying chat client used by the agent to invoke chat completions.
    /// </summary>
    public IChatClient ChatClient { get; }

    /// <inheritdoc/>
    public override string Id => this._agentOptions?.Id ?? base.Id;

    /// <inheritdoc/>
    public override string? Name => this._agentOptions?.Name;

    /// <inheritdoc/>
    public override string? Description => this._agentOptions?.Description;

    /// <summary>
    /// Gets the instructions for the agent (optional).
    /// </summary>
    public string? Instructions => this._agentOptions?.Instructions;

    /// <summary>
    /// Gets of the default <see cref="Microsoft.Extensions.AI.ChatOptions"/> used by the agent.
    /// </summary>
    internal ChatOptions? ChatOptions => this._agentOptions?.ChatOptions;

    /// <inheritdoc/>
    public override async Task<AgentRunResponse> RunAsync(
        IEnumerable<ChatMessage> messages,
        AgentThread? thread = null,
        AgentRunOptions? options = null,
        CancellationToken cancellationToken = default)
    {
        var inputMessages = Throw.IfNull(messages) as IReadOnlyCollection<ChatMessage> ?? messages.ToList();

        (ChatClientAgentThread safeThread, ChatOptions? chatOptions, List<ChatMessage> threadMessages) =
            await this.PrepareThreadAndMessagesAsync(thread, inputMessages, options, cancellationToken).ConfigureAwait(false);

        var agentName = this.GetLoggingAgentName();

        this._logger.LogAgentChatClientInvokingAgent(nameof(RunAsync), this.Id, agentName, this._chatClientType);

        // Call the IChatClient and notify the AIContextProvider of any failures.
        ChatResponse chatResponse;
        try
        {
            chatResponse = await this.ChatClient.GetResponseAsync(threadMessages, chatOptions, cancellationToken).ConfigureAwait(false);
        }
        catch (Exception ex)
        {
            await NotifyAIContextProviderOfFailureAsync(safeThread, ex, inputMessages, cancellationToken).ConfigureAwait(false);
            throw;
        }

        this._logger.LogAgentChatClientInvokedAgent(nameof(RunAsync), this.Id, agentName, this._chatClientType, inputMessages.Count);

        // We can derive the type of supported thread from whether we have a conversation id,
        // so let's update it and set the conversation id for the service thread case.
        this.UpdateThreadWithTypeAndConversationId(safeThread, chatResponse.ConversationId);

        // Ensure that the author name is set for each message in the response.
        foreach (ChatMessage chatResponseMessage in chatResponse.Messages)
        {
            chatResponseMessage.AuthorName ??= agentName;
        }

        // Only notify the thread of new messages if the chatResponse was successful to avoid inconsistent message state in the thread.
        await NotifyThreadOfNewMessagesAsync(safeThread, inputMessages.Concat(chatResponse.Messages), cancellationToken).ConfigureAwait(false);

        // Notify the AIContextProvider of all new messages.
        await NotifyAIContextProviderOfSuccessAsync(safeThread, inputMessages, chatResponse.Messages, cancellationToken).ConfigureAwait(false);

        return new(chatResponse) { AgentId = this.Id };
    }

    /// <inheritdoc/>
    public override async IAsyncEnumerable<AgentRunResponseUpdate> RunStreamingAsync(
        IEnumerable<ChatMessage> messages,
        AgentThread? thread = null,
        AgentRunOptions? options = null,
        [EnumeratorCancellation] CancellationToken cancellationToken = default)
    {
        var inputMessages = Throw.IfNull(messages) as IReadOnlyCollection<ChatMessage> ?? messages.ToList();

        (ChatClientAgentThread safeThread, ChatOptions? chatOptions, List<ChatMessage> threadMessages) =
            await this.PrepareThreadAndMessagesAsync(thread, inputMessages, options, cancellationToken).ConfigureAwait(false);

        int messageCount = threadMessages.Count;
        var loggingAgentName = this.GetLoggingAgentName();

        this._logger.LogAgentChatClientInvokingAgent(nameof(RunStreamingAsync), this.Id, loggingAgentName, this._chatClientType);

        List<ChatResponseUpdate> responseUpdates = [];

        IAsyncEnumerator<ChatResponseUpdate> responseUpdatesEnumerator;

        try
        {
            // Using the enumerator to ensure we consider the case where no updates are returned for notification.
            responseUpdatesEnumerator = this.ChatClient.GetStreamingResponseAsync(threadMessages, chatOptions, cancellationToken).GetAsyncEnumerator(cancellationToken);
        }
        catch (Exception ex)
        {
            await NotifyAIContextProviderOfFailureAsync(safeThread, ex, inputMessages, cancellationToken).ConfigureAwait(false);
            throw;
        }

        this._logger.LogAgentChatClientInvokedStreamingAgent(nameof(RunStreamingAsync), this.Id, loggingAgentName, this._chatClientType);

        bool hasUpdates;
        try
        {
            // Ensure we start the streaming request
            hasUpdates = await responseUpdatesEnumerator.MoveNextAsync().ConfigureAwait(false);
        }
        catch (Exception ex)
        {
            await NotifyAIContextProviderOfFailureAsync(safeThread, ex, inputMessages, cancellationToken).ConfigureAwait(false);
            throw;
        }

        while (hasUpdates)
        {
            var update = responseUpdatesEnumerator.Current;
            if (update is not null)
            {
                responseUpdates.Add(update);
                update.AuthorName ??= this.Name;
                yield return new(update) { AgentId = this.Id };
            }

            try
            {
                hasUpdates = await responseUpdatesEnumerator.MoveNextAsync().ConfigureAwait(false);
            }
            catch (Exception ex)
            {
                await NotifyAIContextProviderOfFailureAsync(safeThread, ex, inputMessages, cancellationToken).ConfigureAwait(false);
                throw;
            }
        }

        var chatResponse = responseUpdates.ToChatResponse();

        // We can derive the type of supported thread from whether we have a conversation id,
        // so let's update it and set the conversation id for the service thread case.
        this.UpdateThreadWithTypeAndConversationId(safeThread, chatResponse.ConversationId);

        // To avoid inconsistent state we only notify the thread of the input messages if no error occurs after the initial request.
        await NotifyThreadOfNewMessagesAsync(safeThread, inputMessages.Concat(chatResponse.Messages), cancellationToken).ConfigureAwait(false);

        // Notify the AIContextProvider of all new messages.
        await NotifyAIContextProviderOfSuccessAsync(safeThread, inputMessages, chatResponse.Messages, cancellationToken).ConfigureAwait(false);
    }

    /// <inheritdoc/>
    public override object? GetService(Type serviceType, object? serviceKey = null)
    {
        return base.GetService(serviceType, serviceKey)
        ?? (serviceType == typeof(AIAgentMetadata) ? this._agentMetadata
        : serviceType == typeof(IChatClient) ? this.ChatClient
        : this.ChatClient.GetService(serviceType, serviceKey));
    }

    /// <inheritdoc/>
    public override AgentThread GetNewThread()
<<<<<<< HEAD
        => new ChatClientAgentThread { MessageStore = this._agentOptions?.ChatMessageStoreFactory?.Invoke(new() { SerializedStoreState = default, JsonSerializerOptions = null }) };

    /// <inheritdoc/>
    public override ValueTask<AgentThread> DeserializeThreadAsync(JsonElement serializedThread, JsonSerializerOptions? jsonSerializerOptions = null, CancellationToken cancellationToken = default)
        => new(new ChatClientAgentThread(serializedThread, jsonSerializerOptions, this._agentOptions?.ChatMessageStoreFactory));
=======
    {
        var thread = new AgentThread
        {
            MessageStore = this._agentOptions?.ChatMessageStoreFactory?.Invoke(),
            AIContextProvider = this._agentOptions?.AIContextProviderFactory?.Invoke()
        };
        return thread;
    }
>>>>>>> 66fe1c95

    #region Private

    /// <summary>
    /// Notify the <see cref="AIContextProvider"/> when an agent run succeeded, if there is an <see cref="AIContextProvider"/>.
    /// </summary>
    private static async Task NotifyAIContextProviderOfSuccessAsync(AgentThread thread, IEnumerable<ChatMessage> inputMessages, IEnumerable<ChatMessage> responseMessages, CancellationToken cancellationToken)
    {
        if (thread.AIContextProvider is not null)
        {
            await thread.AIContextProvider.InvokedAsync(new(inputMessages) { ResponseMessages = responseMessages },
                cancellationToken).ConfigureAwait(false);
        }
    }

    /// <summary>
    /// Notify the <see cref="AIContextProvider"/> of any failure during an agent run, if there is an <see cref="AIContextProvider"/>.
    /// </summary>
    private static async Task NotifyAIContextProviderOfFailureAsync(AgentThread thread, Exception ex, IEnumerable<ChatMessage> inputMessages, CancellationToken cancellationToken)
    {
        if (thread.AIContextProvider is not null)
        {
            await thread.AIContextProvider.InvokedAsync(new(inputMessages) { InvokeException = ex },
                cancellationToken).ConfigureAwait(false);
        }
    }

    /// <summary>
    /// Configures and returns chat options by merging the provided run options with the agent's default chat options.
    /// </summary>
    /// <remarks>This method prioritizes the chat options provided in <paramref name="runOptions"/> over the
    /// agent's default chat options. Any unset properties in the run options will be filled using the agent's chat
    /// options. If both are <see langword="null"/>, the method returns <see langword="null"/>.</remarks>
    /// <param name="runOptions">Optional run options that may include specific chat configuration settings.</param>
    /// <returns>A <see cref="ChatOptions"/> object representing the merged chat configuration, or <see langword="null"/> if
    /// neither the run options nor the agent's chat options are available.</returns>
    private ChatOptions? CreateConfiguredChatOptions(AgentRunOptions? runOptions)
    {
        ChatOptions? requestChatOptions = (runOptions as ChatClientAgentRunOptions)?.ChatOptions?.Clone();

        // If no agent chat options were provided, return the request chat options as is.
        if (this._agentOptions?.ChatOptions is null)
        {
            return requestChatOptions;
        }

        // If no request chat options were provided, use the agent's chat options clone.
        if (requestChatOptions is null)
        {
            return this._agentOptions?.ChatOptions.Clone();
        }

        // If both are present, we need to merge them.
        // The merge strategy will prioritize the request options over the agent options,
        // and will fill the blanks with agent options where the request options were not set.
        requestChatOptions.AllowMultipleToolCalls ??= this._agentOptions.ChatOptions.AllowMultipleToolCalls;
        requestChatOptions.ConversationId ??= this._agentOptions.ChatOptions.ConversationId;
        requestChatOptions.FrequencyPenalty ??= this._agentOptions.ChatOptions.FrequencyPenalty;
        requestChatOptions.Instructions ??= this._agentOptions.ChatOptions.Instructions;
        requestChatOptions.MaxOutputTokens ??= this._agentOptions.ChatOptions.MaxOutputTokens;
        requestChatOptions.ModelId ??= this._agentOptions.ChatOptions.ModelId;
        requestChatOptions.PresencePenalty ??= this._agentOptions.ChatOptions.PresencePenalty;
        requestChatOptions.ResponseFormat ??= this._agentOptions.ChatOptions.ResponseFormat;
        requestChatOptions.Seed ??= this._agentOptions.ChatOptions.Seed;
        requestChatOptions.Temperature ??= this._agentOptions.ChatOptions.Temperature;
        requestChatOptions.TopP ??= this._agentOptions.ChatOptions.TopP;
        requestChatOptions.TopK ??= this._agentOptions.ChatOptions.TopK;
        requestChatOptions.ToolMode ??= this._agentOptions.ChatOptions.ToolMode;

        // Merge only the additional properties from the agent if they are not already set in the request options.
        if (requestChatOptions.AdditionalProperties is not null && this._agentOptions.ChatOptions.AdditionalProperties is not null)
        {
            foreach (var propertyKey in this._agentOptions.ChatOptions.AdditionalProperties.Keys)
            {
                _ = requestChatOptions.AdditionalProperties.TryAdd(propertyKey, this._agentOptions.ChatOptions.AdditionalProperties[propertyKey]);
            }
        }
        else
        {
            requestChatOptions.AdditionalProperties ??= this._agentOptions.ChatOptions.AdditionalProperties?.Clone();
        }

        // Chain the raw representation factory from the request options with the agent's factory if available.
        if (this._agentOptions.ChatOptions.RawRepresentationFactory is { } agentFactory)
        {
            requestChatOptions.RawRepresentationFactory = requestChatOptions.RawRepresentationFactory is { } requestFactory
                ? chatClient => requestFactory(chatClient) ?? agentFactory(chatClient)
                : agentFactory;
        }

        // We concatenate the request stop sequences with the agent's stop sequences when available.
        if (this._agentOptions.ChatOptions.StopSequences is { Count: not 0 })
        {
            if (requestChatOptions.StopSequences is null || requestChatOptions.StopSequences.Count == 0)
            {
                // If the request stop sequences are not set or empty, we use the agent's stop sequences directly.
                requestChatOptions.StopSequences = [.. this._agentOptions.ChatOptions.StopSequences];
            }
            else if (requestChatOptions.StopSequences is List<string> requestStopSequences)
            {
                // If the request stop sequences are set, we concatenate them with the agent's stop sequences.
                requestStopSequences.AddRange(this._agentOptions.ChatOptions.StopSequences);
            }
            else
            {
                // If both agent's and request's stop sequences are set, we concatenate them.
                foreach (string stopSequence in this._agentOptions.ChatOptions.StopSequences)
                {
                    requestChatOptions.StopSequences.Add(stopSequence);
                }
            }
        }

        // We concatenate the request tools with the agent's tools when available.
        if (this._agentOptions.ChatOptions.Tools is { Count: not 0 })
        {
            if (requestChatOptions.Tools is not { Count: > 0 })
            {
                // If the request tools are not set or empty, we use the agent's tools.
                requestChatOptions.Tools = [.. this._agentOptions.ChatOptions.Tools];
            }
            else
            {
                if (requestChatOptions.Tools is List<AITool> requestTools)
                {
                    // If the request tools are set, we concatenate them with the agent's tools.
                    requestTools.AddRange(this._agentOptions.ChatOptions.Tools);
                }
                else
                {
                    // If the both agent's and request's tools are set, we concatenate all tools.
                    foreach (var tool in this._agentOptions.ChatOptions.Tools)
                    {
                        requestChatOptions.Tools.Add(tool);
                    }
                }
            }
        }

        return requestChatOptions;
    }

    /// <summary>
    /// Prepares the thread, chat options, and messages for agent execution.
    /// </summary>
    /// <param name="thread">The conversation thread to use or create.</param>
    /// <param name="inputMessages">The input messages to use.</param>
    /// <param name="runOptions">Optional parameters for agent invocation.</param>
    /// <param name="cancellationToken">The cancellation token.</param>
    /// <returns>A tuple containing the thread, chat options, and thread messages.</returns>
    private async Task<(ChatClientAgentThread AgentThread, ChatOptions? ChatOptions, List<ChatMessage> ThreadMessages)> PrepareThreadAndMessagesAsync(
        AgentThread? thread,
        IEnumerable<ChatMessage> inputMessages,
        AgentRunOptions? runOptions,
        CancellationToken cancellationToken)
    {
        ChatOptions? chatOptions = this.CreateConfiguredChatOptions(runOptions);

        thread ??= this.GetNewThread();
        if (thread is not ChatClientAgentThread typedThread)
        {
            throw new InvalidOperationException("The provided thread is not compatible with the agent. Only threads created by the agent can be used.");
        }

        // Add any existing messages from the thread to the messages to be sent to the chat client.
        List<ChatMessage> threadMessages = [];
        if (typedThread.MessageStore is not null)
        {
            threadMessages.AddRange(await typedThread.MessageStore.GetMessagesAsync(cancellationToken).ConfigureAwait(false));
        }

        // If we have an AIContextProvider, we should get context from it, and update our
        // messages and options with the additional context.
        if (thread.AIContextProvider is not null)
        {
            var invokingContext = new AIContextProvider.InvokingContext(inputMessages);
            var aiContext = await thread.AIContextProvider.InvokingAsync(invokingContext, cancellationToken).ConfigureAwait(false);
            if (aiContext.Messages is { Count: > 0 })
            {
                threadMessages.AddRange(aiContext.Messages);
            }

            if (aiContext.Tools is { Count: > 0 })
            {
                chatOptions ??= new();
                chatOptions.Tools ??= [];
                foreach (AITool tool in aiContext.Tools)
                {
                    chatOptions.Tools.Add(tool);
                }
            }

            if (aiContext.Instructions is not null)
            {
                chatOptions ??= new();
                chatOptions.Instructions = string.IsNullOrWhiteSpace(chatOptions.Instructions) ? aiContext.Instructions : $"{chatOptions.Instructions}\n{aiContext.Instructions}";
            }
        }

        // Add the input messages to the end of thread messages.
        threadMessages.AddRange(inputMessages);

        // If a user provided two different thread ids, via the thread object and options, we should throw
        // since we don't know which one to use.
        if (!string.IsNullOrWhiteSpace(typedThread.ServiceThreadId) && !string.IsNullOrWhiteSpace(chatOptions?.ConversationId) && typedThread.ServiceThreadId != chatOptions!.ConversationId)
        {
            throw new InvalidOperationException(
                $"""
                The {nameof(chatOptions.ConversationId)} provided via {nameof(Microsoft.Extensions.AI.ChatOptions)} is different to the id of the provided {nameof(AgentThread)}.
                Only one id can be used for a run.
                """);
        }

        if (!string.IsNullOrWhiteSpace(this.Instructions))
        {
            chatOptions ??= new();
            chatOptions.Instructions = string.IsNullOrWhiteSpace(chatOptions.Instructions) ? this.Instructions : $"{this.Instructions}\n{chatOptions.Instructions}";
        }

        // Only create or update ChatOptions if we have an id on the thread and we don't have the same one already in ChatOptions.
        if (!string.IsNullOrWhiteSpace(typedThread.ServiceThreadId) && typedThread.ServiceThreadId != chatOptions?.ConversationId)
        {
            chatOptions ??= new();
            chatOptions.ConversationId = typedThread.ServiceThreadId;
        }

        return (typedThread, chatOptions, threadMessages);
    }

    private void UpdateThreadWithTypeAndConversationId(ChatClientAgentThread thread, string? responseConversationId)
    {
        if (string.IsNullOrWhiteSpace(responseConversationId) && !string.IsNullOrWhiteSpace(thread.ServiceThreadId))
        {
            // We were passed a thread that is service managed, but we got no conversation id back from the chat client,
            // meaning the service doesn't support service managed threads, so the thread cannot be used with this service.
#pragma warning disable S2302 // "nameof" should be used - False positive.
            throw new InvalidOperationException("Service did not return a valid conversation id when using a service managed thread.");
#pragma warning restore S2302 // "nameof" should be used
        }

        if (!string.IsNullOrWhiteSpace(responseConversationId))
        {
            // If we got a conversation id back from the chat client, it means that the service supports server side thread storage
            // so we should update the thread with the new id.
            thread.ServiceThreadId = responseConversationId;
        }
        else if (thread.MessageStore is null)
        {
            // If the service doesn't use service side thread storage (i.e. we got no id back from invocation), and
            // the thread has no MessageStore yet, and we have a custom messages store, we should update the thread
            // with the custom MessageStore so that it has somewhere to store the chat history.
            thread.MessageStore = this._agentOptions?.ChatMessageStoreFactory?.Invoke(new() { SerializedStoreState = default, JsonSerializerOptions = null });
        }
    }

    private string GetLoggingAgentName() => this.Name ?? "UnnamedAgent";
    #endregion
}<|MERGE_RESOLUTION|>--- conflicted
+++ resolved
@@ -239,29 +239,25 @@
 
     /// <inheritdoc/>
     public override AgentThread GetNewThread()
-<<<<<<< HEAD
-        => new ChatClientAgentThread { MessageStore = this._agentOptions?.ChatMessageStoreFactory?.Invoke(new() { SerializedStoreState = default, JsonSerializerOptions = null }) };
+    {
+        var thread = new ChatClientAgentThread
+        {
+            MessageStore = this._agentOptions?.ChatMessageStoreFactory?.Invoke(new() { SerializedState = default, JsonSerializerOptions = null }),
+            AIContextProvider = this._agentOptions?.AIContextProviderFactory?.Invoke(new() { SerializedState = default, JsonSerializerOptions = null })
+        };
+        return thread;
+    }
 
     /// <inheritdoc/>
     public override ValueTask<AgentThread> DeserializeThreadAsync(JsonElement serializedThread, JsonSerializerOptions? jsonSerializerOptions = null, CancellationToken cancellationToken = default)
         => new(new ChatClientAgentThread(serializedThread, jsonSerializerOptions, this._agentOptions?.ChatMessageStoreFactory));
-=======
-    {
-        var thread = new AgentThread
-        {
-            MessageStore = this._agentOptions?.ChatMessageStoreFactory?.Invoke(),
-            AIContextProvider = this._agentOptions?.AIContextProviderFactory?.Invoke()
-        };
-        return thread;
-    }
->>>>>>> 66fe1c95
 
     #region Private
 
     /// <summary>
     /// Notify the <see cref="AIContextProvider"/> when an agent run succeeded, if there is an <see cref="AIContextProvider"/>.
     /// </summary>
-    private static async Task NotifyAIContextProviderOfSuccessAsync(AgentThread thread, IEnumerable<ChatMessage> inputMessages, IEnumerable<ChatMessage> responseMessages, CancellationToken cancellationToken)
+    private static async Task NotifyAIContextProviderOfSuccessAsync(ChatClientAgentThread thread, IEnumerable<ChatMessage> inputMessages, IEnumerable<ChatMessage> responseMessages, CancellationToken cancellationToken)
     {
         if (thread.AIContextProvider is not null)
         {
@@ -273,7 +269,7 @@
     /// <summary>
     /// Notify the <see cref="AIContextProvider"/> of any failure during an agent run, if there is an <see cref="AIContextProvider"/>.
     /// </summary>
-    private static async Task NotifyAIContextProviderOfFailureAsync(AgentThread thread, Exception ex, IEnumerable<ChatMessage> inputMessages, CancellationToken cancellationToken)
+    private static async Task NotifyAIContextProviderOfFailureAsync(ChatClientAgentThread thread, Exception ex, IEnumerable<ChatMessage> inputMessages, CancellationToken cancellationToken)
     {
         if (thread.AIContextProvider is not null)
         {
@@ -428,10 +424,10 @@
 
         // If we have an AIContextProvider, we should get context from it, and update our
         // messages and options with the additional context.
-        if (thread.AIContextProvider is not null)
+        if (typedThread.AIContextProvider is not null)
         {
             var invokingContext = new AIContextProvider.InvokingContext(inputMessages);
-            var aiContext = await thread.AIContextProvider.InvokingAsync(invokingContext, cancellationToken).ConfigureAwait(false);
+            var aiContext = await typedThread.AIContextProvider.InvokingAsync(invokingContext, cancellationToken).ConfigureAwait(false);
             if (aiContext.Messages is { Count: > 0 })
             {
                 threadMessages.AddRange(aiContext.Messages);
@@ -506,7 +502,7 @@
             // If the service doesn't use service side thread storage (i.e. we got no id back from invocation), and
             // the thread has no MessageStore yet, and we have a custom messages store, we should update the thread
             // with the custom MessageStore so that it has somewhere to store the chat history.
-            thread.MessageStore = this._agentOptions?.ChatMessageStoreFactory?.Invoke(new() { SerializedStoreState = default, JsonSerializerOptions = null });
+            thread.MessageStore = this._agentOptions?.ChatMessageStoreFactory?.Invoke(new() { SerializedState = default, JsonSerializerOptions = null });
         }
     }
 
