﻿// Copyright (c) Microsoft. All rights reserved.

using System;
using System.Collections.Generic;
using System.Linq;
using System.Runtime.CompilerServices;
using System.Text.Json;
using System.Threading;
using System.Threading.Tasks;
using Microsoft.Extensions.Logging;
using Microsoft.Extensions.Logging.Abstractions;
using Microsoft.Shared.Diagnostics;

#pragma warning disable S3358 // Ternary operators should not be nested

namespace Microsoft.Extensions.AI.Agents;

/// <summary>
/// Represents an agent that can be invoked using a chat client.
/// </summary>
public sealed class ChatClientAgent : AIAgent
{
    private readonly ChatClientAgentOptions? _agentOptions;
    private readonly AIAgentMetadata _agentMetadata;
    private readonly ILogger _logger;
    private readonly Type _chatClientType;

    /// <summary>
    /// Initializes a new instance of the <see cref="ChatClientAgent"/> class.
    /// </summary>
    /// <param name="chatClient">The chat client to use for invoking the agent.</param>
    /// <param name="instructions">Optional instructions for the agent.</param>
    /// <param name="name">Optional name for the agent.</param>
    /// <param name="description">Optional description for the agent.</param>
    /// <param name="tools">Optional list of tools that the agent can use during invocation.</param>
    /// <param name="loggerFactory">Optional logger factory to use for logging.</param>
    public ChatClientAgent(IChatClient chatClient, string? instructions = null, string? name = null, string? description = null, IList<AITool>? tools = null, ILoggerFactory? loggerFactory = null)
        : this(
              chatClient,
              new ChatClientAgentOptions
              {
                  Name = name,
                  Description = description,
                  Instructions = instructions,
                  ChatOptions = tools is null ? null : new ChatOptions
                  {
                      Tools = tools,
                  }
              },
              loggerFactory)
    {
    }

    /// <summary>
    /// Initializes a new instance of the <see cref="ChatClientAgent"/> class.
    /// </summary>
    /// <param name="chatClient">The chat client to use for invoking the agent.</param>
    /// <param name="options">Full set of options to configure the agent.</param>
    /// <param name="loggerFactory">Optional logger factory to use for logging.</param>
    public ChatClientAgent(IChatClient chatClient, ChatClientAgentOptions? options, ILoggerFactory? loggerFactory = null)
    {
        _ = Throw.IfNull(chatClient);

        // Options must be cloned since ChatClientAgentOptions is mutable.
        this._agentOptions = options?.Clone();

        this._agentMetadata = new AIAgentMetadata(chatClient.GetService<ChatClientMetadata>()?.ProviderName);

        // Get the type of the chat client before wrapping it as an agent invoking chat client.
        this._chatClientType = chatClient.GetType();

        // If the user has not opted out of using our default decorators, we wrap the chat client.
        this.ChatClient = options?.UseProvidedChatClientAsIs is true ? chatClient : chatClient.AsAgentInvokedChatClient(options);

        this._logger = (loggerFactory ?? chatClient.GetService<ILoggerFactory>() ?? NullLoggerFactory.Instance).CreateLogger<ChatClientAgent>();
    }

    /// <summary>
    /// Gets the underlying chat client used by the agent to invoke chat completions.
    /// </summary>
    public IChatClient ChatClient { get; }

    /// <inheritdoc/>
    public override string Id => this._agentOptions?.Id ?? base.Id;

    /// <inheritdoc/>
    public override string? Name => this._agentOptions?.Name;

    /// <inheritdoc/>
    public override string? Description => this._agentOptions?.Description;

    /// <summary>
    /// Gets the instructions for the agent (optional).
    /// </summary>
    public string? Instructions => this._agentOptions?.Instructions;

    /// <summary>
    /// Gets of the default <see cref="Microsoft.Extensions.AI.ChatOptions"/> used by the agent.
    /// </summary>
    internal ChatOptions? ChatOptions => this._agentOptions?.ChatOptions;

    /// <inheritdoc/>
    public override async Task<AgentRunResponse> RunAsync(
        IEnumerable<ChatMessage> messages,
        AgentThread? thread = null,
        AgentRunOptions? options = null,
        CancellationToken cancellationToken = default)
    {
        var inputMessages = Throw.IfNull(messages) as IReadOnlyCollection<ChatMessage> ?? messages.ToList();

<<<<<<< HEAD
        (ChatClientAgentThread safeThread, ChatOptions? chatOptions, List<ChatMessage> threadMessages) =
            await this.PrepareThreadAndMessagesAsync(thread, messages, options, cancellationToken).ConfigureAwait(false);
=======
        (AgentThread safeThread, ChatOptions? chatOptions, List<ChatMessage> threadMessages) =
            await this.PrepareThreadAndMessagesAsync(thread, inputMessages, options, cancellationToken).ConfigureAwait(false);
>>>>>>> 8af4918f

        var agentName = this.GetLoggingAgentName();

        this._logger.LogAgentChatClientInvokingAgent(nameof(RunAsync), this.Id, agentName, this._chatClientType);

        ChatResponse chatResponse = await this.ChatClient.GetResponseAsync(threadMessages, chatOptions, cancellationToken).ConfigureAwait(false);

        this._logger.LogAgentChatClientInvokedAgent(nameof(RunAsync), this.Id, agentName, this._chatClientType, inputMessages.Count);

        // We can derive the type of supported thread from whether we have a conversation id,
        // so let's update it and set the conversation id for the service thread case.
        this.UpdateThreadWithTypeAndConversationId(safeThread, chatResponse.ConversationId);

        // Only notify the thread of new messages if the chatResponse was successful to avoid inconsistent messages state in the thread.
        await NotifyThreadOfNewMessagesAsync(safeThread, inputMessages, cancellationToken).ConfigureAwait(false);

        // Ensure that the author name is set for each message in the response.
        foreach (ChatMessage chatResponseMessage in chatResponse.Messages)
        {
            chatResponseMessage.AuthorName ??= agentName;
        }

        // Convert the chat response messages to a valid IReadOnlyCollection for notification signatures below.
        var chatResponseMessages = chatResponse.Messages as IReadOnlyCollection<ChatMessage> ?? [.. chatResponse.Messages];

        await NotifyThreadOfNewMessagesAsync(safeThread, chatResponseMessages, cancellationToken).ConfigureAwait(false);

        return new(chatResponse) { AgentId = this.Id };
    }

    /// <inheritdoc/>
    public override async IAsyncEnumerable<AgentRunResponseUpdate> RunStreamingAsync(
        IEnumerable<ChatMessage> messages,
        AgentThread? thread = null,
        AgentRunOptions? options = null,
        [EnumeratorCancellation] CancellationToken cancellationToken = default)
    {
        var inputMessages = Throw.IfNull(messages) as IReadOnlyCollection<ChatMessage> ?? messages.ToList();

        (ChatClientAgentThread safeThread, ChatOptions? chatOptions, List<ChatMessage> threadMessages) =
            await this.PrepareThreadAndMessagesAsync(thread, inputMessages, options, cancellationToken).ConfigureAwait(false);

        int messageCount = threadMessages.Count;
        var loggingAgentName = this.GetLoggingAgentName();

        this._logger.LogAgentChatClientInvokingAgent(nameof(RunStreamingAsync), this.Id, loggingAgentName, this._chatClientType);

        // Using the enumerator to ensure we consider the case where no updates are returned for notification.
        var responseUpdatesEnumerator = this.ChatClient.GetStreamingResponseAsync(threadMessages, chatOptions, cancellationToken).GetAsyncEnumerator(cancellationToken);

        this._logger.LogAgentChatClientInvokedStreamingAgent(nameof(RunStreamingAsync), this.Id, loggingAgentName, this._chatClientType);

        List<ChatResponseUpdate> responseUpdates = [];

        // Ensure we start the streaming request
        var hasUpdates = await responseUpdatesEnumerator.MoveNextAsync().ConfigureAwait(false);

        while (hasUpdates)
        {
            var update = responseUpdatesEnumerator.Current;
            if (update is not null)
            {
                responseUpdates.Add(update);
                update.AuthorName ??= this.Name;
                yield return new(update) { AgentId = this.Id };
            }

            hasUpdates = await responseUpdatesEnumerator.MoveNextAsync().ConfigureAwait(false);
        }

        var chatResponse = responseUpdates.ToChatResponse();
        var chatResponseMessages = chatResponse.Messages as IReadOnlyCollection<ChatMessage> ?? [.. chatResponse.Messages];

        // We can derive the type of supported thread from whether we have a conversation id,
        // so let's update it and set the conversation id for the service thread case.
        this.UpdateThreadWithTypeAndConversationId(safeThread, chatResponse.ConversationId);

        // To avoid inconsistent state we only notify the thread of the input messages if no error occurs after the initial request.
        await NotifyThreadOfNewMessagesAsync(safeThread, inputMessages, cancellationToken).ConfigureAwait(false);

        await NotifyThreadOfNewMessagesAsync(safeThread, chatResponseMessages, cancellationToken).ConfigureAwait(false);
    }

    /// <inheritdoc/>
    public override object? GetService(Type serviceType, object? serviceKey = null)
    {
        return base.GetService(serviceType, serviceKey)
        ?? (serviceType == typeof(AIAgentMetadata) ? this._agentMetadata
        : serviceType == typeof(IChatClient) ? this.ChatClient
        : this.ChatClient.GetService(serviceType, serviceKey));
    }

    /// <inheritdoc/>
    public override AgentThread GetNewThread()
        => new ChatClientAgentThread { MessageStore = this._agentOptions?.ChatMessageStoreFactory?.Invoke(new() { SerializedStoreState = default, JsonSerializerOptions = null }) };

    /// <inheritdoc/>
    public override ValueTask<AgentThread> DeserializeThreadAsync(JsonElement serializedThread, JsonSerializerOptions? jsonSerializerOptions = null, CancellationToken cancellationToken = default)
        => new(new ChatClientAgentThread(serializedThread, jsonSerializerOptions, this._agentOptions?.ChatMessageStoreFactory));

    #region Private

    /// <summary>
    /// Configures and returns chat options by merging the provided run options with the agent's default chat options.
    /// </summary>
    /// <remarks>This method prioritizes the chat options provided in <paramref name="runOptions"/> over the
    /// agent's default chat options. Any unset properties in the run options will be filled using the agent's chat
    /// options. If both are <see langword="null"/>, the method returns <see langword="null"/>.</remarks>
    /// <param name="runOptions">Optional run options that may include specific chat configuration settings.</param>
    /// <returns>A <see cref="ChatOptions"/> object representing the merged chat configuration, or <see langword="null"/> if
    /// neither the run options nor the agent's chat options are available.</returns>
    private ChatOptions? CreateConfiguredChatOptions(AgentRunOptions? runOptions)
    {
        ChatOptions? requestChatOptions = (runOptions as ChatClientAgentRunOptions)?.ChatOptions?.Clone();

        // If no agent chat options were provided, return the request chat options as is.
        if (this._agentOptions?.ChatOptions is null)
        {
            return requestChatOptions;
        }

        // If no request chat options were provided, use the agent's chat options clone.
        if (requestChatOptions is null)
        {
            return this._agentOptions?.ChatOptions.Clone();
        }

        // If both are present, we need to merge them.
        // The merge strategy will prioritize the request options over the agent options,
        // and will fill the blanks with agent options where the request options were not set.
        requestChatOptions.AllowMultipleToolCalls ??= this._agentOptions.ChatOptions.AllowMultipleToolCalls;
        requestChatOptions.ConversationId ??= this._agentOptions.ChatOptions.ConversationId;
        requestChatOptions.FrequencyPenalty ??= this._agentOptions.ChatOptions.FrequencyPenalty;
        requestChatOptions.Instructions ??= this._agentOptions.ChatOptions.Instructions;
        requestChatOptions.MaxOutputTokens ??= this._agentOptions.ChatOptions.MaxOutputTokens;
        requestChatOptions.ModelId ??= this._agentOptions.ChatOptions.ModelId;
        requestChatOptions.PresencePenalty ??= this._agentOptions.ChatOptions.PresencePenalty;
        requestChatOptions.ResponseFormat ??= this._agentOptions.ChatOptions.ResponseFormat;
        requestChatOptions.Seed ??= this._agentOptions.ChatOptions.Seed;
        requestChatOptions.Temperature ??= this._agentOptions.ChatOptions.Temperature;
        requestChatOptions.TopP ??= this._agentOptions.ChatOptions.TopP;
        requestChatOptions.TopK ??= this._agentOptions.ChatOptions.TopK;
        requestChatOptions.ToolMode ??= this._agentOptions.ChatOptions.ToolMode;

        // Merge only the additional properties from the agent if they are not already set in the request options.
        if (requestChatOptions.AdditionalProperties is not null && this._agentOptions.ChatOptions.AdditionalProperties is not null)
        {
            foreach (var propertyKey in this._agentOptions.ChatOptions.AdditionalProperties.Keys)
            {
                _ = requestChatOptions.AdditionalProperties.TryAdd(propertyKey, this._agentOptions.ChatOptions.AdditionalProperties[propertyKey]);
            }
        }
        else
        {
            requestChatOptions.AdditionalProperties ??= this._agentOptions.ChatOptions.AdditionalProperties?.Clone();
        }

        // Chain the raw representation factory from the request options with the agent's factory if available.
        if (this._agentOptions.ChatOptions.RawRepresentationFactory is { } agentFactory)
        {
            requestChatOptions.RawRepresentationFactory = requestChatOptions.RawRepresentationFactory is { } requestFactory
                ? chatClient => requestFactory(chatClient) ?? agentFactory(chatClient)
                : agentFactory;
        }

        // We concatenate the request stop sequences with the agent's stop sequences when available.
        if (this._agentOptions.ChatOptions.StopSequences is { Count: not 0 })
        {
            if (requestChatOptions.StopSequences is null || requestChatOptions.StopSequences.Count == 0)
            {
                // If the request stop sequences are not set or empty, we use the agent's stop sequences directly.
                requestChatOptions.StopSequences = [.. this._agentOptions.ChatOptions.StopSequences];
            }
            else if (requestChatOptions.StopSequences is List<string> requestStopSequences)
            {
                // If the request stop sequences are set, we concatenate them with the agent's stop sequences.
                requestStopSequences.AddRange(this._agentOptions.ChatOptions.StopSequences);
            }
            else
            {
                // If both agent's and request's stop sequences are set, we concatenate them.
                foreach (string stopSequence in this._agentOptions.ChatOptions.StopSequences)
                {
                    requestChatOptions.StopSequences.Add(stopSequence);
                }
            }
        }

        // We concatenate the request tools with the agent's tools when available.
        if (this._agentOptions.ChatOptions.Tools is { Count: not 0 })
        {
            if (requestChatOptions.Tools is not { Count: > 0 })
            {
                // If the request tools are not set or empty, we use the agent's tools.
                requestChatOptions.Tools = [.. this._agentOptions.ChatOptions.Tools];
            }
            else
            {
                if (requestChatOptions.Tools is List<AITool> requestTools)
                {
                    // If the request tools are set, we concatenate them with the agent's tools.
                    requestTools.AddRange(this._agentOptions.ChatOptions.Tools);
                }
                else
                {
                    // If the both agent's and request's tools are set, we concatenate all tools.
                    foreach (var tool in this._agentOptions.ChatOptions.Tools)
                    {
                        requestChatOptions.Tools.Add(tool);
                    }
                }
            }
        }

        return requestChatOptions;
    }

    /// <summary>
    /// Prepares the thread, chat options, and messages for agent execution.
    /// </summary>
    /// <param name="thread">The conversation thread to use or create.</param>
    /// <param name="inputMessages">The input messages to use.</param>
    /// <param name="runOptions">Optional parameters for agent invocation.</param>
    /// <param name="cancellationToken">The cancellation token.</param>
    /// <returns>A tuple containing the thread, chat options, and thread messages.</returns>
    private async Task<(ChatClientAgentThread AgentThread, ChatOptions? ChatOptions, List<ChatMessage> ThreadMessages)> PrepareThreadAndMessagesAsync(
        AgentThread? thread,
        IEnumerable<ChatMessage> inputMessages,
        AgentRunOptions? runOptions,
        CancellationToken cancellationToken)
    {
        ChatOptions? chatOptions = this.CreateConfiguredChatOptions(runOptions);

        thread ??= this.GetNewThread();
        if (thread is not ChatClientAgentThread typedThread)
        {
            throw new InvalidOperationException("The provided thread is not compatible with the agent. Only threads created by the agent can be used.");
        }

        // Add any existing messages from the thread to the messages to be sent to the chat client.
        List<ChatMessage> threadMessages = [];
        if (typedThread.MessageStore is not null)
        {
            threadMessages.AddRange(await typedThread.MessageStore.GetMessagesAsync(cancellationToken).ConfigureAwait(false));
        }

        // Add the input messages to the end of thread messages.
        threadMessages.AddRange(inputMessages);

        // If a user provided two different thread ids, via the thread object and options, we should throw
        // since we don't know which one to use.
        if (!string.IsNullOrWhiteSpace(typedThread.ServiceThreadId) && !string.IsNullOrWhiteSpace(chatOptions?.ConversationId) && typedThread.ServiceThreadId != chatOptions!.ConversationId)
        {
            throw new InvalidOperationException(
                $"""
                The {nameof(chatOptions.ConversationId)} provided via {nameof(Microsoft.Extensions.AI.ChatOptions)} is different to the id of the provided {nameof(AgentThread)}.
                Only one id can be used for a run.
                """);
        }

        if (!string.IsNullOrWhiteSpace(this.Instructions))
        {
            chatOptions ??= new();
            chatOptions.Instructions = string.IsNullOrWhiteSpace(chatOptions.Instructions) ? this.Instructions : $"{this.Instructions}\n{chatOptions.Instructions}";
        }

        // Only create or update ChatOptions if we have an id on the thread and we don't have the same one already in ChatOptions.
        if (!string.IsNullOrWhiteSpace(typedThread.ServiceThreadId) && typedThread.ServiceThreadId != chatOptions?.ConversationId)
        {
            chatOptions ??= new();
            chatOptions.ConversationId = typedThread.ServiceThreadId;
        }

        return (typedThread, chatOptions, threadMessages);
    }

    private void UpdateThreadWithTypeAndConversationId(ChatClientAgentThread thread, string? responseConversationId)
    {
        if (string.IsNullOrWhiteSpace(responseConversationId) && !string.IsNullOrWhiteSpace(thread.ServiceThreadId))
        {
            // We were passed a thread that is service managed, but we got no conversation id back from the chat client,
            // meaning the service doesn't support service managed threads, so the thread cannot be used with this service.
#pragma warning disable S2302 // "nameof" should be used - False positive.
            throw new InvalidOperationException("Service did not return a valid conversation id when using a service managed thread.");
#pragma warning restore S2302 // "nameof" should be used
        }

        if (!string.IsNullOrWhiteSpace(responseConversationId))
        {
            // If we got a conversation id back from the chat client, it means that the service supports server side thread storage
            // so we should update the thread with the new id.
            thread.ServiceThreadId = responseConversationId;
        }
        else if (thread.MessageStore is null)
        {
            // If the service doesn't use service side thread storage (i.e. we got no id back from invocation), and
            // the thread has no MessageStore yet, and we have a custom messages store, we should update the thread
            // with the custom MessageStore so that it has somewhere to store the chat history.
            thread.MessageStore = this._agentOptions?.ChatMessageStoreFactory?.Invoke(new() { SerializedStoreState = default, JsonSerializerOptions = null });
        }
    }

    private string GetLoggingAgentName() => this.Name ?? "UnnamedAgent";
    #endregion
}<|MERGE_RESOLUTION|>--- conflicted
+++ resolved
@@ -108,13 +108,8 @@
     {
         var inputMessages = Throw.IfNull(messages) as IReadOnlyCollection<ChatMessage> ?? messages.ToList();
 
-<<<<<<< HEAD
         (ChatClientAgentThread safeThread, ChatOptions? chatOptions, List<ChatMessage> threadMessages) =
-            await this.PrepareThreadAndMessagesAsync(thread, messages, options, cancellationToken).ConfigureAwait(false);
-=======
-        (AgentThread safeThread, ChatOptions? chatOptions, List<ChatMessage> threadMessages) =
             await this.PrepareThreadAndMessagesAsync(thread, inputMessages, options, cancellationToken).ConfigureAwait(false);
->>>>>>> 8af4918f
 
         var agentName = this.GetLoggingAgentName();
 
