--- conflicted
+++ resolved
@@ -1,10 +1,7 @@
 ﻿// Copyright (c) Microsoft. All rights reserved.
 
-<<<<<<< HEAD
 using System;
-=======
 using System.Collections.Generic;
->>>>>>> dff700e4
 
 namespace Microsoft.Extensions.AI.Agents;
 
