--- conflicted
+++ resolved
@@ -109,12 +109,7 @@
         Throw.IfNull(builder);
         Throw.IfNull(name);
         Throw.IfNull(createAgentDelegate);
-<<<<<<< HEAD
-
         builder.Services.AddKeyedSingleton<AIAgent>(name, (sp, key) =>
-=======
-        builder.Services.AddKeyedSingleton(name, (sp, key) =>
->>>>>>> 9355329d
         {
             Throw.IfNull(key);
             var keyString = key as string;
