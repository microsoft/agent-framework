--- conflicted
+++ resolved
@@ -6,10 +6,6 @@
 using System.Threading;
 using System.Threading.Tasks;
 using Microsoft.Agents.Workflows.Declarative.Extensions;
-<<<<<<< HEAD
-using Microsoft.Agents.Workflows.Declarative.Interpreter;
-=======
->>>>>>> fb513c38
 using Microsoft.Agents.Workflows.Declarative.PowerFx;
 using Microsoft.Bot.ObjectModel;
 using Microsoft.Extensions.Logging;
@@ -17,7 +13,7 @@
 using Microsoft.PowerFx.Types;
 using Microsoft.Shared.Diagnostics;
 
-namespace Microsoft.Agents.Workflows.Declarative.Kit;
+namespace Microsoft.Agents.Workflows.Declarative.Interpreter;
 
 internal abstract class DeclarativeActionExecutor<TAction>(TAction model, WorkflowFormulaState state) :
     DeclarativeActionExecutor(model, state)
@@ -26,18 +22,6 @@
     public new TAction Model => (TAction)base.Model;
 }
 
-<<<<<<< HEAD
-internal abstract class DeclarativeActionExecutor : Executor<ActionExecutorResult>
-{
-    public const string RootActionId = "workflow_root";
-
-    private static readonly ImmutableHashSet<string> s_mutableScopes =
-        new HashSet<string>
-        {
-                VariableScopeNames.Topic,
-                VariableScopeNames.Global,
-        }.ToImmutableHashSet();
-=======
 internal abstract class DeclarativeActionExecutor : Executor<ExecutorResultMessage>
 {
     private static readonly FrozenSet<string> s_mutableScopes =
@@ -45,7 +29,6 @@
             VariableScopeNames.Topic,
             VariableScopeNames.Global
         ];
->>>>>>> fb513c38
 
     private string? _parentId;
 
@@ -74,11 +57,7 @@
     protected virtual bool EmitResultEvent => true;
 
     /// <inheritdoc/>
-<<<<<<< HEAD
-    public override async ValueTask HandleAsync(ActionExecutorResult message, IWorkflowContext context)
-=======
     public override async ValueTask HandleAsync(ExecutorResultMessage message, IWorkflowContext context)
->>>>>>> fb513c38
     {
         if (this.Model.Disabled)
         {
@@ -88,25 +67,16 @@
 
         await context.RaiseInvocationEventAsync(this.Model, message.ExecutorId).ConfigureAwait(false);
 
-<<<<<<< HEAD
-        // Restore state from context if not already initialized.
-        await this.State.RestoreAsync(context, cancellationToken: default).ConfigureAwait(false);
-=======
         Debug.WriteLine($"RESULT #{this.Id} - {message.Result ?? "(null)"}");
->>>>>>> fb513c38
 
         try
         {
             object? result = await this.ExecuteAsync(new DeclarativeWorkflowContext(context, this.State), cancellationToken: default).ConfigureAwait(false);
 
-<<<<<<< HEAD
-            await context.SendMessageAsync(new ActionExecutorResult(this.Id, result)).ConfigureAwait(false);
-=======
             if (this.EmitResultEvent)
             {
                 await context.SendResultMessageAsync(this.Id, result).ConfigureAwait(false);
             }
->>>>>>> fb513c38
         }
         catch (DeclarativeActionException exception)
         {
@@ -138,15 +108,11 @@
 
     protected async ValueTask AssignAsync(PropertyPath? targetPath, FormulaValue result, IWorkflowContext context)
     {
-<<<<<<< HEAD
-        // Only allow assignments to TOPIC and GLOBAL scope.
-=======
         if (targetPath is null)
         {
             return;
         }
 
->>>>>>> fb513c38
         if (!s_mutableScopes.Contains(Throw.IfNull(targetPath.VariableScopeName)))
         {
             throw new DeclarativeModelException($"Invalid scope: {targetPath.VariableScopeName}");
