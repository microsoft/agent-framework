﻿// Copyright (c) Microsoft. All rights reserved.

using System;
using System.Collections.Generic;
using System.Collections.Immutable;
using System.Globalization;
using System.Threading.Tasks;
using Microsoft.Agents.Workflows.Declarative.Extensions;
using Microsoft.Agents.Workflows.Declarative.Interpreter;
using Microsoft.Bot.ObjectModel;
using Microsoft.Bot.ObjectModel.SystemVariables;
using Microsoft.Extensions.AI;
using Microsoft.PowerFx.Types;

namespace Microsoft.Agents.Workflows.Declarative.PowerFx;

internal static class SystemScope
{
    private static readonly RecordValue s_emptyMessage = new ChatMessage(ChatRole.User, string.Empty).ToRecord();

    public static class Names
    {
        public const string Activity = nameof(Activity);
        public const string Bot = nameof(Bot);
        public const string Conversation = nameof(Conversation);
        public const string ConversationId = nameof(SystemVariables.ConversationId);
        public const string InternalId = nameof(InternalId);
        public const string LastMessage = nameof(LastMessage);
        public const string LastMessageId = nameof(SystemVariables.LastMessageId);
        public const string LastMessageText = nameof(SystemVariables.LastMessageText);
        public const string Recognizer = nameof(Recognizer);
        public const string User = nameof(User);
        public const string UserLanguage = nameof(UserLanguage);
    }

    public static ImmutableHashSet<string> AllNames { get; } = GetNames().ToImmutableHashSet();

    public static IEnumerable<string> GetNames()
    {
        yield return Names.Activity;
        yield return Names.Bot;
        yield return Names.Conversation;
        yield return Names.ConversationId;
        yield return Names.InternalId;
        yield return Names.LastMessage;
        yield return Names.LastMessageId;
        yield return Names.LastMessageText;
        yield return Names.Recognizer;
        yield return Names.User;
        yield return Names.UserLanguage;
    }

    public static void InitializeSystem(this WorkflowFormulaState scopes)
    {
        scopes.Set(Names.Activity, RecordValue.Empty(), VariableScopeNames.System);
        scopes.Set(Names.Bot, RecordValue.Empty(), VariableScopeNames.System);

        scopes.Set(Names.LastMessage, s_emptyMessage, VariableScopeNames.System);
        Set(Names.LastMessageId);
        Set(Names.LastMessageText);

        scopes.Set(
            Names.Conversation,
            RecordValue.NewRecordFromFields(
                new NamedValue("Id", FormulaType.String.NewBlank()),
                new NamedValue("LocalTimeZone", FormulaValue.New(TimeZoneInfo.Local.StandardName)),
                new NamedValue("LocalTimeZoneOffset", FormulaValue.New(TimeZoneInfo.Local.GetUtcOffset(DateTime.UtcNow))),
                new NamedValue("InTestMode", FormulaValue.New(false))),
            VariableScopeNames.System);
        scopes.Set(Names.ConversationId, FormulaType.String.NewBlank(), VariableScopeNames.System);
        scopes.Set(Names.InternalId, FormulaType.String.NewBlank(), VariableScopeNames.System);

        scopes.Set(
            Names.Recognizer,
            RecordValue.NewRecordFromFields(
                new NamedValue("Id", FormulaType.String.NewBlank()),
                new NamedValue("Text", FormulaType.String.NewBlank())),
            VariableScopeNames.System);

        scopes.Set(
            Names.User,
            RecordValue.NewRecordFromFields(
                new NamedValue("Language", StringValue.New(CultureInfo.CurrentCulture.TwoLetterISOLanguageName))),
            VariableScopeNames.System);
        scopes.Set(Names.UserLanguage, StringValue.New(CultureInfo.CurrentCulture.TwoLetterISOLanguageName), VariableScopeNames.System);

        void Set(string key, string? value = null)
        {
            if (string.IsNullOrEmpty(value))
            {
                scopes.Set(key, FormulaType.String.NewBlank(), VariableScopeNames.System);
            }
            else
            {
                scopes.Set(key, FormulaValue.New(value), VariableScopeNames.System);
            }
        }
    }

    public static FormulaValue GetConversationId(this WorkflowFormulaState state) =>
        state.Get(Names.ConversationId, VariableScopeNames.System);

    public static void SetConversationId(this WorkflowFormulaState state, string conversationId)
    {
        RecordValue conversation = (RecordValue)state.Get(Names.Conversation, VariableScopeNames.System);
        conversation.UpdateField("Id", FormulaValue.New(conversationId));
        state.Set(Names.Conversation, conversation, VariableScopeNames.System);
        state.Set(Names.ConversationId, FormulaValue.New(conversationId), VariableScopeNames.System);
    }

<<<<<<< HEAD
    public static FormulaValue GetInternalConversationId(this WorkflowFormulaState state) =>
        state.Get(Names.InternalId, VariableScopeNames.System);

    public static void SetInternalConversationId(this WorkflowFormulaState state, string conversationId) =>
        state.Set(Names.InternalId, FormulaValue.New(conversationId), VariableScopeNames.System);

    public static void SetLastMessage(this WorkflowFormulaState state, ChatMessage message)
=======
    public static async ValueTask SetLastMessageAsync(this DeclarativeWorkflowState state, IWorkflowContext context, ChatMessage message)
>>>>>>> 74879489
    {
        state.Set(Names.LastMessage, message.ToRecord(), VariableScopeNames.System);
        state.Set(Names.LastMessageId, message.MessageId is null ? FormulaValue.NewBlank(FormulaType.String) : FormulaValue.New(message.MessageId), VariableScopeNames.System);
        state.Set(Names.LastMessageText, FormulaValue.New(message.Text), VariableScopeNames.System);
    }
}<|MERGE_RESOLUTION|>--- conflicted
+++ resolved
@@ -108,17 +108,7 @@
         state.Set(Names.ConversationId, FormulaValue.New(conversationId), VariableScopeNames.System);
     }
 
-<<<<<<< HEAD
-    public static FormulaValue GetInternalConversationId(this WorkflowFormulaState state) =>
-        state.Get(Names.InternalId, VariableScopeNames.System);
-
-    public static void SetInternalConversationId(this WorkflowFormulaState state, string conversationId) =>
-        state.Set(Names.InternalId, FormulaValue.New(conversationId), VariableScopeNames.System);
-
     public static void SetLastMessage(this WorkflowFormulaState state, ChatMessage message)
-=======
-    public static async ValueTask SetLastMessageAsync(this DeclarativeWorkflowState state, IWorkflowContext context, ChatMessage message)
->>>>>>> 74879489
     {
         state.Set(Names.LastMessage, message.ToRecord(), VariableScopeNames.System);
         state.Set(Names.LastMessageId, message.MessageId is null ? FormulaValue.NewBlank(FormulaType.String) : FormulaValue.New(message.MessageId), VariableScopeNames.System);
