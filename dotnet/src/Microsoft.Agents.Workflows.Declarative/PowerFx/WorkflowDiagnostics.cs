﻿// Copyright (c) Microsoft. All rights reserved.

using System;
<<<<<<< HEAD
using System.Collections.Generic;
using System.Collections.Immutable;
=======
using System.Collections.Frozen;
using System.Collections.Generic;
>>>>>>> fb513c38
using System.Linq;
using Microsoft.Agents.Workflows.Declarative.Extensions;
using Microsoft.Bot.ObjectModel;
using Microsoft.Bot.ObjectModel.Abstractions;
using Microsoft.Bot.ObjectModel.Analysis;
using Microsoft.Bot.ObjectModel.PowerFx;
using Microsoft.Extensions.Configuration;
using Microsoft.PowerFx.Types;

namespace Microsoft.Agents.Workflows.Declarative.PowerFx;

<<<<<<< HEAD
internal sealed record class WorkflowTypeInfo(ImmutableHashSet<string> EnvironmentVariables, IEnumerable<VariableInformationDiagnostic> UserVariables);
=======
internal sealed record class WorkflowTypeInfo(FrozenSet<string> EnvironmentVariables, IEnumerable<VariableInformationDiagnostic> UserVariables);
>>>>>>> fb513c38

internal static class WorkflowDiagnostics
{
    private static readonly WorkflowFeatureConfiguration s_semanticFeatureConfig = new();

    public static WorkflowTypeInfo Describe<TElement>(this TElement workflowElement) where TElement : BotElement, IDialogBase
    {
        SemanticModel semanticModel = workflowElement.GetSemanticModel(new PowerFxExpressionChecker(s_semanticFeatureConfig), s_semanticFeatureConfig);

        return
            new WorkflowTypeInfo(
<<<<<<< HEAD
                semanticModel.GetAllEnvironmentVariablesReferencedInTheBot(),
=======
                semanticModel.GetAllEnvironmentVariablesReferencedInTheBot().ToFrozenSet(),
>>>>>>> fb513c38
                semanticModel.GetVariables(workflowElement.SchemaName.Value).Where(x => !x.IsSystemVariable).Select(v => v.ToDiagnostic()));
    }

    public static void Initialize<TElement>(this WorkflowFormulaState scopes, TElement workflowElement, IConfiguration? configuration) where TElement : BotElement, IDialogBase
    {
        scopes.InitializeSystem();

        SemanticModel semanticModel = workflowElement.GetSemanticModel(new PowerFxExpressionChecker(s_semanticFeatureConfig), s_semanticFeatureConfig);
        scopes.InitializeEnvironment(semanticModel, configuration);
        scopes.InitializeDefaults(semanticModel, workflowElement.SchemaName.Value);
    }

    private static void InitializeEnvironment(this WorkflowFormulaState scopes, SemanticModel semanticModel, IConfiguration? configuration)
    {
        foreach (string variableName in semanticModel.GetAllEnvironmentVariablesReferencedInTheBot())
        {
            string? environmentValue = configuration is not null ? configuration[variableName] : Environment.GetEnvironmentVariable(variableName);
            FormulaValue variableValue = string.IsNullOrEmpty(environmentValue) ? FormulaType.String.NewBlank() : FormulaValue.New(environmentValue);
            scopes.Set(variableName, variableValue, VariableScopeNames.Environment);
        }
    }

    private static void InitializeDefaults(this WorkflowFormulaState scopes, SemanticModel semanticModel, string schemaName)
    {
        foreach (VariableInformationDiagnostic variableDiagnostic in semanticModel.GetVariables(schemaName).Where(x => !x.IsSystemVariable).Select(v => v.ToDiagnostic()))
        {
            if (variableDiagnostic is null || variableDiagnostic?.Path?.VariableName is null)
            {
                continue;
            }

            FormulaValue defaultValue = variableDiagnostic.ConstantValue?.ToFormula() ?? variableDiagnostic.Type.NewBlank();

            if (variableDiagnostic.Path.VariableScopeName?.Equals(VariableScopeNames.System, StringComparison.OrdinalIgnoreCase) ?? false)
            {
                if (!SystemScope.AllNames.Contains(variableDiagnostic.Path.VariableName))
                {
                    throw new DeclarativeModelException($"Variable '{variableDiagnostic.Path.VariableName}' is not a supported system variable.");
                }
            }

            scopes.Set(variableDiagnostic.Path.VariableName, defaultValue, variableDiagnostic.Path.VariableScopeName ?? WorkflowFormulaState.DefaultScopeName);
        }
    }

    private sealed class WorkflowFeatureConfiguration : IFeatureConfiguration
    {
        public long GetInt64Value(string settingName, long defaultValue) => defaultValue;

        public string GetStringValue(string settingName, string defaultValue) => defaultValue;

        public bool IsEnvironmentFeatureEnabled(string featureName, bool defaultValue) => true;

        public bool IsTenantFeatureEnabled(string featureName, bool defaultValue) => true;
    }
}<|MERGE_RESOLUTION|>--- conflicted
+++ resolved
@@ -1,13 +1,8 @@
 ﻿// Copyright (c) Microsoft. All rights reserved.
 
 using System;
-<<<<<<< HEAD
-using System.Collections.Generic;
-using System.Collections.Immutable;
-=======
 using System.Collections.Frozen;
 using System.Collections.Generic;
->>>>>>> fb513c38
 using System.Linq;
 using Microsoft.Agents.Workflows.Declarative.Extensions;
 using Microsoft.Bot.ObjectModel;
@@ -19,11 +14,7 @@
 
 namespace Microsoft.Agents.Workflows.Declarative.PowerFx;
 
-<<<<<<< HEAD
-internal sealed record class WorkflowTypeInfo(ImmutableHashSet<string> EnvironmentVariables, IEnumerable<VariableInformationDiagnostic> UserVariables);
-=======
 internal sealed record class WorkflowTypeInfo(FrozenSet<string> EnvironmentVariables, IEnumerable<VariableInformationDiagnostic> UserVariables);
->>>>>>> fb513c38
 
 internal static class WorkflowDiagnostics
 {
@@ -35,11 +26,7 @@
 
         return
             new WorkflowTypeInfo(
-<<<<<<< HEAD
-                semanticModel.GetAllEnvironmentVariablesReferencedInTheBot(),
-=======
                 semanticModel.GetAllEnvironmentVariablesReferencedInTheBot().ToFrozenSet(),
->>>>>>> fb513c38
                 semanticModel.GetVariables(workflowElement.SchemaName.Value).Where(x => !x.IsSystemVariable).Select(v => v.ToDiagnostic()));
     }
 
