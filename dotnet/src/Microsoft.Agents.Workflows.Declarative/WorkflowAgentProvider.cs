--- conflicted
+++ resolved
@@ -17,14 +17,8 @@
     /// Asynchronously retrieves an AI agent by its unique identifier.
     /// </summary>
     /// <param name="agentId">The unique identifier of the AI agent to retrieve. Cannot be null or empty.</param>
-<<<<<<< HEAD
     /// <param name="cancellationToken">A token that propagates notification when operation should be canceled.</param>
-    /// <returns>A task that represents the asynchronous operation. The task result contains the <see cref="AIAgent"/> associated
-    /// with the specified <paramref name="agentId"/>. Returns <see langword="null"/> if no agent is found.</returns>
-=======
-    /// <param name="cancellationToken">A cancellation token that can be used to cancel the operation.</param>
     /// <returns>The task result contains the <see cref="AIAgent"/> associated.</returns>
->>>>>>> fb513c38
     public abstract Task<AIAgent> GetAgentAsync(string agentId, CancellationToken cancellationToken = default);
 
     /// <summary>
