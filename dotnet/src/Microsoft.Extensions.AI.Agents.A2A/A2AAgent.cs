﻿// Copyright (c) Microsoft. All rights reserved.

using System;
using System.Collections.Generic;
using System.Linq;
using System.Runtime.CompilerServices;
using System.Text.Json;
using System.Threading;
using System.Threading.Tasks;
using A2A;
using Microsoft.Extensions.Logging;
using Microsoft.Extensions.Logging.Abstractions;
using Microsoft.Shared.Diagnostics;

namespace Microsoft.Extensions.AI.Agents.A2A;

/// <summary>
/// Represents an <see cref="AIAgent"/> that can interact with remote agents that are exposed via the A2A protocol
/// </summary>
/// <remarks>
/// This agent supports only messages as a response from A2A agents.
/// Support for tasks will be added later as part of the long-running
/// executions work.
/// </remarks>
internal sealed class A2AAgent : AIAgent
{
    private readonly A2AClient _a2aClient;
    private readonly string? _id;
    private readonly string? _name;
    private readonly string? _description;
    private readonly string? _displayName;
    private readonly ILogger _logger;

    /// <summary>
    /// Initializes a new instance of the <see cref="A2AAgent"/> class.
    /// </summary>
    /// <param name="a2aClient">The A2A client to use for interacting with A2A agents.</param>
    /// <param name="id">The unique identifier for the agent.</param>
    /// <param name="name">The the name of the agent.</param>
    /// <param name="description">The description of the agent.</param>
    /// <param name="displayName">The display name of the agent.</param>
    /// <param name="loggerFactory">Optional logger factory to use for logging.</param>
    public A2AAgent(A2AClient a2aClient, string? id = null, string? name = null, string? description = null, string? displayName = null, ILoggerFactory? loggerFactory = null)
    {
        _ = Throw.IfNull(a2aClient);

        this._a2aClient = a2aClient;
        this._id = id;
        this._name = name;
        this._description = description;
        this._displayName = displayName;
        this._logger = (loggerFactory ?? NullLoggerFactory.Instance).CreateLogger<A2AAgent>();
    }

    /// <inheritdoc/>
<<<<<<< HEAD
    public override AgentThread GetNewThread()
        => new A2AAgentThread();

    /// <inheritdoc/>
    public override ValueTask<AgentThread> DeserializeThreadAsync(JsonElement serializedThread, JsonSerializerOptions? jsonSerializerOptions = null, CancellationToken cancellationToken = default)
        => new(new A2AAgentThread(serializedThread));

    /// <inheritdoc/>
    public override async Task<AgentRunResponse> RunAsync(IReadOnlyCollection<ChatMessage> messages, AgentThread? thread = null, AgentRunOptions? options = null, CancellationToken cancellationToken = default)
=======
    public override async Task<AgentRunResponse> RunAsync(IEnumerable<ChatMessage> messages, AgentThread? thread = null, AgentRunOptions? options = null, CancellationToken cancellationToken = default)
>>>>>>> 8af4918f
    {
        ValidateInputMessages(messages);

        var a2aMessage = messages.ToA2AMessage();

        thread ??= this.GetNewThread();
        if (thread is not A2AAgentThread typedThread)
        {
            throw new InvalidOperationException("The provided thread is not compatible with the agent. Only threads created by the agent can be used.");
        }

        // Linking the message to the existing conversation, if any.
        a2aMessage.ContextId = typedThread?.ContextId;

        this._logger.LogA2AAgentInvokingAgent(nameof(RunAsync), this.Id, this.Name);

        var a2aResponse = await this._a2aClient.SendMessageAsync(new MessageSendParams { Message = a2aMessage }, cancellationToken).ConfigureAwait(false);

        this._logger.LogAgentChatClientInvokedAgent(nameof(RunAsync), this.Id, this.Name);

        if (a2aResponse is Message message)
        {
            UpdateThreadContextId(typedThread, message.ContextId);

            return new AgentRunResponse
            {
                AgentId = this.Id,
                ResponseId = message.MessageId,
                RawRepresentation = message,
                Messages = [message.ToChatMessage()],
                AdditionalProperties = message.Metadata.ToAdditionalProperties(),
            };
        }
        if (a2aResponse is AgentTask agentTask)
        {
            UpdateThreadContextId(typedThread, agentTask.ContextId);

            return new AgentRunResponse
            {
                AgentId = this.Id,
                ResponseId = agentTask.Id,
                RawRepresentation = agentTask,
                Messages = agentTask.ToChatMessages(),
                AdditionalProperties = agentTask.Metadata.ToAdditionalProperties(),
            };
        }

        throw new NotSupportedException($"Only Message and AgentTask responses are supported from A2A agents. Received: {a2aResponse.GetType().FullName ?? "null"}");
    }

    /// <inheritdoc/>
    public override async IAsyncEnumerable<AgentRunResponseUpdate> RunStreamingAsync(IEnumerable<ChatMessage> messages, AgentThread? thread = null, AgentRunOptions? options = null, [EnumeratorCancellation] CancellationToken cancellationToken = default)
    {
        ValidateInputMessages(messages);

        var a2aMessage = messages.ToA2AMessage();

        thread ??= this.GetNewThread();
        if (thread is not A2AAgentThread typedThread)
        {
            throw new InvalidOperationException("The provided thread is not compatible with the agent. Only threads created by the agent can be used.");
        }

        // Linking the message to the existing conversation, if any.
        a2aMessage.ContextId = typedThread?.ContextId;

        this._logger.LogA2AAgentInvokingAgent(nameof(RunStreamingAsync), this.Id, this.Name);

        var a2aSseEvents = this._a2aClient.SendMessageStreamAsync(new MessageSendParams { Message = a2aMessage }, cancellationToken).ConfigureAwait(false);

        this._logger.LogAgentChatClientInvokedAgent(nameof(RunStreamingAsync), this.Id, this.Name);

        await foreach (var sseEvent in a2aSseEvents)
        {
            if (sseEvent.Data is not Message message)
            {
                throw new NotSupportedException($"Only message responses are supported from A2A agents. Received: {sseEvent.Data?.GetType().FullName ?? "null"}");
            }

            UpdateThreadContextId(typedThread, message.ContextId);

            yield return new AgentRunResponseUpdate
            {
                AgentId = this.Id,
                ResponseId = message.MessageId,
                RawRepresentation = message,
                Role = ChatRole.Assistant,
                MessageId = message.MessageId,
                Contents = [.. message.Parts.Select(part => part.ToAIContent())],
                AdditionalProperties = message.Metadata.ToAdditionalProperties(),
            };
        }
    }

    /// <inheritdoc/>
    public override string Id => this._id ?? base.Id;

    /// <inheritdoc/>
    public override string? Name => this._name ?? base.Name;

    /// <inheritdoc/>
    public override string DisplayName => this._displayName ?? base.DisplayName;

    /// <inheritdoc/>
    public override string? Description => this._description ?? base.Description;

    private static void ValidateInputMessages(IEnumerable<ChatMessage> messages)
    {
        _ = Throw.IfNull(messages);

        foreach (var message in messages)
        {
            if (message.Role != ChatRole.User)
            {
                throw new ArgumentException($"All input messages for A2A agents must have the role '{ChatRole.User}'. Found '{message.Role}'.", nameof(messages));
            }
        }
    }

    private static void UpdateThreadContextId(A2AAgentThread? thread, string? contextId)
    {
        if (thread is null)
        {
            return;
        }

        // Surface cases where the A2A agent responds with a response that
        // has a different context Id than the thread's conversation Id.
        if (thread.ContextId is not null && contextId is not null && thread.ContextId != contextId)
        {
            throw new InvalidOperationException(
                $"The {nameof(contextId)} returned from the A2A agent is different from the conversation Id of the provided {nameof(AgentThread)}.");
        }

        // Assign a server-generated context Id to the thread if it's not already set.
        thread.ContextId ??= contextId;
    }
}<|MERGE_RESOLUTION|>--- conflicted
+++ resolved
@@ -53,7 +53,6 @@
     }
 
     /// <inheritdoc/>
-<<<<<<< HEAD
     public override AgentThread GetNewThread()
         => new A2AAgentThread();
 
@@ -62,10 +61,7 @@
         => new(new A2AAgentThread(serializedThread));
 
     /// <inheritdoc/>
-    public override async Task<AgentRunResponse> RunAsync(IReadOnlyCollection<ChatMessage> messages, AgentThread? thread = null, AgentRunOptions? options = null, CancellationToken cancellationToken = default)
-=======
     public override async Task<AgentRunResponse> RunAsync(IEnumerable<ChatMessage> messages, AgentThread? thread = null, AgentRunOptions? options = null, CancellationToken cancellationToken = default)
->>>>>>> 8af4918f
     {
         ValidateInputMessages(messages);
 
