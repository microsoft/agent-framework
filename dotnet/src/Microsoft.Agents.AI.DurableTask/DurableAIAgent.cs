--- conflicted
+++ resolved
@@ -99,10 +99,8 @@
         }
 
         RunRequest request = new([.. messages], responseFormat, enableToolCalls, enableToolNames);
-<<<<<<< HEAD
         request.OrchestrationId = this._context.InstanceId;
-        return await this._context.Entities.CallEntityAsync<AgentRunResponse>(durableThread.SessionId, nameof(AgentEntity.RunAgentAsync), request);
-=======
+
         try
         {
             return await this._context.Entities.CallEntityAsync<AgentRunResponse>(
@@ -114,7 +112,6 @@
         {
             throw new AgentNotRegisteredException(this._agentName, e);
         }
->>>>>>> d5037172
     }
 
     /// <summary>
