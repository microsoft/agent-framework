--- conflicted
+++ resolved
@@ -123,11 +123,7 @@
         // Ensure we start the streaming request
         var hasUpdates = await responseUpdatesEnumerator.MoveNextAsync().ConfigureAwait(false);
 
-<<<<<<< HEAD
-        // To avoid inconsistent state we only notify the thread of the input messages if not error occurs after the initial request.
-=======
         // To avoid inconsistent state we only notify the thread of the input messages if no error occurs after the initial request.
->>>>>>> d761c92a
         await this.NotifyThreadOfNewMessagesAsync(chatClientThread, messages, cancellationToken).ConfigureAwait(false);
 
         while (hasUpdates)
