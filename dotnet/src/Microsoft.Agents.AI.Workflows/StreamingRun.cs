﻿// Copyright (c) Microsoft. All rights reserved.

using System;
using System.Collections.Generic;
using System.Diagnostics;
using System.Runtime.CompilerServices;
using System.Threading;
using System.Threading.Tasks;

using Microsoft.Agents.AI.Workflows.Execution;
using Microsoft.Agents.AI.Workflows.Observability;
using Microsoft.Shared.Diagnostics;

namespace Microsoft.Agents.AI.Workflows;

/// <summary>
/// A <see cref="Workflow"/> run instance supporting a streaming form of receiving workflow events, and providing
/// a mechanism to send responses back to the workflow.
/// </summary>
public sealed class StreamingRun
{
    private TaskCompletionSource<object>? _waitForResponseSource;
    private readonly ISuperStepRunner _stepRunner;

    private static readonly string s_namespace = typeof(StreamingRun).Namespace!;
    private static readonly ActivitySource s_activitySource = new(s_namespace);

    /// <summary>
    /// Gets a value indicating whether there are any outstanding <see cref="ExternalRequest"/>s for which a
    /// <see cref="ExternalResponse"/> has not been sent.
    /// </summary>
    public bool HasUnservicedRequests => this._stepRunner.HasUnservicedRequests;

    internal StreamingRun(ISuperStepRunner stepRunner)
    {
        this._stepRunner = Throw.IfNull(stepRunner);
    }

    /// <summary>
    /// A unique identifier for the run. Can be provided at the start of the run, or auto-generated.
    /// </summary>
    public string RunId => this._stepRunner.RunId;

    /// <summary>
    /// Asynchronously sends the specified response to the external system and signals completion of the current
    /// response wait operation.
    /// </summary>
    /// <remarks>The response will be queued for processing for the next superstep.</remarks>
    /// <param name="response">The <see cref="ExternalResponse"/> to send. Must not be <c>null</c>.</param>
    /// <returns>A <see cref="ValueTask"/> that represents the asynchronous send operation.</returns>
    public ValueTask SendResponseAsync(ExternalResponse response)
    {
        this._waitForResponseSource?.TrySetResult(new());

        return this._stepRunner.EnqueueResponseAsync(response);
    }

    /// <summary>
    /// Attempts to send the specified message asynchronously and returns a value indicating whether the operation was
    /// successful.
    /// </summary>
    /// <typeparam name="TMessage">The type of the message to send. Must be compatible with the expected message types for
    /// the starting executor, or receiving port.</typeparam>
    /// <param name="message">The message instance to send. Cannot be null.</param>
    /// <returns>A <see cref="ValueTask{Boolean}"/> that represents the asynchronous send operation. It's
    /// <see cref="ValueTask{Boolean}.Result"/> is <see langword="true"/> if the message was sent
    /// successfully; otherwise, <see langword="false"/>.</returns>
    public async ValueTask<bool> TrySendMessageAsync<TMessage>(TMessage message)
    {
        Throw.IfNull(message);

        if (message is ExternalResponse response)
        {
            await this.SendResponseAsync(response).ConfigureAwait(false);
            return true;
        }

        return await this._stepRunner.EnqueueMessageAsync(message).ConfigureAwait(false);
    }

    /// <summary>
    /// Asynchronously streams workflow events as they occur during workflow execution.
    /// </summary>
    /// <remarks>This method yields <see cref="WorkflowEvent"/> instances in real time as the workflow
    /// progresses. The stream completes when a <see cref="RequestHaltEvent"/> is encountered. Events are
    /// delivered in the order they are raised.</remarks>
    /// <param name="cancellationToken">A <see cref="CancellationToken"/> that can be used to cancel the streaming operation. If cancellation is
    /// requested, the stream will end and no further events will be yielded.</param>
    /// <returns>An asynchronous stream of <see cref="WorkflowEvent"/> objects representing significant workflow state changes.
    /// The stream ends when the workflow completes or when cancellation is requested.</returns>
    public IAsyncEnumerable<WorkflowEvent> WatchStreamAsync(
        CancellationToken cancellationToken = default)
        => this.WatchStreamAsync(blockOnPendingRequest: true, cancellationToken);

    internal async IAsyncEnumerable<WorkflowEvent> WatchStreamAsync(
        bool blockOnPendingRequest,
        [EnumeratorCancellation] CancellationToken cancellationToken = default)
    {
        List<WorkflowEvent> eventSink = [];

        this._stepRunner.WorkflowEvent += OnWorkflowEvent;

        using Activity? activity = s_activitySource.StartActivity(ActivityNames.WorkflowRun);
        activity?.SetTag(Tags.WorkflowId, this._stepRunner.StartExecutorId).SetTag(Tags.RunId, this.RunId);

        try
        {
            activity?.AddEvent(new ActivityEvent(EventNames.WorkflowStarted));
            do
            {
                // Because we may be yielding out of this function, we need to ensure that the Activity.Current
                // is set to our activity for the duration of this loop iteration.
                Activity.Current = activity;

                // Drain SuperSteps while there are steps to run
<<<<<<< HEAD
                try
                {
                    await this._stepRunner.RunSuperStepAsync(cancellation).ConfigureAwait(false);
                }
                catch (Exception ex)
                {
                    activity?.AddEvent(new ActivityEvent(EventNames.WorkflowError, tags: new() {
                        { Tags.ErrorType, ex.GetType().FullName },
                        { Tags.BuildErrorMessage, ex.Message },
                    }));
                    activity?.CaptureException(ex);
                    throw;
                }

                if (cancellation.IsCancellationRequested)
=======
                await this._stepRunner.RunSuperStepAsync(cancellationToken).ConfigureAwait(false);
                if (cancellationToken.IsCancellationRequested)
>>>>>>> 40f5b6d8
                {
                    yield break; // Exit if cancellation is requested
                }

                bool hadCompletionEvent = false;
                foreach (WorkflowEvent raisedEvent in Interlocked.Exchange(ref eventSink, []))
                {
                    if (cancellationToken.IsCancellationRequested)
                    {
                        yield break; // Exit if cancellation is requested
                    }

                    // TODO: Do we actually want to interpret this as a termination request?
                    if (raisedEvent is RequestHaltEvent)
                    {
                        hadCompletionEvent = true;
                    }
                    else
                    {
                        yield return raisedEvent;
                    }
                }

                if (hadCompletionEvent)
                {
                    // If we had a completion event, we are done.
                    yield break;
                }

                // If we do not have any actions to take on the Workflow, but have unprocessed
                // requests, wait for the responses to come in before exiting out of the workflow
                // execution.
                if (blockOnPendingRequest &&
                    !this._stepRunner.HasUnprocessedMessages &&
                    this._stepRunner.HasUnservicedRequests)
                {
                    this._waitForResponseSource ??= new();

                    using CancellationTokenRegistration registration = cancellationToken.Register(() => this._waitForResponseSource?.SetResult(new()));

                    await this._waitForResponseSource.Task.ConfigureAwait(false);
                    this._waitForResponseSource = null;
                }
            } while (this._stepRunner.HasUnprocessedMessages);

            activity?.AddEvent(new ActivityEvent(EventNames.WorkflowCompleted));
        }
        finally
        {
            this._stepRunner.WorkflowEvent -= OnWorkflowEvent;
        }

        void OnWorkflowEvent(object? sender, WorkflowEvent e)
        {
            eventSink.Add(e);
        }
    }

    /// <summary>
    /// Signals the end of the current run and initiates any necessary cleanup operations asynchronously.
    /// Enables the underlying Workflow instance to be reused in subsequent runs.
    /// </summary>
    /// <returns>A ValueTask that represents the asynchronous operation. The task is complete when the run has
    /// ended and cleanup is finished.</returns>
    public ValueTask EndRunAsync() => this._stepRunner.RequestEndRunAsync();
}

/// <summary>
/// Provides extension methods for processing and executing workflows using streaming runs.
/// </summary>
public static class StreamingRunExtensions
{
    /// <summary>
    /// Processes all events from the workflow execution stream until completion.
    /// </summary>
    /// <remarks>This method continuously monitors the workflow execution stream provided by <paramref
    /// name="handle"/> and invokes the  <paramref name="eventCallback"/> for each event. If the callback returns a
    /// non-<see langword="null"/> response, the response  is sent back to the workflow using the handle.</remarks>
    /// <param name="handle">The <see cref="StreamingRun"/> representing the workflow execution stream to monitor.</param>
    /// <param name="eventCallback">An optional callback function invoked for each <see cref="WorkflowEvent"/> received from the stream.
    /// The callback can return a response object to be sent back to the workflow, or <see langword="null"/> if no response
    /// is required.</param>
    /// <param name="cancellationToken">The <see cref="CancellationToken"/> to monitor for cancellation requests. The default is <see cref="CancellationToken.None"/>.</param>
    /// <returns>A <see cref="ValueTask"/> that represents the asynchronous operation. The task completes when the workflow
    /// execution stream is fully processed.</returns>
    public static async ValueTask RunToCompletionAsync(this StreamingRun handle, Func<WorkflowEvent, ExternalResponse?>? eventCallback = null, CancellationToken cancellationToken = default)
    {
        Throw.IfNull(handle);

        await foreach (WorkflowEvent @event in handle.WatchStreamAsync(cancellationToken).ConfigureAwait(false))
        {
            ExternalResponse? maybeResponse = eventCallback?.Invoke(@event);
            if (maybeResponse is not null)
            {
                await handle.SendResponseAsync(maybeResponse).ConfigureAwait(false);
            }
        }
    }
}<|MERGE_RESOLUTION|>--- conflicted
+++ resolved
@@ -113,10 +113,9 @@
                 Activity.Current = activity;
 
                 // Drain SuperSteps while there are steps to run
-<<<<<<< HEAD
                 try
                 {
-                    await this._stepRunner.RunSuperStepAsync(cancellation).ConfigureAwait(false);
+                    await this._stepRunner.RunSuperStepAsync(cancellationToken).ConfigureAwait(false);
                 }
                 catch (Exception ex)
                 {
@@ -128,11 +127,7 @@
                     throw;
                 }
 
-                if (cancellation.IsCancellationRequested)
-=======
-                await this._stepRunner.RunSuperStepAsync(cancellationToken).ConfigureAwait(false);
                 if (cancellationToken.IsCancellationRequested)
->>>>>>> 40f5b6d8
                 {
                     yield break; // Exit if cancellation is requested
                 }
