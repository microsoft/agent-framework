<Project Sdk="Microsoft.NET.Sdk">

  <PropertyGroup>
    <TargetFrameworks>$(ProjectsTargetFrameworks)</TargetFrameworks>
    <TargetFrameworks Condition="'$(Configuration)' == 'Debug'">$(ProjectsDebugTargetFrameworks)</TargetFrameworks>
    <VersionSuffix>preview</VersionSuffix>
  </PropertyGroup>

  <PropertyGroup>
    <InjectSharedThrow>true</InjectSharedThrow>
    <InjectIsExternalInitOnLegacy>true</InjectIsExternalInitOnLegacy>
    <InjectTrimAttributesOnLegacy>true</InjectTrimAttributesOnLegacy>
  </PropertyGroup>

  <Import Project="$(RepoRoot)/dotnet/nuget/nuget-package.props" />

  <PropertyGroup>
    <!-- NuGet Package Settings -->
    <Title>Microsoft Agent Workflow Framework</Title>
    <Description>Contains the Microsoft Agent Workflow Framework.</Description>
  </PropertyGroup>

  <ItemGroup>
    <ProjectReference Include="..\Microsoft.Agents.AI.Abstractions\Microsoft.Agents.AI.Abstractions.csproj" />
    <ProjectReference Include="..\Microsoft.Agents.AI\Microsoft.Agents.AI.csproj" />
  </ItemGroup>

  <ItemGroup>
    <InternalsVisibleTo Include="Microsoft.Agents.AI.Workflows.UnitTests" />
  </ItemGroup>

<<<<<<< HEAD
  <ItemGroup>
    <PackageReference Include="OpenTelemetry.Api" />
=======
  <PropertyGroup>
    <!-- NuGet Package Settings -->
    <Title>Microsoft Agent Framework Workflows</Title>
    <Description>Provides Microsoft Agent Framework support for workflows.</Description>
  </PropertyGroup>
  
  <ItemGroup Condition="'$(TargetFramework)' == 'net8.0'">
    <PackageReference Include="System.Text.Json" />
  </ItemGroup>

  <ItemGroup Condition="'$(TargetFrameworkIdentifier)' != '.NETCoreApp'">
    <PackageReference Include="Microsoft.Bcl.HashCode" />
    <PackageReference Include="System.Text.Json" />
    <PackageReference Include="System.Threading.Channels" />
    <PackageReference Include="System.Threading.Tasks.Extensions" />
    <PackageReference Include="System.Diagnostics.DiagnosticSource" />
>>>>>>> 40f5b6d8
  </ItemGroup>

</Project><|MERGE_RESOLUTION|>--- conflicted
+++ resolved
@@ -29,10 +29,10 @@
     <InternalsVisibleTo Include="Microsoft.Agents.AI.Workflows.UnitTests" />
   </ItemGroup>
 
-<<<<<<< HEAD
   <ItemGroup>
     <PackageReference Include="OpenTelemetry.Api" />
-=======
+  </ItemGroup>
+
   <PropertyGroup>
     <!-- NuGet Package Settings -->
     <Title>Microsoft Agent Framework Workflows</Title>
@@ -49,7 +49,6 @@
     <PackageReference Include="System.Threading.Channels" />
     <PackageReference Include="System.Threading.Tasks.Extensions" />
     <PackageReference Include="System.Diagnostics.DiagnosticSource" />
->>>>>>> 40f5b6d8
   </ItemGroup>
 
 </Project>