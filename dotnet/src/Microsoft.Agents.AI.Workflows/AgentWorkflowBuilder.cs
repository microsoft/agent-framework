--- conflicted
+++ resolved
@@ -87,6 +87,24 @@
     /// </param>
     /// <returns>The built workflow composed of the supplied concurrent <paramref name="agents"/>.</returns>
     public static Workflow BuildConcurrent(
+        IEnumerable<AIAgent> agents,
+        Func<IList<List<ChatMessage>>, List<ChatMessage>>? aggregator = null)
+        => BuildConcurrentCore(workflowName: null, agents, aggregator);
+
+    /// <summary>
+    /// Builds a <see cref="Workflow{T}"/> composed of agents that operate concurrently on the same input,
+    /// aggregating their outputs into a single collection.
+    /// </summary>
+    /// <param name="workflowName">The name of the workflow.</param>
+    /// <param name="agents">The set of agents to compose into a concurrent workflow.</param>
+    /// <param name="aggregator">
+    /// The aggregation function that accepts a list of the output messages from each <paramref name="agents"/> and produces
+    /// a single result list. If <see langword="null"/>, the default behavior is to return a list containing the last message
+    /// from each agent that produced at least one message.
+    /// </param>
+    /// <returns>The built workflow composed of the supplied concurrent <paramref name="agents"/>.</returns>
+    public static Workflow BuildConcurrent(
+        string workflowName,
         IEnumerable<AIAgent> agents,
         Func<IList<List<ChatMessage>>, List<ChatMessage>>? aggregator = null)
         => BuildConcurrentCore(workflowName: null, agents, aggregator);
@@ -179,766 +197,4 @@
         Throw.IfNull(managerFactory);
         return new GroupChatWorkflowBuilder(managerFactory);
     }
-<<<<<<< HEAD
-
-    /// <summary>
-    /// Executor that runs the agent and forwards all messages, input and output, to the next executor.
-    /// </summary>
-    private sealed class AgentRunStreamingExecutor(AIAgent agent, bool includeInputInOutput) : Executor(GetDescriptiveIdFromAgent(agent)), IResettableExecutor
-    {
-        private readonly List<ChatMessage> _pendingMessages = [];
-
-        protected override RouteBuilder ConfigureRoutes(RouteBuilder routeBuilder) =>
-            routeBuilder
-                .AddHandler<string>((message, _, __) => this._pendingMessages.Add(new(ChatRole.User, message)))
-                .AddHandler<ChatMessage>((message, _, __) => this._pendingMessages.Add(message))
-                .AddHandler<IEnumerable<ChatMessage>>((messages, _, __) => this._pendingMessages.AddRange(messages))
-                .AddHandler<ChatMessage[]>((messages, _, __) => this._pendingMessages.AddRange(messages)) // TODO: Remove once https://github.com/microsoft/agent-framework/issues/782 is addressed
-                .AddHandler<List<ChatMessage>>((messages, _, __) => this._pendingMessages.AddRange(messages))  // TODO: Remove once https://github.com/microsoft/agent-framework/issues/782 is addressed
-                .AddHandler<TurnToken>(async (token, context, cancellationToken) =>
-                {
-                    List<ChatMessage> messages = [.. this._pendingMessages];
-                    this._pendingMessages.Clear();
-
-                    List<ChatMessage>? roleChanged = ChangeAssistantToUserForOtherParticipants(agent.DisplayName, messages);
-
-                    List<AgentRunResponseUpdate> updates = [];
-                    await foreach (var update in agent.RunStreamingAsync(messages, cancellationToken: cancellationToken).ConfigureAwait(false))
-                    {
-                        updates.Add(update);
-                        if (token.EmitEvents is true)
-                        {
-                            await context.AddEventAsync(new AgentRunUpdateEvent(this.Id, update), cancellationToken).ConfigureAwait(false);
-                        }
-                    }
-
-                    ResetUserToAssistantForChangedRoles(roleChanged);
-
-                    if (!includeInputInOutput)
-                    {
-                        messages.Clear();
-                    }
-
-                    messages.AddRange(updates.ToAgentRunResponse().Messages);
-
-                    await context.SendMessageAsync(messages, cancellationToken: cancellationToken).ConfigureAwait(false);
-                    await context.SendMessageAsync(token, cancellationToken: cancellationToken).ConfigureAwait(false);
-                });
-
-        public ValueTask ResetAsync()
-        {
-            this._pendingMessages.Clear();
-            return default;
-        }
-    }
-
-    /// <summary>
-    /// Provides an executor that batches received chat messages that it then publishes as the final result
-    /// when receiving a <see cref="TurnToken"/>.
-    /// </summary>
-    private sealed class OutputMessagesExecutor() : ChatProtocolExecutor("OutputMessages"), IResettableExecutor
-    {
-        protected override ValueTask TakeTurnAsync(List<ChatMessage> messages, IWorkflowContext context, bool? emitEvents, CancellationToken cancellationToken = default)
-            => context.YieldOutputAsync(messages, cancellationToken);
-
-        ValueTask IResettableExecutor.ResetAsync() => this.ResetAsync();
-    }
-
-    /// <summary>Executor that forwards all messages.</summary>
-    private sealed class ChatForwardingExecutor(string id) : Executor(id), IResettableExecutor
-    {
-        protected override RouteBuilder ConfigureRoutes(RouteBuilder routeBuilder) =>
-            routeBuilder
-                    .AddHandler<string>((message, context, cancellationToken) => context.SendMessageAsync(new ChatMessage(ChatRole.User, message), cancellationToken: cancellationToken))
-                    .AddHandler<ChatMessage>((message, context, cancellationToken) => context.SendMessageAsync(message, cancellationToken: cancellationToken))
-                    .AddHandler<List<ChatMessage>>((messages, context, cancellationToken) => context.SendMessageAsync(messages, cancellationToken: cancellationToken))
-                    .AddHandler<TurnToken>((turnToken, context, cancellationToken) => context.SendMessageAsync(turnToken, cancellationToken: cancellationToken));
-
-        public ValueTask ResetAsync() => default;
-    }
-
-    /// <summary>
-    /// Provides an executor that batches received chat messages that it then releases when
-    /// receiving a <see cref="TurnToken"/>.
-    /// </summary>
-    private sealed class BatchChatMessagesToListExecutor(string id) : ChatProtocolExecutor(id), IResettableExecutor
-    {
-        protected override ValueTask TakeTurnAsync(List<ChatMessage> messages, IWorkflowContext context, bool? emitEvents, CancellationToken cancellationToken = default)
-            => context.SendMessageAsync(messages, cancellationToken: cancellationToken);
-
-        ValueTask IResettableExecutor.ResetAsync() => this.ResetAsync();
-    }
-
-    /// <summary>
-    /// Provides an executor that accepts the output messages from each of the concurrent agents
-    /// and produces a result list containing the last message from each.
-    /// </summary>
-    private sealed class ConcurrentEndExecutor : Executor, IResettableExecutor
-    {
-        private readonly int _expectedInputs;
-        private readonly Func<IList<List<ChatMessage>>, List<ChatMessage>> _aggregator;
-        private List<List<ChatMessage>> _allResults;
-        private int _remaining;
-
-        public ConcurrentEndExecutor(int expectedInputs, Func<IList<List<ChatMessage>>, List<ChatMessage>> aggregator) : base("ConcurrentEnd")
-        {
-            this._expectedInputs = expectedInputs;
-            this._aggregator = Throw.IfNull(aggregator);
-
-            this._allResults = new List<List<ChatMessage>>(expectedInputs);
-            this._remaining = expectedInputs;
-        }
-
-        private void Reset()
-        {
-            this._allResults = new List<List<ChatMessage>>(this._expectedInputs);
-            this._remaining = this._expectedInputs;
-        }
-
-        protected override RouteBuilder ConfigureRoutes(RouteBuilder routeBuilder) =>
-            routeBuilder.AddHandler<List<ChatMessage>>(async (messages, context, cancellationToken) =>
-            {
-                // TODO: https://github.com/microsoft/agent-framework/issues/784
-                // This locking should not be necessary.
-                bool done;
-                lock (this._allResults)
-                {
-                    this._allResults.Add(messages);
-                    done = --this._remaining == 0;
-                }
-
-                if (done)
-                {
-                    this._remaining = this._expectedInputs;
-
-                    var results = this._allResults;
-                    this._allResults = new List<List<ChatMessage>>(this._expectedInputs);
-                    await context.YieldOutputAsync(this._aggregator(results), cancellationToken).ConfigureAwait(false);
-                }
-            });
-
-        public ValueTask ResetAsync()
-        {
-            this.Reset();
-            return default;
-        }
-    }
-
-    /// <summary>
-    /// Provides a builder for specifying the handoff relationships between agents and building the resulting workflow.
-    /// </summary>
-    public sealed class HandoffsWorkflowBuilder
-    {
-        private const string FunctionPrefix = "handoff_to_";
-        private readonly AIAgent _initialAgent;
-        private readonly Dictionary<AIAgent, HashSet<HandoffTarget>> _targets = [];
-        private readonly HashSet<AIAgent> _allAgents = new(AIAgentIDEqualityComparer.Instance);
-
-        /// <summary>
-        /// Initializes a new instance of the <see cref="HandoffsWorkflowBuilder"/> class with no handoff relationships.
-        /// </summary>
-        /// <param name="initialAgent">The first agent to be invoked (prior to any handoff).</param>
-        internal HandoffsWorkflowBuilder(AIAgent initialAgent)
-        {
-            this._initialAgent = initialAgent;
-            this._allAgents.Add(initialAgent);
-        }
-
-        /// <summary>
-        /// Gets or sets additional instructions to provide to an agent that has handoffs about how and when to perform them.
-        /// </summary>
-        /// <remarks>
-        /// By default, simple instructions are included. This may be set to <see langword="null"/> to avoid including
-        /// any additional instructions, or may be customized to provide more specific guidance.
-        /// </remarks>
-        public string? HandoffInstructions { get; set; } =
-             $"""
-              You are one agent in a multi-agent system. You can hand off the conversation to another agent if appropriate. Handoffs are achieved
-              by calling a handoff function, named in the form `{FunctionPrefix}<agent_id>`; the description of the function provides details on the
-              target agent of that handoff. Handoffs between agents are handled seamlessly in the background; never mention or narrate these handoffs
-              in your conversation with the user.
-              """;
-
-        /// <summary>
-        /// Adds handoff relationships from a source agent to one or more target agents.
-        /// </summary>
-        /// <param name="from">The source agent.</param>
-        /// <param name="to">The target agents to add as handoff targets for the source agent.</param>
-        /// <returns>The updated <see cref="HandoffsWorkflowBuilder"/> instance.</returns>
-        /// <remarks>The handoff reason for each target in <paramref name="to"/> is derived from that agent's description or name.</remarks>
-        public HandoffsWorkflowBuilder WithHandoffs(AIAgent from, IEnumerable<AIAgent> to)
-        {
-            Throw.IfNull(from);
-            Throw.IfNull(to);
-
-            foreach (var target in to)
-            {
-                if (target is null)
-                {
-                    Throw.ArgumentNullException(nameof(to), "One or more target agents are null.");
-                }
-
-                this.WithHandoff(from, target);
-            }
-
-            return this;
-        }
-
-        /// <summary>
-        /// Adds handoff relationships from one or more sources agent to a target agent.
-        /// </summary>
-        /// <param name="from">The source agents.</param>
-        /// <param name="to">The target agent to add as a handoff target for each source agent.</param>
-        /// <param name="handoffReason">
-        /// The reason the <paramref name="from"/> should hand off to the <paramref name="to"/>.
-        /// If <see langword="null"/>, the reason is derived from <paramref name="to"/>'s description or name.
-        /// </param>
-        /// <returns>The updated <see cref="HandoffsWorkflowBuilder"/> instance.</returns>
-        public HandoffsWorkflowBuilder WithHandoffs(IEnumerable<AIAgent> from, AIAgent to, string? handoffReason = null)
-        {
-            Throw.IfNull(from);
-            Throw.IfNull(to);
-
-            foreach (var source in from)
-            {
-                if (source is null)
-                {
-                    Throw.ArgumentNullException(nameof(from), "One or more source agents are null.");
-                }
-
-                this.WithHandoff(source, to, handoffReason);
-            }
-
-            return this;
-        }
-
-        /// <summary>
-        /// Adds a handoff relationship from a source agent to a target agent with a custom handoff reason.
-        /// </summary>
-        /// <param name="from">The source agent.</param>
-        /// <param name="to">The target agent.</param>
-        /// <param name="handoffReason">
-        /// The reason the <paramref name="from"/> should hand off to the <paramref name="to"/>.
-        /// If <see langword="null"/>, the reason is derived from <paramref name="to"/>'s description or name.
-        /// </param>
-        /// <returns>The updated <see cref="HandoffsWorkflowBuilder"/> instance.</returns>
-        public HandoffsWorkflowBuilder WithHandoff(AIAgent from, AIAgent to, string? handoffReason = null)
-        {
-            Throw.IfNull(from);
-            Throw.IfNull(to);
-
-            this._allAgents.Add(from);
-            this._allAgents.Add(to);
-
-            if (!this._targets.TryGetValue(from, out var handoffs))
-            {
-                this._targets[from] = handoffs = [];
-            }
-
-            if (string.IsNullOrWhiteSpace(handoffReason))
-            {
-                handoffReason = to.Description ?? to.Name ?? (to as ChatClientAgent)?.Instructions;
-                if (string.IsNullOrWhiteSpace(handoffReason))
-                {
-                    Throw.ArgumentException(
-                        nameof(to),
-                        $"The provided target agent '{to.DisplayName}' has no description, name, or instructions, and no handoff description has been provided. " +
-                        "At least one of these is required to register a handoff so that the appropriate target agent can be chosen.");
-                }
-            }
-
-            if (!handoffs.Add(new(to, handoffReason)))
-            {
-                Throw.InvalidOperationException($"A handoff from agent '{from.DisplayName}' to agent '{to.DisplayName}' has already been registered.");
-            }
-
-            return this;
-        }
-
-        /// <summary>
-        /// Builds a <see cref="Workflow{T}"/> composed of agents that operate via handoffs, with the next
-        /// agent to process messages selected by the current agent.
-        /// </summary>
-        /// <returns>The workflow built based on the handoffs in the builder.</returns>
-        public Workflow Build()
-        {
-            StartHandoffsExecutor start = new();
-            EndHandoffsExecutor end = new();
-            WorkflowBuilder builder = new(start);
-
-            // Create an AgentExecutor for each again.
-            Dictionary<string, HandoffAgentExecutor> executors = this._allAgents.ToDictionary(a => a.Id, a => new HandoffAgentExecutor(a, this.HandoffInstructions));
-
-            // Connect the start executor to the initial agent.
-            builder.AddEdge(start, executors[this._initialAgent.Id]);
-
-            // Initialize each executor with its handoff targets to the other executors.
-            foreach (var agent in this._allAgents)
-            {
-                executors[agent.Id].Initialize(builder, end, executors,
-                    this._targets.TryGetValue(agent, out HashSet<HandoffTarget>? targets) ? targets : []);
-            }
-
-            // Build the workflow.
-            return builder.WithOutputFrom(end).Build();
-        }
-
-        /// <summary>Describes a handoff to a specific target <see cref="AIAgent"/>.</summary>
-        private readonly record struct HandoffTarget(AIAgent Target, string? Reason = null)
-        {
-            public bool Equals(HandoffTarget other) => this.Target.Id == other.Target.Id;
-            public override int GetHashCode() => this.Target.Id.GetHashCode();
-        }
-
-        /// <summary>Executor used at the start of a handoffs workflow to accumulate messages and emit them as HandoffState upon receiving a turn token.</summary>
-        private sealed class StartHandoffsExecutor() : Executor("HandoffStart"), IResettableExecutor
-        {
-            private readonly List<ChatMessage> _pendingMessages = [];
-
-            protected override RouteBuilder ConfigureRoutes(RouteBuilder routeBuilder) =>
-                routeBuilder
-                    .AddHandler<string>((message, context, _) => this._pendingMessages.Add(new(ChatRole.User, message)))
-                    .AddHandler<ChatMessage>((message, context, _) => this._pendingMessages.Add(message))
-                    .AddHandler<IEnumerable<ChatMessage>>((messages, _, __) => this._pendingMessages.AddRange(messages))
-                    .AddHandler<ChatMessage[]>((messages, _, __) => this._pendingMessages.AddRange(messages)) // TODO: Remove once https://github.com/microsoft/agent-framework/issues/782 is addressed
-                    .AddHandler<List<ChatMessage>>((messages, _, __) => this._pendingMessages.AddRange(messages))  // TODO: Remove once https://github.com/microsoft/agent-framework/issues/782 is addressed
-                    .AddHandler<TurnToken>(async (token, context, cancellationToken) =>
-                    {
-                        var messages = new List<ChatMessage>(this._pendingMessages);
-                        this._pendingMessages.Clear();
-                        await context.SendMessageAsync(new HandoffState(token, null, messages), cancellationToken: cancellationToken)
-                                     .ConfigureAwait(false);
-                    });
-
-            public ValueTask ResetAsync()
-            {
-                this._pendingMessages.Clear();
-                return default;
-            }
-        }
-
-        /// <summary>Executor used at the end of a handoff workflow to raise a final completed event.</summary>
-        private sealed class EndHandoffsExecutor() : Executor("HandoffEnd"), IResettableExecutor
-        {
-            protected override RouteBuilder ConfigureRoutes(RouteBuilder routeBuilder) =>
-                routeBuilder.AddHandler<HandoffState>((handoff, context, cancellationToken) =>
-                    context.YieldOutputAsync(handoff.Messages, cancellationToken));
-
-            public ValueTask ResetAsync() => default;
-        }
-
-        /// <summary>Executor used to represent an agent in a handoffs workflow, responding to <see cref="HandoffState"/> events.</summary>
-        private sealed class HandoffAgentExecutor(
-            AIAgent agent,
-            string? handoffInstructions) : Executor(GetDescriptiveIdFromAgent(agent)), IResettableExecutor
-        {
-            private static readonly JsonElement s_handoffSchema = AIFunctionFactory.Create(
-                ([Description("The reason for the handoff")] string? reasonForHandoff) => { }).JsonSchema;
-
-            private readonly AIAgent _agent = agent;
-            private readonly HashSet<string> _handoffFunctionNames = [];
-            private ChatClientAgentRunOptions? _agentOptions;
-
-            public void Initialize(
-                WorkflowBuilder builder,
-                Executor end,
-                Dictionary<string, HandoffAgentExecutor> executors,
-                HashSet<HandoffTarget> handoffs) =>
-                builder.AddSwitch(this, sb =>
-                {
-                    if (handoffs.Count != 0)
-                    {
-                        Debug.Assert(this._agentOptions is null);
-                        this._agentOptions = new()
-                        {
-                            ChatOptions = new()
-                            {
-                                AllowMultipleToolCalls = false,
-                                Instructions = handoffInstructions,
-                                Tools = [],
-                            },
-                        };
-
-                        foreach (HandoffTarget handoff in handoffs)
-                        {
-                            var handoffFunc = AIFunctionFactory.CreateDeclaration($"{FunctionPrefix}{GetDescriptiveIdFromAgent(handoff.Target)}", handoff.Reason, s_handoffSchema);
-
-                            this._handoffFunctionNames.Add(handoffFunc.Name);
-
-                            this._agentOptions.ChatOptions.Tools.Add(handoffFunc);
-
-                            sb.AddCase<HandoffState>(state => state?.InvokedHandoff == handoffFunc.Name, executors[handoff.Target.Id]);
-                        }
-                    }
-
-                    sb.WithDefault(end);
-                });
-
-            protected override RouteBuilder ConfigureRoutes(RouteBuilder routeBuilder) =>
-                routeBuilder.AddHandler<HandoffState>(async (handoffState, context, cancellationToken) =>
-                {
-                    string? requestedHandoff = null;
-                    List<AgentRunResponseUpdate> updates = [];
-                    List<ChatMessage> allMessages = handoffState.Messages;
-
-                    List<ChatMessage>? roleChanges = ChangeAssistantToUserForOtherParticipants(this._agent.DisplayName, allMessages);
-
-                    await foreach (var update in this._agent.RunStreamingAsync(allMessages,
-                                                                               options: this._agentOptions,
-                                                                               cancellationToken: cancellationToken)
-                                                            .ConfigureAwait(false))
-                    {
-                        await AddUpdateAsync(update, cancellationToken).ConfigureAwait(false);
-
-                        foreach (var c in update.Contents)
-                        {
-                            if (c is FunctionCallContent fcc && this._handoffFunctionNames.Contains(fcc.Name))
-                            {
-                                requestedHandoff = fcc.Name;
-                                await AddUpdateAsync(
-                                    new AgentRunResponseUpdate
-                                    {
-                                        AgentId = this._agent.Id,
-                                        AuthorName = this._agent.DisplayName,
-                                        Contents = [new FunctionResultContent(fcc.CallId, "Transferred.")],
-                                        CreatedAt = DateTimeOffset.UtcNow,
-                                        MessageId = Guid.NewGuid().ToString("N"),
-                                        Role = ChatRole.Tool,
-                                    },
-                                    cancellationToken
-                                 )
-                                .ConfigureAwait(false);
-                            }
-                        }
-                    }
-
-                    allMessages.AddRange(updates.ToAgentRunResponse().Messages);
-
-                    ResetUserToAssistantForChangedRoles(roleChanges);
-
-                    await context.SendMessageAsync(new HandoffState(handoffState.TurnToken, requestedHandoff, allMessages), cancellationToken: cancellationToken).ConfigureAwait(false);
-
-                    async Task AddUpdateAsync(AgentRunResponseUpdate update, CancellationToken cancellationToken)
-                    {
-                        updates.Add(update);
-                        if (handoffState.TurnToken.EmitEvents is true)
-                        {
-                            await context.AddEventAsync(new AgentRunUpdateEvent(this.Id, update), cancellationToken).ConfigureAwait(false);
-                        }
-                    }
-                });
-
-            public ValueTask ResetAsync() => default;
-        }
-
-        private sealed record class HandoffState(
-            TurnToken TurnToken,
-            string? InvokedHandoff,
-            List<ChatMessage> Messages);
-    }
-
-    /// <summary>
-    /// A manager that manages the flow of a group chat.
-    /// </summary>
-    public abstract class GroupChatManager
-    {
-        private int _maximumIterationCount = 40;
-
-        /// <summary>
-        /// Initializes a new instance of the <see cref="GroupChatManager"/> class.
-        /// </summary>
-        protected GroupChatManager() { }
-
-        /// <summary>
-        /// Gets the number of iterations in the group chat so far.
-        /// </summary>
-        public int IterationCount { get; internal set; }
-
-        /// <summary>
-        /// Gets or sets the maximum number of iterations allowed.
-        /// </summary>
-        /// <remarks>
-        /// Each iteration involves a single interaction with a participating agent.
-        /// The default is 40.
-        /// </remarks>
-        public int MaximumIterationCount
-        {
-            get => this._maximumIterationCount;
-            set => this._maximumIterationCount = Throw.IfLessThan(value, 1);
-        }
-
-        /// <summary>
-        /// Selects the next agent to participate in the group chat based on the provided chat history and team.
-        /// </summary>
-        /// <param name="history">The chat history to consider.</param>
-        /// <param name="cancellationToken">The <see cref="CancellationToken"/> to monitor for cancellation requests.
-        /// The default is <see cref="CancellationToken.None"/>.</param>
-        /// <returns>The next <see cref="AIAgent"/> to speak. This agent must be part of the chat.</returns>
-        protected internal abstract ValueTask<AIAgent> SelectNextAgentAsync(
-            IReadOnlyList<ChatMessage> history,
-            CancellationToken cancellationToken = default);
-
-        /// <summary>
-        /// Filters the chat history before it's passed to the next agent.
-        /// </summary>
-        /// <param name="history">The chat history to filter.</param>
-        /// <param name="cancellationToken">The <see cref="CancellationToken"/> to monitor for cancellation requests.
-        /// The default is <see cref="CancellationToken.None"/>.</param>
-        /// <returns>The filtered chat history.</returns>
-        protected internal virtual ValueTask<IEnumerable<ChatMessage>> UpdateHistoryAsync(
-            IReadOnlyList<ChatMessage> history,
-            CancellationToken cancellationToken = default) =>
-            new(history);
-
-        /// <summary>
-        /// Determines whether the group chat should be terminated based on the provided chat history and iteration count.
-        /// </summary>
-        /// <param name="history">The chat history to consider.</param>
-        /// <param name="cancellationToken">The <see cref="CancellationToken"/> to monitor for cancellation requests.
-        /// The default is <see cref="CancellationToken.None"/>.</param>
-        /// <returns>A <see cref="bool"/> indicating whether the chat should be terminated.</returns>
-        protected internal virtual ValueTask<bool> ShouldTerminateAsync(
-            IReadOnlyList<ChatMessage> history,
-            CancellationToken cancellationToken = default) =>
-            new(this.MaximumIterationCount is int max && this.IterationCount >= max);
-
-        /// <summary>
-        /// Resets the state of the manager for a new group chat session.
-        /// </summary>
-        protected internal virtual void Reset()
-        {
-            this.IterationCount = 0;
-        }
-    }
-
-    /// <summary>
-    /// Provides a <see cref="GroupChatManager"/> that selects agents in a round-robin fashion.
-    /// </summary>
-    public class RoundRobinGroupChatManager : GroupChatManager
-    {
-        private readonly IReadOnlyList<AIAgent> _agents;
-        private readonly Func<RoundRobinGroupChatManager, IEnumerable<ChatMessage>, CancellationToken, ValueTask<bool>>? _shouldTerminateFunc;
-        private int _nextIndex;
-
-        /// <summary>
-        /// Initializes a new instance of the <see cref="RoundRobinGroupChatManager"/> class.
-        /// </summary>
-        /// <param name="agents">The agents to be managed as part of this workflow.</param>
-        /// <param name="shouldTerminateFunc">
-        /// An optional function that determines whether the group chat should terminate based on the chat history
-        /// before factoring in the default behavior, which is to terminate based only on the iteration count.
-        /// </param>
-        public RoundRobinGroupChatManager(
-            IReadOnlyList<AIAgent> agents,
-            Func<RoundRobinGroupChatManager, IEnumerable<ChatMessage>, CancellationToken, ValueTask<bool>>? shouldTerminateFunc = null)
-        {
-            Throw.IfNullOrEmpty(agents);
-            foreach (var agent in agents)
-            {
-                Throw.IfNull(agent, nameof(agents));
-            }
-
-            this._agents = agents;
-            this._shouldTerminateFunc = shouldTerminateFunc;
-        }
-
-        /// <inheritdoc />
-        protected internal override ValueTask<AIAgent> SelectNextAgentAsync(
-            IReadOnlyList<ChatMessage> history, CancellationToken cancellationToken = default)
-        {
-            AIAgent nextAgent = this._agents[this._nextIndex];
-
-            this._nextIndex = (this._nextIndex + 1) % this._agents.Count;
-
-            return new ValueTask<AIAgent>(nextAgent);
-        }
-
-        /// <inheritdoc />
-        protected internal override async ValueTask<bool> ShouldTerminateAsync(
-            IReadOnlyList<ChatMessage> history, CancellationToken cancellationToken = default)
-        {
-            if (this._shouldTerminateFunc is { } func && await func(this, history, cancellationToken).ConfigureAwait(false))
-            {
-                return true;
-            }
-
-            return await base.ShouldTerminateAsync(history, cancellationToken).ConfigureAwait(false);
-        }
-
-        /// <inheritdoc />
-        protected internal override void Reset()
-        {
-            base.Reset();
-            this._nextIndex = 0;
-        }
-    }
-
-    /// <summary>
-    /// Provides a builder for specifying group chat relationships between agents and building the resulting workflow.
-    /// </summary>
-    public sealed class GroupChatWorkflowBuilder
-    {
-        private readonly Func<IReadOnlyList<AIAgent>, GroupChatManager> _managerFactory;
-        private readonly HashSet<AIAgent> _participants = new(AIAgentIDEqualityComparer.Instance);
-
-        internal GroupChatWorkflowBuilder(Func<IReadOnlyList<AIAgent>, GroupChatManager> managerFactory) =>
-            this._managerFactory = managerFactory;
-
-        /// <summary>
-        /// Adds the specified <paramref name="agents"/> as participants to the group chat workflow.
-        /// </summary>
-        /// <param name="agents">The agents to add as participants.</param>
-        /// <returns>This instance of the <see cref="GroupChatWorkflowBuilder"/>.</returns>
-        public GroupChatWorkflowBuilder AddParticipants(params IEnumerable<AIAgent> agents)
-        {
-            Throw.IfNull(agents);
-
-            foreach (var agent in agents)
-            {
-                if (agent is null)
-                {
-                    Throw.ArgumentNullException(nameof(agents), "One or more target agents are null.");
-                }
-
-                this._participants.Add(agent);
-            }
-
-            return this;
-        }
-
-        /// <summary>
-        /// Builds a <see cref="Workflow"/> composed of agents that operate via group chat, with the next
-        /// agent to process messages selected by the group chat manager.
-        /// </summary>
-        /// <returns>The workflow built based on the group chat in the builder.</returns>
-        public Workflow Build()
-        {
-            AIAgent[] agents = this._participants.ToArray();
-            Dictionary<AIAgent, ExecutorIsh> agentMap = agents.ToDictionary(a => a, a => (ExecutorIsh)new AgentRunStreamingExecutor(a, includeInputInOutput: true));
-
-            GroupChatHost host = new(agents, agentMap, this._managerFactory);
-
-            WorkflowBuilder builder = new(host);
-
-            foreach (var participant in agentMap.Values)
-            {
-                builder
-                    .AddEdge(host, participant)
-                    .AddEdge(participant, host);
-            }
-
-            return builder.WithOutputFrom(host).Build();
-        }
-
-        private sealed class GroupChatHost(AIAgent[] agents, Dictionary<AIAgent, ExecutorIsh> agentMap, Func<IReadOnlyList<AIAgent>, GroupChatManager> managerFactory) : Executor("GroupChatHost"), IResettableExecutor
-        {
-            private readonly AIAgent[] _agents = agents;
-            private readonly Dictionary<AIAgent, ExecutorIsh> _agentMap = agentMap;
-            private readonly Func<IReadOnlyList<AIAgent>, GroupChatManager> _managerFactory = managerFactory;
-            private readonly List<ChatMessage> _pendingMessages = [];
-
-            private GroupChatManager? _manager;
-
-            protected override RouteBuilder ConfigureRoutes(RouteBuilder routeBuilder) => routeBuilder
-                .AddHandler<string>((message, context, _) => this._pendingMessages.Add(new(ChatRole.User, message)))
-                .AddHandler<ChatMessage>((message, context, _) => this._pendingMessages.Add(message))
-                .AddHandler<IEnumerable<ChatMessage>>((messages, _, __) => this._pendingMessages.AddRange(messages))
-                .AddHandler<ChatMessage[]>((messages, _, __) => this._pendingMessages.AddRange(messages)) // TODO: Remove once https://github.com/microsoft/agent-framework/issues/782 is addressed
-                .AddHandler<List<ChatMessage>>((messages, _, __) => this._pendingMessages.AddRange(messages))  // TODO: Remove once https://github.com/microsoft/agent-framework/issues/782 is addressed
-                .AddHandler<TurnToken>(async (token, context, cancellationToken) =>
-                {
-                    List<ChatMessage> messages = [.. this._pendingMessages];
-                    this._pendingMessages.Clear();
-
-                    this._manager ??= this._managerFactory(this._agents);
-
-                    if (!await this._manager.ShouldTerminateAsync(messages, cancellationToken).ConfigureAwait(false))
-                    {
-                        var filtered = await this._manager.UpdateHistoryAsync(messages, cancellationToken).ConfigureAwait(false);
-                        messages = filtered is null || ReferenceEquals(filtered, messages) ? messages : [.. filtered];
-
-                        if (await this._manager.SelectNextAgentAsync(messages, cancellationToken).ConfigureAwait(false) is AIAgent nextAgent &&
-                            this._agentMap.TryGetValue(nextAgent, out var executor))
-                        {
-                            this._manager.IterationCount++;
-                            await context.SendMessageAsync(messages, executor.Id, cancellationToken).ConfigureAwait(false);
-                            await context.SendMessageAsync(token, executor.Id, cancellationToken).ConfigureAwait(false);
-                            return;
-                        }
-                    }
-
-                    this._manager = null;
-                    await context.YieldOutputAsync(messages, cancellationToken).ConfigureAwait(false);
-                });
-
-            public ValueTask ResetAsync()
-            {
-                this._pendingMessages.Clear();
-                this._manager = null;
-
-                return default;
-            }
-        }
-    }
-
-    /// <summary>
-    /// Iterates through <paramref name="messages"/> looking for <see cref="ChatRole.Assistant"/> messages and swapping
-    /// any that have a different <see cref="ChatMessage.AuthorName"/> from <paramref name="targetAgentName"/> to <see cref="ChatRole.User"/>.
-    /// </summary>
-    private static List<ChatMessage>? ChangeAssistantToUserForOtherParticipants(string targetAgentName, List<ChatMessage> messages)
-    {
-        List<ChatMessage>? roleChanged = null;
-        foreach (var m in messages)
-        {
-            if (m.Role == ChatRole.Assistant &&
-                m.AuthorName != targetAgentName &&
-                m.Contents.All(c => c is TextContent or DataContent or UriContent or UsageContent))
-            {
-                m.Role = ChatRole.User;
-                (roleChanged ??= []).Add(m);
-            }
-        }
-
-        return roleChanged;
-    }
-
-    /// <summary>
-    /// Undoes changes made by <see cref="ChangeAssistantToUserForOtherParticipants(string, List{ChatMessage})"/>
-    /// when passed the list of changes made by that method.
-    /// </summary>
-    private static void ResetUserToAssistantForChangedRoles(List<ChatMessage>? roleChanged)
-    {
-        if (roleChanged is not null)
-        {
-            foreach (var m in roleChanged)
-            {
-                m.Role = ChatRole.Assistant;
-            }
-        }
-    }
-
-    /// <summary>Derives from an agent a unique but also hopefully descriptive name that can be used as an executor's name or in a function name.</summary>
-    private static string GetDescriptiveIdFromAgent(AIAgent agent)
-    {
-        string id = string.IsNullOrEmpty(agent.Name) ? agent.Id : $"{agent.Name}_{agent.Id}";
-        return InvalidNameCharsRegex().Replace(id, "_");
-    }
-
-    /// <summary>Regex that flags any character other than ASCII digits or letters or the underscore.</summary>
-#if NET
-    [GeneratedRegex("[^0-9A-Za-z_]+")]
-    private static partial Regex InvalidNameCharsRegex();
-#else
-    private static Regex InvalidNameCharsRegex() => s_invalidNameCharsRegex;
-    private static readonly Regex s_invalidNameCharsRegex = new("[^0-9A-Za-z_]+", RegexOptions.Compiled);
-#endif
-
-    private sealed class AIAgentIDEqualityComparer : IEqualityComparer<AIAgent>
-    {
-        public static AIAgentIDEqualityComparer Instance { get; } = new();
-        public bool Equals(AIAgent? x, AIAgent? y) => x?.Id == y?.Id;
-        public int GetHashCode([DisallowNull] AIAgent obj) => obj?.GetHashCode() ?? 0;
-    }
-=======
->>>>>>> 3b9193c1
 }