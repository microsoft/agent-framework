--- conflicted
+++ resolved
@@ -3,32 +3,12 @@
 using System.Collections.Generic;
 using System.Threading;
 using System.Threading.Tasks;
-<<<<<<< HEAD
-#if NET9_0_OR_GREATER
-using Azure.AI.Agents.Persistent;
-using AzureRunStatus = Azure.AI.Agents.Persistent.RunStatus;
-#endif
-=======
->>>>>>> 03b74bfa
 using Microsoft.Extensions.AI;
 
 namespace Microsoft.Agents.AI.Workflows.Declarative.Extensions;
 
 internal static class AgentProviderExtensions
 {
-<<<<<<< HEAD
-#if NET9_0_OR_GREATER
-    private static readonly HashSet<AzureRunStatus> s_failureStatus =
-        [
-            AzureRunStatus.Failed,
-            AzureRunStatus.Cancelled,
-            AzureRunStatus.Cancelling,
-            AzureRunStatus.Expired,
-        ];
-#endif
-
-=======
->>>>>>> 03b74bfa
     public static async ValueTask<AgentRunResponse> InvokeAgentAsync(
         this WorkflowAgentProvider agentProvider,
         string executorId,
@@ -54,18 +34,6 @@
 
             updates.Add(update);
 
-<<<<<<< HEAD
-#if NET9_0_OR_GREATER
-            if (update.RawRepresentation is ChatResponseUpdate chatUpdate &&
-                chatUpdate.RawRepresentation is RunUpdate runUpdate &&
-                s_failureStatus.Contains(runUpdate.Value.Status))
-            {
-                throw new DeclarativeActionException($"Unexpected failure invoking agent, run {runUpdate.Value.Status}: {agent.Name ?? agent.Id} [{runUpdate.Value.Id}/{conversationId}]");
-            }
-#endif
-
-=======
->>>>>>> 03b74bfa
             if (autoSend)
             {
                 await context.AddEventAsync(new AgentRunUpdateEvent(executorId, update), cancellationToken).ConfigureAwait(false);
