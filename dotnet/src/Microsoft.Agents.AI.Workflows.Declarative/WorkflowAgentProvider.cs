--- conflicted
+++ resolved
@@ -89,11 +89,6 @@
     /// <param name="agentVersion">An optional agent version.</param>
     /// <param name="conversationId">Optional identifier of the target conversation.</param>
     /// <param name="messages">The messages to include in the invocation.</param>
-<<<<<<< HEAD
-    /// <param name="cancellationToken">A token that propagates notification when operation should be canceled.</param>
-    /// <returns>Asynchronous set of <see cref="AgentRunResponseUpdate"/>.</returns>
-    public abstract IAsyncEnumerable<AgentRunResponseUpdate> InvokeAgentAsync(string agentId, string? agentVersion, string? conversationId, IEnumerable<ChatMessage>? messages, CancellationToken cancellationToken = default);
-=======
     /// <param name="inputArguments">Optional input arguments for agents that provide support.</param>
     /// <param name="cancellationToken">A token that propagates notification when operation should be canceled.</param>
     /// <returns>Asynchronous set of <see cref="AgentRunResponseUpdate"/>.</returns>
@@ -104,7 +99,6 @@
         IEnumerable<ChatMessage>? messages,
         IDictionary<string, object?>? inputArguments,
         CancellationToken cancellationToken = default);
->>>>>>> ec86cb56
 
     /// <summary>
     /// Retrieves a set of messages from a conversation.
