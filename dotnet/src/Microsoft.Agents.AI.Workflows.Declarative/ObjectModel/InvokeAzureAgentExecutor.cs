--- conflicted
+++ resolved
@@ -63,52 +63,6 @@
         Dictionary<string, object?>? inputParameters = this.GetStructuredInputs();
         AgentRunResponse agentResponse = await agentProvider.InvokeAgentAsync(this.Id, context, agentName, conversationId, autoSend, messages, inputParameters, cancellationToken).ConfigureAwait(false);
 
-<<<<<<< HEAD
-        AgentRunResponse agentResponse = await agentProvider.InvokeAgentAsync(this.Id, context, agentName, conversationId, autoSend, messages, cancellationToken).ConfigureAwait(false);
-
-        ChatMessage[] actionableMessages = FilterActionableContent(agentResponse).ToArray();
-        if (actionableMessages.Length > 0)
-        {
-            AgentRunResponse filteredResponse =
-                new(actionableMessages)
-                {
-                    AdditionalProperties = agentResponse.AdditionalProperties,
-                    AgentId = agentResponse.AgentId,
-                    CreatedAt = agentResponse.CreatedAt,
-                    ResponseId = agentResponse.ResponseId,
-                    Usage = agentResponse.Usage,
-                };
-            await context.SendMessageAsync(new ExternalInputRequest(filteredResponse), cancellationToken).ConfigureAwait(false);
-            return;
-        }
-
-        await this.AssignAsync(this.AgentOutput?.Messages?.Path, agentResponse.Messages.ToTable(), context).ConfigureAwait(false);
-
-        // Attempt to parse the last message as JSON and assign to the response object variable.
-        try
-        {
-            JsonDocument jsonDocument = JsonDocument.Parse(agentResponse.Messages.Last().Text);
-            Dictionary<string, object?> objectProperties = jsonDocument.ParseRecord(VariableType.RecordType);
-            await this.AssignAsync(this.AgentOutput?.ResponseObject?.Path, objectProperties.ToFormula(), context).ConfigureAwait(false);
-        }
-        catch
-        {
-            // Not valid json, skip assignment.
-        }
-
-        if (this.Model.Input?.ExternalLoop?.When is not null)
-        {
-            bool requestInput = this.Evaluator.GetValue(this.Model.Input.ExternalLoop.When).Value;
-            if (requestInput)
-            {
-                ExternalInputRequest inputRequest = new(agentResponse);
-                await context.SendMessageAsync(inputRequest, cancellationToken).ConfigureAwait(false);
-                return;
-            }
-        }
-
-        await context.SendResultMessageAsync(this.Id, result: null, cancellationToken).ConfigureAwait(false);
-=======
         ChatMessage[] actionableMessages = FilterActionableContent(agentResponse).ToArray();
         if (actionableMessages.Length > 0)
         {
@@ -168,7 +122,6 @@
         }
 
         return inputs;
->>>>>>> ec86cb56
     }
 
     private IEnumerable<ChatMessage>? GetInputMessages()
