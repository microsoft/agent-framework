--- conflicted
+++ resolved
@@ -25,13 +25,8 @@
     private readonly string? _containerName;
     private readonly Lazy<Task<Container>> _lazyContainer;
 
-<<<<<<< HEAD
-    private readonly CosmosActorStateStorageOptions _options = new();
-    private CosmosActorStateStorageOptions.RetryOptions RetryOptions => this._options.Retry;
-=======
     // internal for testing
     internal readonly static string[] CosmosPartitionKeyPaths = ["/actorType", "/actorKey"];
->>>>>>> df9a09e7
 
     /// <summary>
     /// LazyCosmosContainer constructor that initializes the container lazily.
@@ -73,34 +68,31 @@
         var attempt = 0;
         Exception? lastException = null;
 
-<<<<<<< HEAD
         while (attempt <= this.RetryOptions.MaxRetryAttempts)
-=======
-        var containerProperties = new ContainerProperties(this._containerName!, CosmosPartitionKeyPaths)
->>>>>>> df9a09e7
         {
             try
             {
                 // Create database if it doesn't exist
                 var database = await this._cosmosClient!.CreateDatabaseIfNotExistsAsync(this._databaseName!).ConfigureAwait(false);
 
-                var containerProperties = new ContainerProperties(this._containerName!, "/actorId")
-                {
-                    Id = this._containerName!,
-                    IndexingPolicy = new IndexingPolicy
-                    {
-                        IndexingMode = IndexingMode.Consistent,
-                        Automatic = true
-                    },
-                    PartitionKeyPaths = ["/actorId"]
-                };
+        var containerProperties = new ContainerProperties(this._containerName!, CosmosPartitionKeyPaths)
+        {
+            Id = this._containerName!,
+            IndexingPolicy = new IndexingPolicy
+            {
+                IndexingMode = IndexingMode.Consistent,
+                Automatic = true
+            },
+            PartitionKeyPaths = CosmosPartitionKeyPaths
+        };
 
-                // Add composite index for efficient queries
-                containerProperties.IndexingPolicy.CompositeIndexes.Add(new Collection<CompositePath>
-                {
-                    new() { Path = "/actorId", Order = CompositePathSortOrder.Ascending },
-                    new() { Path = "/key", Order = CompositePathSortOrder.Ascending }
-                });
+        // Add composite index for efficient queries
+        containerProperties.IndexingPolicy.CompositeIndexes.Add(new Collection<CompositePath>
+        {
+            new() { Path = "/actorType", Order = CompositePathSortOrder.Ascending },
+            new() { Path = "/actorKey", Order = CompositePathSortOrder.Ascending },
+            new() { Path = "/key", Order = CompositePathSortOrder.Ascending }
+        });
 
                 var container = await database.Database.CreateContainerIfNotExistsAsync(containerProperties).ConfigureAwait(false);
                 return container.Container;
@@ -141,12 +133,8 @@
                 HttpStatusCode.RequestTimeout => true,      // 408 - Request timeout
                 _ => false
             },
-<<<<<<< HEAD
             TaskCanceledException or OperationCanceledException or ArgumentException => false,
             _ => true // Retry other exceptions (network issues, etc.)
-=======
-            PartitionKeyPaths = CosmosPartitionKeyPaths
->>>>>>> df9a09e7
         };
     }
 
@@ -158,15 +146,8 @@
         var delay = TimeSpan.FromTicks((long)(this.RetryOptions.BaseDelay.Ticks * Math.Pow(this.RetryOptions.BackoffMultiplier, attempt - 1)));
         if (delay > this.RetryOptions.MaxDelay)
         {
-<<<<<<< HEAD
             delay = this.RetryOptions.MaxDelay;
         }
-=======
-            new() { Path = "/actorType", Order = CompositePathSortOrder.Ascending },
-            new() { Path = "/actorKey", Order = CompositePathSortOrder.Ascending },
-            new() { Path = "/key", Order = CompositePathSortOrder.Ascending }
-        });
->>>>>>> df9a09e7
 
         return delay;
     }
