﻿// Copyright (c) Microsoft. All rights reserved.

using System;
using System.Diagnostics.CodeAnalysis;
using System.Threading;
using Microsoft.Agents.AI;
using Microsoft.Agents.AI.Hosting.OpenAI.Responses;
using Microsoft.Agents.AI.Hosting.OpenAI.Responses.Models;
using Microsoft.AspNetCore.Http;
using Microsoft.AspNetCore.Mvc;
using Microsoft.AspNetCore.Routing;
using Microsoft.Extensions.DependencyInjection;

namespace Microsoft.AspNetCore.Builder;

/// <summary>
/// Provides extension methods for mapping OpenAI capabilities to an <see cref="AIAgent"/>.
/// </summary>
public static partial class MicrosoftAgentAIHostingOpenAIEndpointRouteBuilderExtensions
{
    /// <summary>
    /// Maps OpenAI Responses API endpoints to the specified <see cref="IEndpointRouteBuilder"/> for the given <see cref="AIAgent"/>.
    /// </summary>
    /// <param name="endpoints">The <see cref="IEndpointRouteBuilder"/> to add the OpenAI Responses endpoints to.</param>
    /// <param name="agent">The <see cref="AIAgent"/> instance to map the OpenAI Responses endpoints for.</param>
    public static IEndpointConventionBuilder MapOpenAIResponses(this IEndpointRouteBuilder endpoints, AIAgent agent) =>
        MapOpenAIResponses(endpoints, agent, responsesPath: null);

    /// <summary>
    /// Maps OpenAI Responses API endpoints to the specified <see cref="IEndpointRouteBuilder"/> for the given <see cref="AIAgent"/>.
    /// </summary>
    /// <param name="endpoints">The <see cref="IEndpointRouteBuilder"/> to add the OpenAI Responses endpoints to.</param>
    /// <param name="agent">The <see cref="AIAgent"/> instance to map the OpenAI Responses endpoints for.</param>
    /// <param name="responsesPath">Custom route path for the responses endpoint.</param>
    public static IEndpointConventionBuilder MapOpenAIResponses(
        this IEndpointRouteBuilder endpoints,
        AIAgent agent,
        [StringSyntax("Route")] string? responsesPath)
    {
        ArgumentNullException.ThrowIfNull(endpoints);
        ArgumentNullException.ThrowIfNull(agent);
        ArgumentException.ThrowIfNullOrWhiteSpace(agent.Name, nameof(agent.Name));
        ValidateAgentName(agent.Name);

        responsesPath ??= $"/{agent.Name}/v1/responses";
        var group = endpoints.MapGroup(responsesPath);
        var endpointAgentName = agent.DisplayName;
        group.MapPost("/", async ([FromBody] CreateResponse createResponse, CancellationToken cancellationToken)
            => await AIAgentResponsesProcessor.CreateModelResponseAsync(agent, createResponse, cancellationToken).ConfigureAwait(false))
            .WithName(endpointAgentName + "/CreateResponse");
        return group;
    }

<<<<<<< HEAD
    [RequiresUnreferencedCode("Calls Microsoft.AspNetCore.Builder.EndpointRouteBuilderExtensions.MapPost(String, Delegate)")]
    [RequiresDynamicCode("Calls Microsoft.AspNetCore.Builder.EndpointRouteBuilderExtensions.MapPost(String, Delegate)")]
    private static void MapResponses(IEndpointRouteBuilder routeGroup, AIAgent agent)
=======
    /// <summary>
    /// Maps OpenAI Responses API endpoints to the specified <see cref="IEndpointRouteBuilder"/>.
    /// </summary>
    /// <param name="endpoints">The <see cref="IEndpointRouteBuilder"/> to add the OpenAI Responses endpoints to.</param>
    public static IEndpointConventionBuilder MapOpenAIResponses(this IEndpointRouteBuilder endpoints) =>
        MapOpenAIResponses(endpoints, responsesPath: null);

    /// <summary>
    /// Maps OpenAI Responses API endpoints to the specified <see cref="IEndpointRouteBuilder"/>.
    /// </summary>
    /// <param name="endpoints">The <see cref="IEndpointRouteBuilder"/> to add the OpenAI Responses endpoints to.</param>
    /// <param name="responsesPath">Custom route path for the responses endpoint.</param>
    public static IEndpointConventionBuilder MapOpenAIResponses(
        this IEndpointRouteBuilder endpoints,
        [StringSyntax("Route")] string? responsesPath)
>>>>>>> 31701dbb
    {
        ArgumentNullException.ThrowIfNull(endpoints);

        responsesPath ??= "/v1/responses";
        var group = endpoints.MapGroup(responsesPath);
        group.MapPost("/", async ([FromBody] CreateResponse createResponse, IServiceProvider serviceProvider, CancellationToken cancellationToken) =>
        {
            // DevUI uses the 'model' field to specify the agent name.
            var agentName = createResponse.Agent?.Name ?? createResponse.Model;
            if (agentName is null)
            {
                return Results.BadRequest("No 'agent.name' or 'model' specified in the request.");
            }

<<<<<<< HEAD
            return await responsesProcessor.CreateModelResponseAsync(responseOptions, cancellationToken).ConfigureAwait(false);
        }).WithName(endpointAgentName + "/CreateResponse");
    }

#pragma warning disable IDE0051 // Remove unused private members
    [RequiresUnreferencedCode("Calls Microsoft.AspNetCore.Builder.EndpointRouteBuilderExtensions.MapGet(String, Delegate)")]
    [RequiresDynamicCode("Calls Microsoft.AspNetCore.Builder.EndpointRouteBuilderExtensions.MapGet(String, Delegate)")]
    private static void MapConversations(IEndpointRouteBuilder routeGroup, AIAgent agent)
#pragma warning restore IDE0051 // Remove unused private members
    {
        var endpointAgentName = agent.DisplayName;
        var conversationsProcessor = new AIAgentConversationsProcessor(agent);
=======
            var agent = serviceProvider.GetKeyedService<AIAgent>(agentName);
            if (agent is null)
            {
                return Results.NotFound($"Agent named '{agentName}' was not found.");
            }
>>>>>>> 31701dbb

            return await AIAgentResponsesProcessor.CreateModelResponseAsync(agent, createResponse, cancellationToken).ConfigureAwait(false);
        }).WithName("CreateResponse");
        return group;
    }

    private static void ValidateAgentName([NotNull] string agentName)
    {
        var escaped = Uri.EscapeDataString(agentName);
        if (!string.Equals(escaped, agentName, StringComparison.OrdinalIgnoreCase))
        {
            throw new ArgumentException($"Agent name '{agentName}' contains characters invalid for URL routes.", nameof(agentName));
        }
    }
}<|MERGE_RESOLUTION|>--- conflicted
+++ resolved
@@ -51,11 +51,6 @@
         return group;
     }
 
-<<<<<<< HEAD
-    [RequiresUnreferencedCode("Calls Microsoft.AspNetCore.Builder.EndpointRouteBuilderExtensions.MapPost(String, Delegate)")]
-    [RequiresDynamicCode("Calls Microsoft.AspNetCore.Builder.EndpointRouteBuilderExtensions.MapPost(String, Delegate)")]
-    private static void MapResponses(IEndpointRouteBuilder routeGroup, AIAgent agent)
-=======
     /// <summary>
     /// Maps OpenAI Responses API endpoints to the specified <see cref="IEndpointRouteBuilder"/>.
     /// </summary>
@@ -71,7 +66,6 @@
     public static IEndpointConventionBuilder MapOpenAIResponses(
         this IEndpointRouteBuilder endpoints,
         [StringSyntax("Route")] string? responsesPath)
->>>>>>> 31701dbb
     {
         ArgumentNullException.ThrowIfNull(endpoints);
 
@@ -86,26 +80,11 @@
                 return Results.BadRequest("No 'agent.name' or 'model' specified in the request.");
             }
 
-<<<<<<< HEAD
-            return await responsesProcessor.CreateModelResponseAsync(responseOptions, cancellationToken).ConfigureAwait(false);
-        }).WithName(endpointAgentName + "/CreateResponse");
-    }
-
-#pragma warning disable IDE0051 // Remove unused private members
-    [RequiresUnreferencedCode("Calls Microsoft.AspNetCore.Builder.EndpointRouteBuilderExtensions.MapGet(String, Delegate)")]
-    [RequiresDynamicCode("Calls Microsoft.AspNetCore.Builder.EndpointRouteBuilderExtensions.MapGet(String, Delegate)")]
-    private static void MapConversations(IEndpointRouteBuilder routeGroup, AIAgent agent)
-#pragma warning restore IDE0051 // Remove unused private members
-    {
-        var endpointAgentName = agent.DisplayName;
-        var conversationsProcessor = new AIAgentConversationsProcessor(agent);
-=======
             var agent = serviceProvider.GetKeyedService<AIAgent>(agentName);
             if (agent is null)
             {
                 return Results.NotFound($"Agent named '{agentName}' was not found.");
             }
->>>>>>> 31701dbb
 
             return await AIAgentResponsesProcessor.CreateModelResponseAsync(agent, createResponse, cancellationToken).ConfigureAwait(false);
         }).WithName("CreateResponse");
