﻿// Copyright (c) Microsoft. All rights reserved.

using System;
using System.Diagnostics.CodeAnalysis;
using System.Threading;
using Microsoft.Agents.AI;
using Microsoft.Agents.AI.Hosting;
using Microsoft.Agents.AI.Hosting.OpenAI.ChatCompletions;
using Microsoft.Agents.AI.Hosting.OpenAI.ChatCompletions.Models;
using Microsoft.AspNetCore.Mvc;
using Microsoft.AspNetCore.Routing;
using Microsoft.Extensions.DependencyInjection;

namespace Microsoft.AspNetCore.Builder;

public static partial class MicrosoftAgentAIHostingOpenAIEndpointRouteBuilderExtensions
{
    /// <summary>
    /// Maps OpenAI ChatCompletions API endpoints to the specified <see cref="IEndpointRouteBuilder"/> for the given <see cref="AIAgent"/>.
    /// </summary>
    /// <param name="endpoints">The <see cref="IEndpointRouteBuilder"/> to add the OpenAI ChatCompletions endpoints to.</param>
<<<<<<< HEAD
    /// <param name="agentBuilder">The builder for specific <see cref="AIAgent"/> to map OpenAI ChatCompletions to.</param>
    /// <param name="path">Custom route path for the chat completions endpoint.</param>
    public static IEndpointConventionBuilder MapOpenAIChatCompletions(
        this IEndpointRouteBuilder endpoints,
        IHostedAgentBuilder agentBuilder,
        [StringSyntax("Route")] string? path = null)
    {
        ArgumentNullException.ThrowIfNull(agentBuilder);
        return endpoints.MapOpenAIChatCompletions(agentBuilder.Name, path);
    }
=======
    /// <param name="agentBuilder">The builder for <see cref="AIAgent"/> to map the OpenAI ChatCompletions endpoints for.</param>
    public static IEndpointConventionBuilder MapOpenAIChatCompletions(this IEndpointRouteBuilder endpoints, IHostedAgentBuilder agentBuilder)
        => MapOpenAIChatCompletions(endpoints, agentBuilder, path: null);
>>>>>>> 64826b8f

    /// <summary>
    /// Maps OpenAI ChatCompletions API endpoints to the specified <see cref="IEndpointRouteBuilder"/> for the given <see cref="AIAgent"/>.
    /// </summary>
    /// <param name="endpoints">The <see cref="IEndpointRouteBuilder"/> to add the OpenAI ChatCompletions endpoints to.</param>
<<<<<<< HEAD
    /// <param name="agentName">The name of the AI agent service registered in the dependency injection container. This name is used to resolve the <see cref="AIAgent"/> instance from the keyed services.</param>
    /// <param name="path">Custom route path for the chat completions endpoint.</param>
    public static IEndpointConventionBuilder MapOpenAIChatCompletions(
        this IEndpointRouteBuilder endpoints,
        string agentName,
        [StringSyntax("Route")] string? path = null)
    {
        ArgumentNullException.ThrowIfNull(endpoints);
        ArgumentNullException.ThrowIfNull(agentName);
        if (path is null)
        {
            ValidateAgentName(agentName);
        }

        var agent = endpoints.ServiceProvider.GetRequiredKeyedService<AIAgent>(agentName);

        path ??= $"/{agentName}/v1/chat/completions";
        var chatCompletionsRouteGroup = endpoints.MapGroup(path);
        MapChatCompletions(chatCompletionsRouteGroup, agent);

        return chatCompletionsRouteGroup;
=======
    /// <param name="agentBuilder">The builder for <see cref="AIAgent"/> to map the OpenAI ChatCompletions endpoints for.</param>
    /// <param name="path">Custom route path for the chat completions endpoint.</param>
    public static IEndpointConventionBuilder MapOpenAIChatCompletions(this IEndpointRouteBuilder endpoints, IHostedAgentBuilder agentBuilder, string? path)
    {
        var agent = endpoints.ServiceProvider.GetRequiredKeyedService<AIAgent>(agentBuilder.Name);
        return MapOpenAIChatCompletions(endpoints, agent, path);
>>>>>>> 64826b8f
    }

    /// <summary>
    /// Maps OpenAI ChatCompletions API endpoints to the specified <see cref="IEndpointRouteBuilder"/> for the given <see cref="AIAgent"/>.
    /// </summary>
    /// <param name="endpoints">The <see cref="IEndpointRouteBuilder"/> to add the OpenAI ChatCompletions endpoints to.</param>
    /// <param name="agent">The <see cref="AIAgent"/> instance to map the OpenAI ChatCompletions endpoints for.</param>
    public static IEndpointConventionBuilder MapOpenAIChatCompletions(this IEndpointRouteBuilder endpoints, AIAgent agent)
        => MapOpenAIChatCompletions(endpoints, agent, path: null);

    /// <summary>
    /// Maps OpenAI ChatCompletions API endpoints to the specified <see cref="IEndpointRouteBuilder"/> for the given <see cref="AIAgent"/>.
    /// </summary>
    /// <param name="endpoints">The <see cref="IEndpointRouteBuilder"/> to add the OpenAI ChatCompletions endpoints to.</param>
    /// <param name="agent">The <see cref="AIAgent"/> instance to map the OpenAI ChatCompletions endpoints for.</param>
    /// <param name="path">Custom route path for the chat completions endpoint.</param>
    public static IEndpointConventionBuilder MapOpenAIChatCompletions(
        this IEndpointRouteBuilder endpoints,
        AIAgent agent,
        [StringSyntax("Route")] string? path)
    {
        ArgumentNullException.ThrowIfNull(endpoints);
        ArgumentNullException.ThrowIfNull(agent);
        ArgumentException.ThrowIfNullOrWhiteSpace(agent.Name, nameof(agent.Name));
        ValidateAgentName(agent.Name);

        path ??= $"/{agent.Name}/v1/chat/completions";
        var group = endpoints.MapGroup(path);
        var endpointAgentName = agent.DisplayName;

        group.MapPost("/", async ([FromBody] CreateChatCompletion request, CancellationToken cancellationToken)
            => await AIAgentChatCompletionsProcessor.CreateChatCompletionAsync(agent, request, cancellationToken).ConfigureAwait(false))
            .WithName(endpointAgentName + "/CreateChatCompletion");

        return group;
    }
}<|MERGE_RESOLUTION|>--- conflicted
+++ resolved
@@ -19,7 +19,6 @@
     /// Maps OpenAI ChatCompletions API endpoints to the specified <see cref="IEndpointRouteBuilder"/> for the given <see cref="AIAgent"/>.
     /// </summary>
     /// <param name="endpoints">The <see cref="IEndpointRouteBuilder"/> to add the OpenAI ChatCompletions endpoints to.</param>
-<<<<<<< HEAD
     /// <param name="agentBuilder">The builder for specific <see cref="AIAgent"/> to map OpenAI ChatCompletions to.</param>
     /// <param name="path">Custom route path for the chat completions endpoint.</param>
     public static IEndpointConventionBuilder MapOpenAIChatCompletions(
@@ -30,46 +29,25 @@
         ArgumentNullException.ThrowIfNull(agentBuilder);
         return endpoints.MapOpenAIChatCompletions(agentBuilder.Name, path);
     }
-=======
-    /// <param name="agentBuilder">The builder for <see cref="AIAgent"/> to map the OpenAI ChatCompletions endpoints for.</param>
-    public static IEndpointConventionBuilder MapOpenAIChatCompletions(this IEndpointRouteBuilder endpoints, IHostedAgentBuilder agentBuilder)
-        => MapOpenAIChatCompletions(endpoints, agentBuilder, path: null);
->>>>>>> 64826b8f
 
     /// <summary>
     /// Maps OpenAI ChatCompletions API endpoints to the specified <see cref="IEndpointRouteBuilder"/> for the given <see cref="AIAgent"/>.
     /// </summary>
     /// <param name="endpoints">The <see cref="IEndpointRouteBuilder"/> to add the OpenAI ChatCompletions endpoints to.</param>
-<<<<<<< HEAD
-    /// <param name="agentName">The name of the AI agent service registered in the dependency injection container. This name is used to resolve the <see cref="AIAgent"/> instance from the keyed services.</param>
-    /// <param name="path">Custom route path for the chat completions endpoint.</param>
-    public static IEndpointConventionBuilder MapOpenAIChatCompletions(
-        this IEndpointRouteBuilder endpoints,
-        string agentName,
-        [StringSyntax("Route")] string? path = null)
-    {
-        ArgumentNullException.ThrowIfNull(endpoints);
-        ArgumentNullException.ThrowIfNull(agentName);
-        if (path is null)
-        {
-            ValidateAgentName(agentName);
-        }
+    /// <param name="agentBuilder">The builder for <see cref="AIAgent"/> to map the OpenAI ChatCompletions endpoints for.</param>
+    public static IEndpointConventionBuilder MapOpenAIChatCompletions(this IEndpointRouteBuilder endpoints, IHostedAgentBuilder agentBuilder)
+        => MapOpenAIChatCompletions(endpoints, agentBuilder, path: null);
 
-        var agent = endpoints.ServiceProvider.GetRequiredKeyedService<AIAgent>(agentName);
-
-        path ??= $"/{agentName}/v1/chat/completions";
-        var chatCompletionsRouteGroup = endpoints.MapGroup(path);
-        MapChatCompletions(chatCompletionsRouteGroup, agent);
-
-        return chatCompletionsRouteGroup;
-=======
+    /// <summary>
+    /// Maps OpenAI ChatCompletions API endpoints to the specified <see cref="IEndpointRouteBuilder"/> for the given <see cref="AIAgent"/>.
+    /// </summary>
+    /// <param name="endpoints">The <see cref="IEndpointRouteBuilder"/> to add the OpenAI ChatCompletions endpoints to.</param>
     /// <param name="agentBuilder">The builder for <see cref="AIAgent"/> to map the OpenAI ChatCompletions endpoints for.</param>
     /// <param name="path">Custom route path for the chat completions endpoint.</param>
     public static IEndpointConventionBuilder MapOpenAIChatCompletions(this IEndpointRouteBuilder endpoints, IHostedAgentBuilder agentBuilder, string? path)
     {
         var agent = endpoints.ServiceProvider.GetRequiredKeyedService<AIAgent>(agentBuilder.Name);
         return MapOpenAIChatCompletions(endpoints, agent, path);
->>>>>>> 64826b8f
     }
 
     /// <summary>
