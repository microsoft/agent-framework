--- conflicted
+++ resolved
@@ -15,11 +15,7 @@
     /// <summary>
     /// Initializes a new instance of the <see cref="OrchestrationActor"/> class.
     /// </summary>
-<<<<<<< HEAD
-    protected OrchestrationActor(AgentId id, IAgentRuntime runtime, OrchestrationContext context, string? description, ILogger? logger = null)
-=======
-    protected OrchestrationActor(ActorId id, IAgentRuntime runtime, OrchestrationContext context, string description, ILogger? logger = null)
->>>>>>> fbf1f10a
+    protected OrchestrationActor(ActorId id, IAgentRuntime runtime, OrchestrationContext context, string? description = null, ILogger? logger = null)
         : base(id, runtime, description, logger)
     {
         this.Context = context;
