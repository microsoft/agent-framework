﻿// Copyright (c) Microsoft. All rights reserved.

using System;
using System.Collections.Generic;
using System.Linq;
using System.Runtime.CompilerServices;
using System.Text.Json;
using System.Threading;
using System.Threading.Tasks;
using Microsoft.Extensions.AI;
using Microsoft.Extensions.Logging;
using Microsoft.Extensions.Logging.Abstractions;
using Microsoft.Shared.Diagnostics;

#pragma warning disable S3358 // Ternary operators should not be nested

namespace Microsoft.Agents.AI;

/// <summary>
/// Represents an agent that can be invoked using a chat client.
/// </summary>
public sealed class ChatClientAgent : AIAgent
{
    private readonly ChatClientAgentOptions? _agentOptions;
    private readonly AIAgentMetadata _agentMetadata;
    private readonly ILogger _logger;
    private readonly Type _chatClientType;

    /// <summary>
    /// Initializes a new instance of the <see cref="ChatClientAgent"/> class.
    /// </summary>
    /// <param name="chatClient">The chat client to use for invoking the agent.</param>
    /// <param name="instructions">Optional instructions for the agent.</param>
    /// <param name="name">Optional name for the agent.</param>
    /// <param name="description">Optional description for the agent.</param>
    /// <param name="tools">Optional list of tools that the agent can use during invocation.</param>
    /// <param name="loggerFactory">Optional logger factory to use for logging.</param>
    /// <param name="functionInvocationServices">An optional <see cref="IServiceProvider"/> to use for resolving services required by the <see cref="AIFunction"/> instances being invoked.</param>
    public ChatClientAgent(IChatClient chatClient, string? instructions = null, string? name = null, string? description = null, IList<AITool>? tools = null, ILoggerFactory? loggerFactory = null, IServiceProvider? functionInvocationServices = null)
        : this(
              chatClient,
              new ChatClientAgentOptions
              {
                  Name = name,
                  Description = description,
                  Instructions = instructions,
                  ChatOptions = tools is null ? null : new ChatOptions
                  {
                      Tools = tools,
                  }
              },
              loggerFactory,
              functionInvocationServices)
    {
    }

    /// <summary>
    /// Initializes a new instance of the <see cref="ChatClientAgent"/> class.
    /// </summary>
    /// <param name="chatClient">The chat client to use for invoking the agent.</param>
    /// <param name="options">Full set of options to configure the agent.</param>
    /// <param name="loggerFactory">Optional logger factory to use for logging.</param>
    /// <param name="functionInvocationServices">An optional <see cref="IServiceProvider"/> to use for resolving services required by the <see cref="AIFunction"/> instances being invoked.</param>
    public ChatClientAgent(IChatClient chatClient, ChatClientAgentOptions? options, ILoggerFactory? loggerFactory = null, IServiceProvider? functionInvocationServices = null)
    {
        _ = Throw.IfNull(chatClient);

        // Options must be cloned since ChatClientAgentOptions is mutable.
        this._agentOptions = options?.Clone();

        this._agentMetadata = new AIAgentMetadata(chatClient.GetService<ChatClientMetadata>()?.ProviderName);

        // Get the type of the chat client before wrapping it as an agent invoking chat client.
        this._chatClientType = chatClient.GetType();

        // If the user has not opted out of using our default decorators, we wrap the chat client.
<<<<<<< HEAD
        this.ChatClient = options?.UseProvidedChatClientAsIs is true ? chatClient : chatClient.AsAgentInvokedChatClient(options, functionInvocationServices);
=======
        this.ChatClient = options?.UseProvidedChatClientAsIs is true ? chatClient : chatClient.WithDefaultAgentMiddleware(options);
>>>>>>> 647db963

        this._logger = (loggerFactory ?? chatClient.GetService<ILoggerFactory>() ?? NullLoggerFactory.Instance).CreateLogger<ChatClientAgent>();
    }

    /// <summary>
    /// Gets the underlying chat client used by the agent to invoke chat completions.
    /// </summary>
    public IChatClient ChatClient { get; }

    /// <inheritdoc/>
    public override string Id => this._agentOptions?.Id ?? base.Id;

    /// <inheritdoc/>
    public override string? Name => this._agentOptions?.Name;

    /// <inheritdoc/>
    public override string? Description => this._agentOptions?.Description;

    /// <summary>
    /// Gets the instructions for the agent (optional).
    /// </summary>
    public string? Instructions => this._agentOptions?.Instructions;

    /// <summary>
    /// Gets of the default <see cref="ChatOptions"/> used by the agent.
    /// </summary>
    internal ChatOptions? ChatOptions => this._agentOptions?.ChatOptions;

    /// <inheritdoc/>
    public override async Task<AgentRunResponse> RunAsync(
        IEnumerable<ChatMessage> messages,
        AgentThread? thread = null,
        AgentRunOptions? options = null,
        CancellationToken cancellationToken = default)
    {
        var inputMessages = Throw.IfNull(messages) as IReadOnlyCollection<ChatMessage> ?? messages.ToList();

        (ChatClientAgentThread safeThread, ChatOptions? chatOptions, List<ChatMessage> threadMessages) =
            await this.PrepareThreadAndMessagesAsync(thread, inputMessages, options, cancellationToken).ConfigureAwait(false);

        var chatClient = this.ChatClient;

        chatClient = ApplyRunOptionsTransformations(options, chatClient);

        var agentName = this.GetLoggingAgentName();

        this._logger.LogAgentChatClientInvokingAgent(nameof(RunAsync), this.Id, agentName, this._chatClientType);

        // Call the IChatClient and notify the AIContextProvider of any failures.
        ChatResponse chatResponse;
        try
        {
            chatResponse = await chatClient.GetResponseAsync(threadMessages, chatOptions, cancellationToken).ConfigureAwait(false);
        }
        catch (Exception ex)
        {
            await NotifyAIContextProviderOfFailureAsync(safeThread, ex, inputMessages, cancellationToken).ConfigureAwait(false);
            throw;
        }

        this._logger.LogAgentChatClientInvokedAgent(nameof(RunAsync), this.Id, agentName, this._chatClientType, inputMessages.Count);

        // We can derive the type of supported thread from whether we have a conversation id,
        // so let's update it and set the conversation id for the service thread case.
        this.UpdateThreadWithTypeAndConversationId(safeThread, chatResponse.ConversationId);

        // Ensure that the author name is set for each message in the response.
        foreach (ChatMessage chatResponseMessage in chatResponse.Messages)
        {
            chatResponseMessage.AuthorName ??= agentName;
            chatResponseMessage.MessageId ??= Guid.NewGuid().ToString("N");
            chatResponseMessage.CreatedAt ??= DateTimeOffset.UtcNow;
        }

        // Only notify the thread of new messages if the chatResponse was successful to avoid inconsistent message state in the thread.
        await NotifyThreadOfNewMessagesAsync(safeThread, inputMessages.Concat(chatResponse.Messages), cancellationToken).ConfigureAwait(false);

        // Notify the AIContextProvider of all new messages.
        await NotifyAIContextProviderOfSuccessAsync(safeThread, inputMessages, chatResponse.Messages, cancellationToken).ConfigureAwait(false);

        return new(chatResponse) { AgentId = this.Id };
    }

    /// <summary>
    /// Configures the specified <see cref="IChatClient"/> instance based on the provided run options and chat options.
    /// </summary>
    /// <remarks>This method applies transformations and customizations to the chat client and chat options
    /// based on the provided <paramref name="options"/>. If no applicable options are provided, the original <paramref
    /// name="chatClient"/> is returned unchanged.</remarks>
    /// <param name="options">The run options to apply. If <paramref name="options"/> is of type <see cref="ChatClientAgentRunOptions"/>,
    /// additional configuration such as tool transformations and custom chat client creation may be applied.</param>
    /// <param name="chatClient">The <see cref="IChatClient"/> instance to configure. If a custom chat client factory is provided in <see
    /// cref="ChatClientAgentRunOptions.ChatClientFactory"/>, a new <see cref="IChatClient"/> instance may be created.</param>
    /// <returns>The configured <see cref="IChatClient"/> instance. If a custom chat client factory is used, the returned
    /// instance may differ from the input <paramref name="chatClient"/>.</returns>
    private static IChatClient ApplyRunOptionsTransformations(AgentRunOptions? options, IChatClient chatClient)
    {
        if (options is ChatClientAgentRunOptions agentChatOptions && agentChatOptions.ChatClientFactory is not null)
        {
            // If we have a custom chat client factory, we should use it to create a new chat client with the transformed tools.
            chatClient = agentChatOptions.ChatClientFactory(chatClient);
            _ = Throw.IfNull(chatClient);
        }

        return chatClient;
    }

    /// <inheritdoc/>
    public override async IAsyncEnumerable<AgentRunResponseUpdate> RunStreamingAsync(
        IEnumerable<ChatMessage> messages,
        AgentThread? thread = null,
        AgentRunOptions? options = null,
        [EnumeratorCancellation] CancellationToken cancellationToken = default)
    {
        var inputMessages = Throw.IfNull(messages) as IReadOnlyCollection<ChatMessage> ?? messages.ToList();

        (ChatClientAgentThread safeThread, ChatOptions? chatOptions, List<ChatMessage> threadMessages) =
            await this.PrepareThreadAndMessagesAsync(thread, inputMessages, options, cancellationToken).ConfigureAwait(false);

        int messageCount = threadMessages.Count;

        var chatClient = this.ChatClient;

        chatClient = ApplyRunOptionsTransformations(options, chatClient);

        var loggingAgentName = this.GetLoggingAgentName();

        this._logger.LogAgentChatClientInvokingAgent(nameof(RunStreamingAsync), this.Id, loggingAgentName, this._chatClientType);

        List<ChatResponseUpdate> responseUpdates = [];

        IAsyncEnumerator<ChatResponseUpdate> responseUpdatesEnumerator;

        try
        {
            // Using the enumerator to ensure we consider the case where no updates are returned for notification.
            responseUpdatesEnumerator = chatClient.GetStreamingResponseAsync(threadMessages, chatOptions, cancellationToken).GetAsyncEnumerator(cancellationToken);
        }
        catch (Exception ex)
        {
            await NotifyAIContextProviderOfFailureAsync(safeThread, ex, inputMessages, cancellationToken).ConfigureAwait(false);
            throw;
        }

        this._logger.LogAgentChatClientInvokedStreamingAgent(nameof(RunStreamingAsync), this.Id, loggingAgentName, this._chatClientType);

        bool hasUpdates;
        try
        {
            // Ensure we start the streaming request
            hasUpdates = await responseUpdatesEnumerator.MoveNextAsync().ConfigureAwait(false);
        }
        catch (Exception ex)
        {
            await NotifyAIContextProviderOfFailureAsync(safeThread, ex, inputMessages, cancellationToken).ConfigureAwait(false);
            throw;
        }

        string? messageId = null;
        while (hasUpdates)
        {
            var update = responseUpdatesEnumerator.Current;
            if (update is not null)
            {
                update.AuthorName ??= this.Name;
                update.CreatedAt ??= DateTimeOffset.UtcNow;
                update.MessageId ??= (messageId ??= Guid.NewGuid().ToString("N"));

                responseUpdates.Add(update);
                yield return new(update) { AgentId = this.Id };
            }

            try
            {
                hasUpdates = await responseUpdatesEnumerator.MoveNextAsync().ConfigureAwait(false);
            }
            catch (Exception ex)
            {
                await NotifyAIContextProviderOfFailureAsync(safeThread, ex, inputMessages, cancellationToken).ConfigureAwait(false);
                throw;
            }
        }

        var chatResponse = responseUpdates.ToChatResponse();

        // We can derive the type of supported thread from whether we have a conversation id,
        // so let's update it and set the conversation id for the service thread case.
        this.UpdateThreadWithTypeAndConversationId(safeThread, chatResponse.ConversationId);

        // To avoid inconsistent state we only notify the thread of the input messages if no error occurs after the initial request.
        await NotifyThreadOfNewMessagesAsync(safeThread, inputMessages.Concat(chatResponse.Messages), cancellationToken).ConfigureAwait(false);

        // Notify the AIContextProvider of all new messages.
        await NotifyAIContextProviderOfSuccessAsync(safeThread, inputMessages, chatResponse.Messages, cancellationToken).ConfigureAwait(false);
    }

    /// <inheritdoc/>
    public override object? GetService(Type serviceType, object? serviceKey = null) =>
        base.GetService(serviceType, serviceKey) ??
        (serviceType == typeof(AIAgentMetadata) ? this._agentMetadata
        : serviceType == typeof(IChatClient) ? this.ChatClient
        : this.ChatClient.GetService(serviceType, serviceKey));

    /// <inheritdoc/>
    public override AgentThread GetNewThread()
        => new ChatClientAgentThread
        {
            MessageStore = this._agentOptions?.ChatMessageStoreFactory?.Invoke(new() { SerializedState = default, JsonSerializerOptions = null }),
            AIContextProvider = this._agentOptions?.AIContextProviderFactory?.Invoke(new() { SerializedState = default, JsonSerializerOptions = null })
        };

    /// <summary>
    /// Get a new <see cref="AgentThread"/> instance using an existing conversation id, to continue that conversation.
    /// </summary>
    /// <param name="conversationId">The conversation id to continue.</param>
    /// <returns>A new <see cref="AgentThread"/> instance.</returns>
    /// <remarks>
    /// Note that any <see cref="AgentThread"/> created with this method will only work with <see cref="ChatClientAgent"/> instances that support storing
    /// chat history in the underlying service provided by the <see cref="IChatClient"/>.
    /// </remarks>
    public AgentThread GetNewThread(string conversationId)
        => new ChatClientAgentThread()
        {
            ConversationId = conversationId,
            AIContextProvider = this._agentOptions?.AIContextProviderFactory?.Invoke(new() { SerializedState = default, JsonSerializerOptions = null })
        };

    /// <inheritdoc/>
    public override AgentThread DeserializeThread(JsonElement serializedThread, JsonSerializerOptions? jsonSerializerOptions = null)
    {
        Func<JsonElement, JsonSerializerOptions?, ChatMessageStore>? chatMessageStoreFactory = this._agentOptions?.ChatMessageStoreFactory is null ?
            null :
            (jse, jso) => this._agentOptions.ChatMessageStoreFactory.Invoke(new() { SerializedState = jse, JsonSerializerOptions = jso });

        Func<JsonElement, JsonSerializerOptions?, AIContextProvider>? aiContextProviderFactory = this._agentOptions?.AIContextProviderFactory is null ?
            null :
            (jse, jso) => this._agentOptions.AIContextProviderFactory.Invoke(new() { SerializedState = jse, JsonSerializerOptions = jso });

        return new ChatClientAgentThread(
            serializedThread,
            jsonSerializerOptions,
            chatMessageStoreFactory,
            aiContextProviderFactory);
    }

    #region Private

    /// <summary>
    /// Notify the <see cref="AIContextProvider"/> when an agent run succeeded, if there is an <see cref="AIContextProvider"/>.
    /// </summary>
    private static async Task NotifyAIContextProviderOfSuccessAsync(ChatClientAgentThread thread, IEnumerable<ChatMessage> inputMessages, IEnumerable<ChatMessage> responseMessages, CancellationToken cancellationToken)
    {
        if (thread.AIContextProvider is not null)
        {
            await thread.AIContextProvider.InvokedAsync(new(inputMessages) { ResponseMessages = responseMessages },
                cancellationToken).ConfigureAwait(false);
        }
    }

    /// <summary>
    /// Notify the <see cref="AIContextProvider"/> of any failure during an agent run, if there is an <see cref="AIContextProvider"/>.
    /// </summary>
    private static async Task NotifyAIContextProviderOfFailureAsync(ChatClientAgentThread thread, Exception ex, IEnumerable<ChatMessage> inputMessages, CancellationToken cancellationToken)
    {
        if (thread.AIContextProvider is not null)
        {
            await thread.AIContextProvider.InvokedAsync(new(inputMessages) { InvokeException = ex },
                cancellationToken).ConfigureAwait(false);
        }
    }

    /// <summary>
    /// Configures and returns chat options by merging the provided run options with the agent's default chat options.
    /// </summary>
    /// <remarks>This method prioritizes the chat options provided in <paramref name="runOptions"/> over the
    /// agent's default chat options. Any unset properties in the run options will be filled using the agent's chat
    /// options. If both are <see langword="null"/>, the method returns <see langword="null"/>.</remarks>
    /// <param name="runOptions">Optional run options that may include specific chat configuration settings.</param>
    /// <returns>A <see cref="ChatOptions"/> object representing the merged chat configuration, or <see langword="null"/> if
    /// neither the run options nor the agent's chat options are available.</returns>
    private ChatOptions? CreateConfiguredChatOptions(AgentRunOptions? runOptions)
    {
        ChatOptions? requestChatOptions = (runOptions as ChatClientAgentRunOptions)?.ChatOptions?.Clone();

        // If no agent chat options were provided, return the request chat options as is.
        if (this._agentOptions?.ChatOptions is null)
        {
            return requestChatOptions;
        }

        // If no request chat options were provided, use the agent's chat options clone.
        if (requestChatOptions is null)
        {
            return this._agentOptions?.ChatOptions.Clone();
        }

        // If both are present, we need to merge them.
        // The merge strategy will prioritize the request options over the agent options,
        // and will fill the blanks with agent options where the request options were not set.
        requestChatOptions.AllowMultipleToolCalls ??= this._agentOptions.ChatOptions.AllowMultipleToolCalls;
        requestChatOptions.ConversationId ??= this._agentOptions.ChatOptions.ConversationId;
        requestChatOptions.FrequencyPenalty ??= this._agentOptions.ChatOptions.FrequencyPenalty;
        requestChatOptions.Instructions ??= this._agentOptions.ChatOptions.Instructions;
        requestChatOptions.MaxOutputTokens ??= this._agentOptions.ChatOptions.MaxOutputTokens;
        requestChatOptions.ModelId ??= this._agentOptions.ChatOptions.ModelId;
        requestChatOptions.PresencePenalty ??= this._agentOptions.ChatOptions.PresencePenalty;
        requestChatOptions.ResponseFormat ??= this._agentOptions.ChatOptions.ResponseFormat;
        requestChatOptions.Seed ??= this._agentOptions.ChatOptions.Seed;
        requestChatOptions.Temperature ??= this._agentOptions.ChatOptions.Temperature;
        requestChatOptions.TopP ??= this._agentOptions.ChatOptions.TopP;
        requestChatOptions.TopK ??= this._agentOptions.ChatOptions.TopK;
        requestChatOptions.ToolMode ??= this._agentOptions.ChatOptions.ToolMode;

        // Merge only the additional properties from the agent if they are not already set in the request options.
        if (requestChatOptions.AdditionalProperties is not null && this._agentOptions.ChatOptions.AdditionalProperties is not null)
        {
            foreach (var propertyKey in this._agentOptions.ChatOptions.AdditionalProperties.Keys)
            {
                _ = requestChatOptions.AdditionalProperties.TryAdd(propertyKey, this._agentOptions.ChatOptions.AdditionalProperties[propertyKey]);
            }
        }
        else
        {
            requestChatOptions.AdditionalProperties ??= this._agentOptions.ChatOptions.AdditionalProperties?.Clone();
        }

        // Chain the raw representation factory from the request options with the agent's factory if available.
        if (this._agentOptions.ChatOptions.RawRepresentationFactory is { } agentFactory)
        {
            requestChatOptions.RawRepresentationFactory = requestChatOptions.RawRepresentationFactory is { } requestFactory
                ? chatClient => requestFactory(chatClient) ?? agentFactory(chatClient)
                : agentFactory;
        }

        // We concatenate the request stop sequences with the agent's stop sequences when available.
        if (this._agentOptions.ChatOptions.StopSequences is { Count: not 0 })
        {
            if (requestChatOptions.StopSequences is null || requestChatOptions.StopSequences.Count == 0)
            {
                // If the request stop sequences are not set or empty, we use the agent's stop sequences directly.
                requestChatOptions.StopSequences = [.. this._agentOptions.ChatOptions.StopSequences];
            }
            else if (requestChatOptions.StopSequences is List<string> requestStopSequences)
            {
                // If the request stop sequences are set, we concatenate them with the agent's stop sequences.
                requestStopSequences.AddRange(this._agentOptions.ChatOptions.StopSequences);
            }
            else
            {
                // If both agent's and request's stop sequences are set, we concatenate them.
                foreach (string stopSequence in this._agentOptions.ChatOptions.StopSequences)
                {
                    requestChatOptions.StopSequences.Add(stopSequence);
                }
            }
        }

        // We concatenate the request tools with the agent's tools when available.
        if (this._agentOptions.ChatOptions.Tools is { Count: not 0 })
        {
            if (requestChatOptions.Tools is not { Count: > 0 })
            {
                // If the request tools are not set or empty, we use the agent's tools.
                requestChatOptions.Tools = [.. this._agentOptions.ChatOptions.Tools];
            }
            else
            {
                if (requestChatOptions.Tools is List<AITool> requestTools)
                {
                    // If the request tools are set, we concatenate them with the agent's tools.
                    requestTools.AddRange(this._agentOptions.ChatOptions.Tools);
                }
                else
                {
                    // If the both agent's and request's tools are set, we concatenate all tools.
                    foreach (var tool in this._agentOptions.ChatOptions.Tools)
                    {
                        requestChatOptions.Tools.Add(tool);
                    }
                }
            }
        }

        return requestChatOptions;
    }

    /// <summary>
    /// Prepares the thread, chat options, and messages for agent execution.
    /// </summary>
    /// <param name="thread">The conversation thread to use or create.</param>
    /// <param name="inputMessages">The input messages to use.</param>
    /// <param name="runOptions">Optional parameters for agent invocation.</param>
    /// <param name="cancellationToken">The cancellation token.</param>
    /// <returns>A tuple containing the thread, chat options, and thread messages.</returns>
    private async Task<(ChatClientAgentThread AgentThread, ChatOptions? ChatOptions, List<ChatMessage> ThreadMessages)> PrepareThreadAndMessagesAsync(
        AgentThread? thread,
        IEnumerable<ChatMessage> inputMessages,
        AgentRunOptions? runOptions,
        CancellationToken cancellationToken)
    {
        ChatOptions? chatOptions = this.CreateConfiguredChatOptions(runOptions);

        thread ??= this.GetNewThread();
        if (thread is not ChatClientAgentThread typedThread)
        {
            throw new InvalidOperationException("The provided thread is not compatible with the agent. Only threads created by the agent can be used.");
        }

        // Add any existing messages from the thread to the messages to be sent to the chat client.
        List<ChatMessage> threadMessages = [];
        if (typedThread.MessageStore is not null)
        {
            threadMessages.AddRange(await typedThread.MessageStore.GetMessagesAsync(cancellationToken).ConfigureAwait(false));
        }

        // If we have an AIContextProvider, we should get context from it, and update our
        // messages and options with the additional context.
        if (typedThread.AIContextProvider is not null)
        {
            var invokingContext = new AIContextProvider.InvokingContext(inputMessages);
            var aiContext = await typedThread.AIContextProvider.InvokingAsync(invokingContext, cancellationToken).ConfigureAwait(false);
            if (aiContext.Messages is { Count: > 0 })
            {
                threadMessages.AddRange(aiContext.Messages);
            }

            if (aiContext.Tools is { Count: > 0 })
            {
                chatOptions ??= new();
                chatOptions.Tools ??= [];
                foreach (AITool tool in aiContext.Tools)
                {
                    chatOptions.Tools.Add(tool);
                }
            }

            if (aiContext.Instructions is not null)
            {
                chatOptions ??= new();
                chatOptions.Instructions = string.IsNullOrWhiteSpace(chatOptions.Instructions) ? aiContext.Instructions : $"{chatOptions.Instructions}\n{aiContext.Instructions}";
            }
        }

        // Add the input messages to the end of thread messages.
        threadMessages.AddRange(inputMessages);

        // If a user provided two different thread ids, via the thread object and options, we should throw
        // since we don't know which one to use.
        if (!string.IsNullOrWhiteSpace(typedThread.ConversationId) && !string.IsNullOrWhiteSpace(chatOptions?.ConversationId) && typedThread.ConversationId != chatOptions!.ConversationId)
        {
            throw new InvalidOperationException(
                $"""
                The {nameof(chatOptions.ConversationId)} provided via {nameof(Extensions.AI.ChatOptions)} is different to the id of the provided {nameof(AgentThread)}.
                Only one id can be used for a run.
                """);
        }

        if (!string.IsNullOrWhiteSpace(this.Instructions))
        {
            chatOptions ??= new();
            chatOptions.Instructions = string.IsNullOrWhiteSpace(chatOptions.Instructions) ? this.Instructions : $"{this.Instructions}\n{chatOptions.Instructions}";
        }

        // Only create or update ChatOptions if we have an id on the thread and we don't have the same one already in ChatOptions.
        if (!string.IsNullOrWhiteSpace(typedThread.ConversationId) && typedThread.ConversationId != chatOptions?.ConversationId)
        {
            chatOptions ??= new();
            chatOptions.ConversationId = typedThread.ConversationId;
        }

        return (typedThread, chatOptions, threadMessages);
    }

    private void UpdateThreadWithTypeAndConversationId(ChatClientAgentThread thread, string? responseConversationId)
    {
        if (string.IsNullOrWhiteSpace(responseConversationId) && !string.IsNullOrWhiteSpace(thread.ConversationId))
        {
            // We were passed a thread that is service managed, but we got no conversation id back from the chat client,
            // meaning the service doesn't support service managed threads, so the thread cannot be used with this service.
            throw new InvalidOperationException("Service did not return a valid conversation id when using a service managed thread.");
        }

        if (!string.IsNullOrWhiteSpace(responseConversationId))
        {
            // If we got a conversation id back from the chat client, it means that the service supports server side thread storage
            // so we should update the thread with the new id.
            thread.ConversationId = responseConversationId;
        }
        else
        {
            // If the service doesn't use service side thread storage (i.e. we got no id back from invocation), and
            // the thread has no MessageStore yet, and we have a custom messages store, we should update the thread
            // with the custom MessageStore so that it has somewhere to store the chat history.
            thread.MessageStore ??= this._agentOptions?.ChatMessageStoreFactory?.Invoke(new() { SerializedState = default, JsonSerializerOptions = null });
        }
    }

    private string GetLoggingAgentName() => this.Name ?? "UnnamedAgent";
    #endregion
}<|MERGE_RESOLUTION|>--- conflicted
+++ resolved
@@ -74,11 +74,7 @@
         this._chatClientType = chatClient.GetType();
 
         // If the user has not opted out of using our default decorators, we wrap the chat client.
-<<<<<<< HEAD
-        this.ChatClient = options?.UseProvidedChatClientAsIs is true ? chatClient : chatClient.AsAgentInvokedChatClient(options, functionInvocationServices);
-=======
         this.ChatClient = options?.UseProvidedChatClientAsIs is true ? chatClient : chatClient.WithDefaultAgentMiddleware(options);
->>>>>>> 647db963
 
         this._logger = (loggerFactory ?? chatClient.GetService<ILoggerFactory>() ?? NullLoggerFactory.Instance).CreateLogger<ChatClientAgent>();
     }
