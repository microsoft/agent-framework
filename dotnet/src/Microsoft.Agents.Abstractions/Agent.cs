--- conflicted
+++ resolved
@@ -41,12 +41,7 @@
     /// <summary>
     /// Get a new <see cref="AgentThread"/> instance that is compatible with the agent.
     /// </summary>
-<<<<<<< HEAD
-    /// <param name="cancellationToken">The <see cref="CancellationToken"/> to monitor for cancellation requests. The default is <see cref="CancellationToken.None"/>.</param>
-    /// <returns>A new <see cref="AgentThread"/> instance that is in the created state.</returns>
-=======
     /// <returns>A new <see cref="AgentThread"/> instance.</returns>
->>>>>>> 46a117d5
     /// <remarks>
     /// <para>
     /// If an agent supports multiple thread types, this method should return the default thread
@@ -56,11 +51,7 @@
     /// If the thread needs to be created via a service call it would be created on first use.
     /// </para>
     /// </remarks>
-<<<<<<< HEAD
-    public abstract Task<AgentThread> CreateThreadAsync(CancellationToken cancellationToken = default);
-=======
     public abstract AgentThread GetNewThread();
->>>>>>> 46a117d5
 
     /// <summary>
     /// Run the agent with no message assuming that all required instructions are already provided to the agent or on the thread.
