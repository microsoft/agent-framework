--- conflicted
+++ resolved
@@ -94,12 +94,6 @@
         ChatOptions agentEnabledChatOptions = this._chatOptions?.Clone() ?? new();
 
         // Ignore per-request all options that can't be overridden.
-<<<<<<< HEAD
-        conversationChatOptions.Instructions = null;
-        conversationChatOptions.Tools = null;
-        conversationChatOptions.Temperature = null;
-        conversationChatOptions.TopP = null;
-=======
         agentEnabledChatOptions.Instructions = null;
         agentEnabledChatOptions.Tools = null;
         agentEnabledChatOptions.Temperature = null;
@@ -108,7 +102,6 @@
 
         // Use the conversation from the request, or the one defined at the client level.
         agentEnabledChatOptions.ConversationId = options?.ConversationId ?? this._chatOptions?.ConversationId;
->>>>>>> faf648e7
 
         // Preserve the original RawRepresentationFactory
         var originalFactory = options?.RawRepresentationFactory;
