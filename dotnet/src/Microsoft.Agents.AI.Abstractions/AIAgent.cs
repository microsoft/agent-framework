--- conflicted
+++ resolved
@@ -35,7 +35,6 @@
     /// of the agent instance.
     /// </remarks>
     public string Id { get => this.IdCore ?? field; } = Guid.NewGuid().ToString("N");
-<<<<<<< HEAD
 
     /// <summary>
     /// Gets a custom identifier for the agent, which can be overridden by derived classes.
@@ -48,20 +47,6 @@
     /// When <see langword="null"/> is returned, the <see cref="Id"/> property will use the default randomly-generated identifier.
     /// </remarks>
     protected virtual string? IdCore => null;
-=======
->>>>>>> 8b4f7d5e
-
-    /// <summary>
-    /// Gets a custom identifier for the agent, which can be overridden by derived classes.
-    /// </summary>
-    /// <value>
-    /// A string representing the agent's identifier, or <see langword="null"/> if the default ID should be used.
-    /// </value>
-    /// <remarks>
-    /// Derived classes can override this property to provide a custom identifier.
-    /// When <see langword="null"/> is returned, the <see cref="Id"/> property will use the default randomly-generated identifier.
-    /// </remarks>
-    protected virtual string? IdCore => null;
 
     /// <summary>
     /// Gets the human-readable name of the agent.
@@ -73,11 +58,7 @@
     /// The agent name is typically used for display purposes and to help users identify
     /// the agent's purpose or capabilities in user interfaces.
     /// </remarks>
-<<<<<<< HEAD
-    public virtual string DisplayName => this.Name ?? this.Id;
-=======
     public virtual string? Name { get; }
->>>>>>> 8b4f7d5e
 
     /// <summary>
     /// Gets a description of the agent's purpose, capabilities, or behavior.
