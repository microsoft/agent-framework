﻿// Copyright (c) Microsoft. All rights reserved.

using System;
using System.Collections.Generic;
using System.Diagnostics;
using System.Text.Json;
using System.Threading;
using System.Threading.Tasks;
using Microsoft.Extensions.AI;
using Microsoft.Shared.Diagnostics;

namespace Microsoft.Agents.AI;

/// <summary>
/// Provides the base abstraction for all AI agents, defining the core interface for agent interactions and conversation management.
/// </summary>
/// <remarks>
/// <see cref="AIAgent"/> serves as the foundational class for implementing AI agents that can participate in conversations
/// and process user requests. An agent instance may participate in multiple concurrent conversations, and each conversation
/// may involve multiple agents working together.
/// </remarks>
[DebuggerDisplay("{DisplayName,nq}")]
public abstract class AIAgent
{
    /// <summary>
    /// Gets the unique identifier for this agent instance.
    /// </summary>
    /// <value>
    /// A unique string identifier for the agent. For in-memory agents, this defaults to a randomly-generated ID,
    /// while service-backed agents typically use the identifier assigned by the backing service.
    /// </value>
    /// <remarks>
    /// Agent identifiers are used for tracking, telemetry, and distinguishing between different
    /// agent instances in multi-agent scenarios. They should remain stable for the lifetime
    /// of the agent instance.
    /// </remarks>
    public string Id { get => this.IdCore ?? field; } = Guid.NewGuid().ToString("N");

    /// <summary>
    /// Gets a custom identifier for the agent, which can be overridden by derived classes.
    /// </summary>
    /// <value>
    /// A string representing the agent's identifier, or <see langword="null"/> if the default ID should be used.
    /// </value>
    /// <remarks>
    /// Derived classes can override this property to provide a custom identifier.
    /// When <see langword="null"/> is returned, the <see cref="Id"/> property will use the default randomly-generated identifier.
    /// </remarks>
    protected virtual string? IdCore => null;

    /// <summary>
    /// Gets the human-readable name of the agent.
    /// </summary>
    /// <value>
    /// The agent's name, or <see langword="null"/> if no name has been assigned.
    /// </value>
    /// <remarks>
    /// The agent name is typically used for display purposes and to help users identify
    /// the agent's purpose or capabilities in user interfaces.
    /// </remarks>
    public virtual string? Name { get; }

    /// <summary>
<<<<<<< HEAD
=======
    /// Gets a display-friendly name for the agent.
    /// </summary>
    /// <value>
    /// The agent's <see cref="Name"/> if available, otherwise the <see cref="Id"/>.
    /// </value>
    /// <remarks>
    /// This property provides a guaranteed non-null string suitable for display in user interfaces,
    /// logs, or other contexts where a readable identifier is needed.
    /// </remarks>
    public virtual string DisplayName => this.Name ?? this.Id;

    /// <summary>
>>>>>>> 989b6ebe
    /// Gets a description of the agent's purpose, capabilities, or behavior.
    /// </summary>
    /// <value>
    /// A descriptive text explaining what the agent does, or <see langword="null"/> if no description is available.
    /// </value>
    /// <remarks>
    /// The description helps models and users understand the agent's intended purpose and capabilities,
    /// which is particularly useful in multi-agent systems.
    /// </remarks>
    public virtual string? Description { get; }

    /// <summary>Asks the <see cref="AIAgent"/> for an object of the specified type <paramref name="serviceType"/>.</summary>
    /// <param name="serviceType">The type of object being requested.</param>
    /// <param name="serviceKey">An optional key that can be used to help identify the target service.</param>
    /// <returns>The found object, otherwise <see langword="null"/>.</returns>
    /// <exception cref="ArgumentNullException"><paramref name="serviceType"/> is <see langword="null"/>.</exception>
    /// <remarks>
    /// The purpose of this method is to allow for the retrieval of strongly-typed services that might be provided by the <see cref="AIAgent"/>,
    /// including itself or any services it might be wrapping. For example, to access the <see cref="AIAgentMetadata"/> for the instance,
    /// <see cref="GetService"/> may be used to request it.
    /// </remarks>
    public virtual object? GetService(Type serviceType, object? serviceKey = null)
    {
        _ = Throw.IfNull(serviceType);

        return serviceKey is null && serviceType.IsInstanceOfType(this)
            ? this
            : null;
    }

    /// <summary>Asks the <see cref="AIAgent"/> for an object of type <typeparamref name="TService"/>.</summary>
    /// <typeparam name="TService">The type of the object to be retrieved.</typeparam>
    /// <param name="serviceKey">An optional key that can be used to help identify the target service.</param>
    /// <returns>The found object, otherwise <see langword="null"/>.</returns>
    /// <remarks>
    /// The purpose of this method is to allow for the retrieval of strongly typed services that may be provided by the <see cref="AIAgent"/>,
    /// including itself or any services it might be wrapping.
    /// </remarks>
    public TService? GetService<TService>(object? serviceKey = null)
        => this.GetService(typeof(TService), serviceKey) is TService service ? service : default;

    /// <summary>
    /// Creates a new conversation thread that is compatible with this agent.
    /// </summary>
    /// <returns>A new <see cref="AgentThread"/> instance ready for use with this agent.</returns>
    /// <remarks>
    /// <para>
    /// This method creates a fresh conversation thread that can be used to maintain state
    /// and context for interactions with this agent. Each thread represents an independent
    /// conversation session.
    /// </para>
    /// <para>
    /// If the agent supports multiple thread types, this method returns the default or
    /// configured thread type. For service-backed agents, the actual thread creation
    /// may be deferred until first use to optimize performance.
    /// </para>
    /// </remarks>
    public abstract AgentThread GetNewThread();

    /// <summary>
    /// Deserializes an agent thread from its JSON serialized representation.
    /// </summary>
    /// <param name="serializedThread">A <see cref="JsonElement"/> containing the serialized thread state.</param>
    /// <param name="jsonSerializerOptions">Optional settings to customize the deserialization process.</param>
    /// <returns>A restored <see cref="AgentThread"/> instance with the state from <paramref name="serializedThread"/>.</returns>
    /// <exception cref="ArgumentException">The <paramref name="serializedThread"/> is not in the expected format.</exception>
    /// <exception cref="JsonException">The serialized data is invalid or cannot be deserialized.</exception>
    /// <remarks>
    /// This method enables restoration of conversation threads from previously saved state,
    /// allowing conversations to resume across application restarts or be migrated between
    /// different agent instances.
    /// </remarks>
    public abstract AgentThread DeserializeThread(JsonElement serializedThread, JsonSerializerOptions? jsonSerializerOptions = null);

    /// <summary>
    /// Run the agent with no message assuming that all required instructions are already provided to the agent or on the thread.
    /// </summary>
    /// <param name="thread">
    /// The conversation thread to use for this invocation. If <see langword="null"/>, a new thread will be created.
    /// The thread will be updated with any response messages generated during invocation.
    /// </param>
    /// <param name="options">Optional configuration parameters for controlling the agent's invocation behavior.</param>
    /// <param name="cancellationToken">The <see cref="CancellationToken"/> to monitor for cancellation requests. The default is <see cref="CancellationToken.None"/>.</param>
    /// <returns>A task that represents the asynchronous operation. The task result contains an <see cref="AgentRunResponse"/> with the agent's output.</returns>
    /// <remarks>
    /// This overload is useful when the agent has sufficient context from previous messages in the thread
    /// or from its initial configuration to generate a meaningful response without additional input.
    /// </remarks>
    public Task<AgentRunResponse> RunAsync(
        AgentThread? thread = null,
        AgentRunOptions? options = null,
        CancellationToken cancellationToken = default) =>
        this.RunAsync([], thread, options, cancellationToken);

    /// <summary>
    /// Runs the agent with a text message from the user.
    /// </summary>
    /// <param name="message">The user message to send to the agent.</param>
    /// <param name="thread">
    /// The conversation thread to use for this invocation. If <see langword="null"/>, a new thread will be created.
    /// The thread will be updated with the input message and any response messages generated during invocation.
    /// </param>
    /// <param name="options">Optional configuration parameters for controlling the agent's invocation behavior.</param>
    /// <param name="cancellationToken">The <see cref="CancellationToken"/> to monitor for cancellation requests. The default is <see cref="CancellationToken.None"/>.</param>
    /// <returns>A task that represents the asynchronous operation. The task result contains an <see cref="AgentRunResponse"/> with the agent's output.</returns>
    /// <exception cref="ArgumentException"><paramref name="message"/> is <see langword="null"/>, empty, or contains only whitespace.</exception>
    /// <remarks>
    /// The provided text will be wrapped in a <see cref="ChatMessage"/> with the <see cref="ChatRole.User"/> role
    /// before being sent to the agent. This is a convenience method for simple text-based interactions.
    /// </remarks>
    public Task<AgentRunResponse> RunAsync(
        string message,
        AgentThread? thread = null,
        AgentRunOptions? options = null,
        CancellationToken cancellationToken = default)
    {
        _ = Throw.IfNullOrWhitespace(message);

        return this.RunAsync(new ChatMessage(ChatRole.User, message), thread, options, cancellationToken);
    }

    /// <summary>
    /// Runs the agent with a single chat message.
    /// </summary>
    /// <param name="message">The chat message to send to the agent.</param>
    /// <param name="thread">
    /// The conversation thread to use for this invocation. If <see langword="null"/>, a new thread will be created.
    /// The thread will be updated with the input message and any response messages generated during invocation.
    /// </param>
    /// <param name="options">Optional configuration parameters for controlling the agent's invocation behavior.</param>
    /// <param name="cancellationToken">The <see cref="CancellationToken"/> to monitor for cancellation requests. The default is <see cref="CancellationToken.None"/>.</param>
    /// <returns>A task that represents the asynchronous operation. The task result contains an <see cref="AgentRunResponse"/> with the agent's output.</returns>
    /// <exception cref="ArgumentNullException"><paramref name="message"/> is <see langword="null"/>.</exception>
    public Task<AgentRunResponse> RunAsync(
        ChatMessage message,
        AgentThread? thread = null,
        AgentRunOptions? options = null,
        CancellationToken cancellationToken = default)
    {
        _ = Throw.IfNull(message);

        return this.RunAsync([message], thread, options, cancellationToken);
    }

    /// <summary>
    /// Runs the agent with a collection of chat messages, providing the core invocation logic that all other overloads delegate to.
    /// </summary>
    /// <param name="messages">The collection of messages to send to the agent for processing.</param>
    /// <param name="thread">
    /// The conversation thread to use for this invocation. If <see langword="null"/>, a new thread will be created.
    /// The thread will be updated with the input messages and any response messages generated during invocation.
    /// </param>
    /// <param name="options">Optional configuration parameters for controlling the agent's invocation behavior.</param>
    /// <param name="cancellationToken">The <see cref="CancellationToken"/> to monitor for cancellation requests. The default is <see cref="CancellationToken.None"/>.</param>
    /// <returns>A task that represents the asynchronous operation. The task result contains an <see cref="AgentRunResponse"/> with the agent's output.</returns>
    /// <remarks>
    /// <para>
    /// This is the primary invocation method that implementations must override. It handles collections of messages,
    /// allowing for complex conversational scenarios including multi-turn interactions, function calls, and
    /// context-rich conversations.
    /// </para>
    /// <para>
    /// The messages are processed in the order provided and become part of the conversation history.
    /// The agent's response will also be added to <paramref name="thread"/> if one is provided.
    /// </para>
    /// </remarks>
    public abstract Task<AgentRunResponse> RunAsync(
        IEnumerable<ChatMessage> messages,
        AgentThread? thread = null,
        AgentRunOptions? options = null,
        CancellationToken cancellationToken = default);

    /// <summary>
    /// Runs the agent in streaming mode without providing new input messages, relying on existing context and instructions.
    /// </summary>
    /// <param name="thread">
    /// The conversation thread to use for this invocation. If <see langword="null"/>, a new thread will be created.
    /// The thread will be updated with any response messages generated during invocation.
    /// </param>
    /// <param name="options">Optional configuration parameters for controlling the agent's invocation behavior.</param>
    /// <param name="cancellationToken">The <see cref="CancellationToken"/> to monitor for cancellation requests. The default is <see cref="CancellationToken.None"/>.</param>
    /// <returns>An asynchronous enumerable of <see cref="AgentRunResponseUpdate"/> instances representing the streaming response.</returns>
    public IAsyncEnumerable<AgentRunResponseUpdate> RunStreamingAsync(
        AgentThread? thread = null,
        AgentRunOptions? options = null,
        CancellationToken cancellationToken = default) =>
        this.RunStreamingAsync([], thread, options, cancellationToken);

    /// <summary>
    /// Runs the agent in streaming mode with a text message from the user.
    /// </summary>
    /// <param name="message">The user message to send to the agent.</param>
    /// <param name="thread">
    /// The conversation thread to use for this invocation. If <see langword="null"/>, a new thread will be created.
    /// The thread will be updated with the input message and any response messages generated during invocation.
    /// </param>
    /// <param name="options">Optional configuration parameters for controlling the agent's invocation behavior.</param>
    /// <param name="cancellationToken">The <see cref="CancellationToken"/> to monitor for cancellation requests. The default is <see cref="CancellationToken.None"/>.</param>
    /// <returns>An asynchronous enumerable of <see cref="AgentRunResponseUpdate"/> instances representing the streaming response.</returns>
    /// <exception cref="ArgumentException"><paramref name="message"/> is <see langword="null"/>, empty, or contains only whitespace.</exception>
    /// <remarks>
    /// The provided text will be wrapped in a <see cref="ChatMessage"/> with the <see cref="ChatRole.User"/> role.
    /// Streaming invocation provides real-time updates as the agent generates its response.
    /// </remarks>
    public IAsyncEnumerable<AgentRunResponseUpdate> RunStreamingAsync(
        string message,
        AgentThread? thread = null,
        AgentRunOptions? options = null,
        CancellationToken cancellationToken = default)
    {
        _ = Throw.IfNullOrWhitespace(message);

        return this.RunStreamingAsync(new ChatMessage(ChatRole.User, message), thread, options, cancellationToken);
    }

    /// <summary>
    /// Runs the agent in streaming mode with a single chat message.
    /// </summary>
    /// <param name="message">The chat message to send to the agent.</param>
    /// <param name="thread">
    /// The conversation thread to use for this invocation. If <see langword="null"/>, a new thread will be created.
    /// The thread will be updated with the input message and any response messages generated during invocation.
    /// </param>
    /// <param name="options">Optional configuration parameters for controlling the agent's invocation behavior.</param>
    /// <param name="cancellationToken">The <see cref="CancellationToken"/> to monitor for cancellation requests. The default is <see cref="CancellationToken.None"/>.</param>
    /// <returns>An asynchronous enumerable of <see cref="AgentRunResponseUpdate"/> instances representing the streaming response.</returns>
    /// <exception cref="ArgumentNullException"><paramref name="message"/> is <see langword="null"/>.</exception>
    public IAsyncEnumerable<AgentRunResponseUpdate> RunStreamingAsync(
        ChatMessage message,
        AgentThread? thread = null,
        AgentRunOptions? options = null,
        CancellationToken cancellationToken = default)
    {
        _ = Throw.IfNull(message);

        return this.RunStreamingAsync([message], thread, options, cancellationToken);
    }

    /// <summary>
    /// Runs the agent in streaming mode with a collection of chat messages, providing the core streaming invocation logic.
    /// </summary>
    /// <param name="messages">The collection of messages to send to the agent for processing.</param>
    /// <param name="thread">
    /// The conversation thread to use for this invocation. If <see langword="null"/>, a new thread will be created.
    /// The thread will be updated with the input messages and any response updates generated during invocation.
    /// </param>
    /// <param name="options">Optional configuration parameters for controlling the agent's invocation behavior.</param>
    /// <param name="cancellationToken">The <see cref="CancellationToken"/> to monitor for cancellation requests. The default is <see cref="CancellationToken.None"/>.</param>
    /// <returns>An asynchronous enumerable of <see cref="AgentRunResponseUpdate"/> instances representing the streaming response.</returns>
    /// <remarks>
    /// <para>
    /// This is the primary streaming invocation method that implementations must override. It provides real-time
    /// updates as the agent processes the input and generates its response, enabling more responsive user experiences.
    /// </para>
    /// <para>
    /// Each <see cref="AgentRunResponseUpdate"/> represents a portion of the complete response, allowing consumers
    /// to display partial results, implement progressive loading, or provide immediate feedback to users.
    /// </para>
    /// </remarks>
    public abstract IAsyncEnumerable<AgentRunResponseUpdate> RunStreamingAsync(
        IEnumerable<ChatMessage> messages,
        AgentThread? thread = null,
        AgentRunOptions? options = null,
        CancellationToken cancellationToken = default);
}<|MERGE_RESOLUTION|>--- conflicted
+++ resolved
@@ -61,21 +61,6 @@
     public virtual string? Name { get; }
 
     /// <summary>
-<<<<<<< HEAD
-=======
-    /// Gets a display-friendly name for the agent.
-    /// </summary>
-    /// <value>
-    /// The agent's <see cref="Name"/> if available, otherwise the <see cref="Id"/>.
-    /// </value>
-    /// <remarks>
-    /// This property provides a guaranteed non-null string suitable for display in user interfaces,
-    /// logs, or other contexts where a readable identifier is needed.
-    /// </remarks>
-    public virtual string DisplayName => this.Name ?? this.Id;
-
-    /// <summary>
->>>>>>> 989b6ebe
     /// Gets a description of the agent's purpose, capabilities, or behavior.
     /// </summary>
     /// <value>
