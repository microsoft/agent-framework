--- conflicted
+++ resolved
@@ -13,11 +13,7 @@
 /// <summary>
 /// Represents an in-memory store for chat messages associated with a specific thread.
 /// </summary>
-<<<<<<< HEAD
-public class InMemoryChatMessageStore : IList<ChatMessage>, IChatMessageStore
-=======
-internal sealed class InMemoryChatMessageStore : IList<ChatMessage>, IChatMessageStore
->>>>>>> 11df72b8
+public sealed class InMemoryChatMessageStore : IList<ChatMessage>, IChatMessageStore
 {
     private readonly IChatReducer? _chatReducer;
     private readonly ChatReducerTriggerEvent _reducerTriggerEvent;
