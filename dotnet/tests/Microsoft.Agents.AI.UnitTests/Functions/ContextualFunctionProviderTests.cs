--- conflicted
+++ resolved
@@ -306,31 +306,62 @@
     }
 
     [Fact]
-<<<<<<< HEAD
     public void Serialize_WithNoRecentMessages_ShouldReturnEmptyState()
-=======
+    {
+        // Arrange
+        var functions = new List<AIFunction> { CreateFunction("f1") };
+        var options = new ContextualFunctionProviderOptions
+        {
+            NumberOfRecentMessagesInContext = 5
+        };
+
+        var provider = new ContextualFunctionProvider(
+            vectorStore: this._vectorStoreMock.Object,
+            vectorDimensions: 1536,
+            functions: functions,
+            maxNumberOfFunctions: 5,
+            options: options);
+      
+        var message1 = new ChatMessage() { Contents = [new TextContent("msg1")] };
+        var message2 = new ChatMessage() { Contents = [new TextContent("msg2")] };
+        var message3 = new ChatMessage() { Contents = [new TextContent("msg3")] };
+
+        // Add successful invocations first
+        await provider.InvokedAsync(new AIContextProvider.InvokedContext([message1], null) { ResponseMessages = [] });
+        await provider.InvokedAsync(new AIContextProvider.InvokedContext([message2], null) { ResponseMessages = [] });
+
+        // Act - Add an invocation with an exception
+        await provider.InvokedAsync(new AIContextProvider.InvokedContext([message3], null)
+        {
+            ResponseMessages = [],
+            InvokeException = new InvalidOperationException("Test exception")
+        });
+
+        // Assert - The exception-causing message should not be added to recent messages
+        var invokingContext = new AIContextProvider.InvokingContext([new() { Contents = [new TextContent("new message")] }]);
+        await provider.InvokingAsync(invokingContext);
+
+        var expected = string.Join(Environment.NewLine, ["msg1", "msg2", "new message"]);
+        this._collectionMock.Verify(c => c.SearchAsync(expected, It.IsAny<int>(), null, It.IsAny<CancellationToken>()), Times.Once);
+    }
+      
+    [Fact]
     public async Task InvokedAsync_ShouldNotAddMessages_WhenExceptionIsPresent_Async()
->>>>>>> 9008bb8c
-    {
-        // Arrange
-        var functions = new List<AIFunction> { CreateFunction("f1") };
-        var options = new ContextualFunctionProviderOptions
-        {
-<<<<<<< HEAD
+    {
+        // Arrange
+        var functions = new List<AIFunction> { CreateFunction("f1") };
+        var options = new ContextualFunctionProviderOptions
+        {
             NumberOfRecentMessagesInContext = 3
-=======
-            NumberOfRecentMessagesInContext = 5
->>>>>>> 9008bb8c
-        };
-
-        var provider = new ContextualFunctionProvider(
-            vectorStore: this._vectorStoreMock.Object,
-            vectorDimensions: 1536,
-            functions: functions,
-            maxNumberOfFunctions: 5,
-            options: options);
-
-<<<<<<< HEAD
+        };
+
+        var provider = new ContextualFunctionProvider(
+            vectorStore: this._vectorStoreMock.Object,
+            vectorDimensions: 1536,
+            functions: functions,
+            maxNumberOfFunctions: 5,
+            options: options);
+
         // Act
         JsonElement state = provider.Serialize();
 
@@ -494,29 +525,6 @@
 
         // Assert
         this._collectionMock.Verify(c => c.SearchAsync(string.Empty, It.IsAny<int>(), null, It.IsAny<CancellationToken>()), Times.Once);
-=======
-        var message1 = new ChatMessage() { Contents = [new TextContent("msg1")] };
-        var message2 = new ChatMessage() { Contents = [new TextContent("msg2")] };
-        var message3 = new ChatMessage() { Contents = [new TextContent("msg3")] };
-
-        // Add successful invocations first
-        await provider.InvokedAsync(new AIContextProvider.InvokedContext([message1], null) { ResponseMessages = [] });
-        await provider.InvokedAsync(new AIContextProvider.InvokedContext([message2], null) { ResponseMessages = [] });
-
-        // Act - Add an invocation with an exception
-        await provider.InvokedAsync(new AIContextProvider.InvokedContext([message3], null)
-        {
-            ResponseMessages = [],
-            InvokeException = new InvalidOperationException("Test exception")
-        });
-
-        // Assert - The exception-causing message should not be added to recent messages
-        var invokingContext = new AIContextProvider.InvokingContext([new() { Contents = [new TextContent("new message")] }]);
-        await provider.InvokingAsync(invokingContext);
-
-        var expected = string.Join(Environment.NewLine, ["msg1", "msg2", "new message"]);
-        this._collectionMock.Verify(c => c.SearchAsync(expected, It.IsAny<int>(), null, It.IsAny<CancellationToken>()), Times.Once);
->>>>>>> 9008bb8c
     }
 
     private static AIFunction CreateFunction(string name, string description = "")
