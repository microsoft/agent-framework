﻿// Copyright (c) Microsoft. All rights reserved.

using System;
using System.Collections.Generic;
using System.Linq;
using System.Text.Json;
using System.Text.Json.Serialization;
using System.Threading;
using System.Threading.Tasks;
using Microsoft.Extensions.AI;
using Moq;

namespace Microsoft.Agents.AI.UnitTests;

public partial class ChatClientAgentTests
{
    #region Constructor Tests

    /// <summary>
    /// Verify the invocation and response of <see cref="ChatClientAgent"/>.
    /// </summary>
    [Fact]
    public void VerifyChatClientAgentDefinition()
    {
        // Arrange
        var chatClient = new Mock<IChatClient>().Object;
        ChatClientAgent agent =
            new(chatClient,
                options: new()
                {
                    Id = "test-agent-id",
                    Name = "test name",
                    Description = "test description",
                    Instructions = "test instructions",
                });

        // Assert
        Assert.NotNull(agent.Id);
        Assert.Equal("test-agent-id", agent.Id);
        Assert.Equal("test name", agent.Name);
        Assert.Equal("test description", agent.Description);
        Assert.Equal("test instructions", agent.Instructions);
        Assert.NotNull(agent.ChatClient);
        Assert.Equal("FunctionInvokingChatClient", agent.ChatClient.GetType().Name);
    }

    #endregion

    #region RunAsync Tests

    /// <summary>
    /// Verify the invocation and response of <see cref="ChatClientAgent"/> using <see cref="IChatClient"/>.
    /// </summary>
    [Fact]
    public async Task VerifyChatClientAgentInvocationAsync()
    {
        // Arrange
        Mock<IChatClient> mockService = new();
        mockService.Setup(
            s => s.GetResponseAsync(
                It.IsAny<IEnumerable<ChatMessage>>(),
                It.IsAny<ChatOptions>(),
                It.IsAny<CancellationToken>())).ReturnsAsync(new ChatResponse([new(ChatRole.Assistant, "I'm here!")]));

        ChatClientAgent agent =
            new(mockService.Object, options: new()
            {
                Instructions = "test instructions"
            });

        // Act
        var result = await agent.RunAsync([new(ChatRole.User, "Where are you?")]);

        // Assert
        Assert.Single(result.Messages);

        mockService.Verify(
            x =>
                x.GetResponseAsync(
                    It.IsAny<IEnumerable<ChatMessage>>(),
                    It.IsAny<ChatOptions>(),
                    It.IsAny<CancellationToken>()),
            Times.Once);

        Assert.Single(result.Messages);
        Assert.Collection(result.Messages,
            message =>
            {
                Assert.Equal(ChatRole.Assistant, message.Role);
                Assert.Equal("I'm here!", message.Text);
            });
    }

    /// <summary>
    /// Verify that RunAsync throws ArgumentNullException when messages parameter is null.
    /// </summary>
    [Fact]
    public async Task RunAsyncThrowsArgumentNullExceptionWhenMessagesIsNullAsync()
    {
        // Arrange
        var chatClient = new Mock<IChatClient>().Object;
        ChatClientAgent agent = new(chatClient, options: new() { Instructions = "test instructions" });

        // Act & Assert
        await Assert.ThrowsAsync<ArgumentNullException>(() => agent.RunAsync((IReadOnlyCollection<ChatMessage>)null!));
    }

    /// <summary>
    /// Verify that RunAsync passes ChatOptions when using ChatClientAgentRunOptions.
    /// </summary>
    [Fact]
    public async Task RunAsyncPassesChatOptionsWhenUsingChatClientAgentRunOptionsAsync()
    {
        // Arrange
        var chatOptions = new ChatOptions { MaxOutputTokens = 100 };
        Mock<IChatClient> mockService = new();
        mockService.Setup(
            s => s.GetResponseAsync(
                It.IsAny<IEnumerable<ChatMessage>>(),
                It.Is<ChatOptions>(opts => opts.MaxOutputTokens == 100),
                It.IsAny<CancellationToken>())).ReturnsAsync(new ChatResponse([new(ChatRole.Assistant, "response")]));

        ChatClientAgent agent = new(mockService.Object, options: new() { Instructions = "test instructions" });

        // Act
        await agent.RunAsync([new(ChatRole.User, "test")], options: new ChatClientAgentRunOptions(chatOptions));

        // Assert
        mockService.Verify(
            x => x.GetResponseAsync(
                It.IsAny<IEnumerable<ChatMessage>>(),
                It.Is<ChatOptions>(opts => opts.MaxOutputTokens == 100),
                It.IsAny<CancellationToken>()),
            Times.Once);
    }

    /// <summary>
    /// Verify that RunAsync passes null ChatOptions when using regular AgentRunOptions.
    /// </summary>
    [Fact]
    public async Task RunAsyncPassesNullChatOptionsWhenUsingRegularAgentRunOptionsAsync()
    {
        // Arrange
        Mock<IChatClient> mockService = new();
        mockService.Setup(
            s => s.GetResponseAsync(
                It.IsAny<IEnumerable<ChatMessage>>(),
                null,
                It.IsAny<CancellationToken>())).ReturnsAsync(new ChatResponse([new(ChatRole.Assistant, "response")]));

        ChatClientAgent agent = new(mockService.Object);
        var runOptions = new AgentRunOptions();

        // Act
        await agent.RunAsync([new(ChatRole.User, "test")], options: runOptions);

        // Assert
        mockService.Verify(
            x => x.GetResponseAsync(
                It.IsAny<IEnumerable<ChatMessage>>(),
                null,
                It.IsAny<CancellationToken>()),
            Times.Once);
    }

    /// <summary>
    /// Verify that RunAsync includes base instructions in messages.
    /// </summary>
    [Fact]
    public async Task RunAsyncIncludesBaseInstructionsInOptionsAsync()
    {
        // Arrange
        Mock<IChatClient> mockService = new();
        List<ChatMessage> capturedMessages = [];
        mockService.Setup(
            s => s.GetResponseAsync(
                It.IsAny<IEnumerable<ChatMessage>>(),
                It.Is<ChatOptions>(x => x.Instructions == "base instructions"),
                It.IsAny<CancellationToken>()))
            .Callback<IEnumerable<ChatMessage>, ChatOptions, CancellationToken>((msgs, opts, ct) =>
                capturedMessages.AddRange(msgs))
            .ReturnsAsync(new ChatResponse([new(ChatRole.Assistant, "response")]));

        ChatClientAgent agent = new(mockService.Object, options: new() { Instructions = "base instructions" });
        var runOptions = new AgentRunOptions();

        // Act
        await agent.RunAsync([new(ChatRole.User, "test")], options: runOptions);

        // Assert
        Assert.Contains(capturedMessages, m => m.Text == "test" && m.Role == ChatRole.User);
    }

    /// <summary>
    /// Verify that RunAsync sets AuthorName on all response messages.
    /// </summary>
    [Theory]
    [InlineData("TestAgent")]
    [InlineData(null)]
    public async Task RunAsyncSetsAuthorNameOnAllResponseMessagesAsync(string? authorName)
    {
        // Arrange
        Mock<IChatClient> mockService = new();
        var responseMessages = new[]
        {
            new ChatMessage(ChatRole.Assistant, "response 1"),
            new ChatMessage(ChatRole.Assistant, "response 2")
        };
        mockService.Setup(
            s => s.GetResponseAsync(
                It.IsAny<IEnumerable<ChatMessage>>(),
                It.IsAny<ChatOptions>(),
                It.IsAny<CancellationToken>())).ReturnsAsync(new ChatResponse(responseMessages));

        ChatClientAgent agent = new(mockService.Object, options: new() { Instructions = "test instructions", Name = authorName });

        // Act
        var result = await agent.RunAsync([new(ChatRole.User, "test")]);

        // Assert
        Assert.All(result.Messages, msg => Assert.Equal(authorName, msg.AuthorName));
    }

    /// <summary>
    /// Verify that RunAsync works with existing thread and can retreive messages if the thread has a MessageStore.
    /// </summary>
    [Fact]
    public async Task RunAsyncRetrievesMessagesFromThreadWhenThreadStoresMessagesThreadAsync()
    {
        // Arrange
        Mock<IChatClient> mockService = new();
        List<ChatMessage> capturedMessages = [];
        mockService.Setup(
            s => s.GetResponseAsync(
                It.IsAny<IEnumerable<ChatMessage>>(),
                It.IsAny<ChatOptions>(),
                It.IsAny<CancellationToken>()))
            .Callback<IEnumerable<ChatMessage>, ChatOptions, CancellationToken>((msgs, opts, ct) =>
                capturedMessages.AddRange(msgs))
            .ReturnsAsync(new ChatResponse([new(ChatRole.Assistant, "response")]));

        ChatClientAgent agent = new(mockService.Object, options: new() { Instructions = "test instructions" });

        // Create a thread using the agent's GetNewThread method
        var thread = agent.GetNewThread();

        // Act
        await agent.RunAsync([new(ChatRole.User, "new message")], thread: thread);

        // Assert
        // Should contain: new message
        Assert.Contains(capturedMessages, m => m.Text == "new message");
    }

    /// <summary>
    /// Verify that RunAsync works without instructions.
    /// </summary>
    [Fact]
    public async Task RunAsyncWorksWithoutInstructionsWhenInstructionsAreNullOrEmptyAsync()
    {
        // Arrange
        Mock<IChatClient> mockService = new();
        List<ChatMessage> capturedMessages = [];
        mockService.Setup(
            s => s.GetResponseAsync(
                It.IsAny<IEnumerable<ChatMessage>>(),
                It.IsAny<ChatOptions>(),
                It.IsAny<CancellationToken>()))
            .Callback<IEnumerable<ChatMessage>, ChatOptions, CancellationToken>((msgs, opts, ct) =>
                capturedMessages.AddRange(msgs))
            .ReturnsAsync(new ChatResponse([new(ChatRole.Assistant, "response")]));

        ChatClientAgent agent = new(mockService.Object, options: new() { Instructions = null });

        // Act
        await agent.RunAsync([new(ChatRole.User, "test message")]);

        // Assert
        // Should only contain the user message, no system instructions
        Assert.Single(capturedMessages);
        Assert.Equal("test message", capturedMessages[0].Text);
        Assert.Equal(ChatRole.User, capturedMessages[0].Role);
    }

    /// <summary>
    /// Verify that RunAsync works with empty message collection.
    /// </summary>
    [Fact]
    public async Task RunAsyncWorksWithEmptyMessagesWhenNoMessagesProvidedAsync()
    {
        // Arrange
        Mock<IChatClient> mockService = new();
        List<ChatMessage> capturedMessages = [];
        mockService.Setup(
            s => s.GetResponseAsync(
                It.IsAny<IEnumerable<ChatMessage>>(),
                It.IsAny<ChatOptions>(),
                It.IsAny<CancellationToken>()))
            .Callback<IEnumerable<ChatMessage>, ChatOptions, CancellationToken>((msgs, opts, ct) =>
                capturedMessages.AddRange(msgs))
            .ReturnsAsync(new ChatResponse([new(ChatRole.Assistant, "response")]));

        ChatClientAgent agent = new(mockService.Object, options: new() { Instructions = "test instructions" });

        // Act
        await agent.RunAsync([]);

        // Assert
        // Should only contain the instructions
        Assert.Empty(capturedMessages);
    }

    /// <summary>
    /// Verify that RunAsync does not throw when providing a thread with a ThreadId and a Conversationid
    /// via ChatOptions and the two are the same.
    /// </summary>
    [Fact]
    public async Task RunAsyncDoesNotThrowWhenSpecifyingTwoSameThreadIdsAsync()
    {
        // Arrange
        var chatOptions = new ChatOptions { ConversationId = "ConvId" };
        Mock<IChatClient> mockService = new();
        mockService.Setup(
            s => s.GetResponseAsync(
                It.IsAny<IEnumerable<ChatMessage>>(),
                It.Is<ChatOptions>(opts => opts.ConversationId == "ConvId"),
                It.IsAny<CancellationToken>())).ReturnsAsync(new ChatResponse([new(ChatRole.Assistant, "response")]) { ConversationId = "ConvId" });

        ChatClientAgent agent = new(mockService.Object, options: new() { Instructions = "test instructions" });

        ChatClientAgentThread thread = new() { ConversationId = "ConvId" };

        // Act & Assert
        var response = await agent.RunAsync([new(ChatRole.User, "test")], thread, options: new ChatClientAgentRunOptions(chatOptions));
        Assert.NotNull(response);
    }

    /// <summary>
    /// Verify that RunAsync throws when providing a thread with a ThreadId and a Conversationid
    /// via ChatOptions and the two are different.
    /// </summary>
    [Fact]
    public async Task RunAsyncThrowsWhenSpecifyingTwoDifferentThreadIdsAsync()
    {
        // Arrange
        var chatOptions = new ChatOptions { ConversationId = "ConvId" };
        Mock<IChatClient> mockService = new();

        ChatClientAgent agent = new(mockService.Object, options: new() { Instructions = "test instructions" });

        ChatClientAgentThread thread = new() { ConversationId = "ThreadId" };

        // Act & Assert
        await Assert.ThrowsAsync<InvalidOperationException>(() => agent.RunAsync([new(ChatRole.User, "test")], thread, options: new ChatClientAgentRunOptions(chatOptions)));
    }

    /// <summary>
    /// Verify that RunAsync clones the ChatOptions when providing a thread with a ThreadId and a ChatOptions.
    /// </summary>
    [Fact]
    public async Task RunAsyncClonesChatOptionsToAddThreadIdAsync()
    {
        // Arrange
        var chatOptions = new ChatOptions { MaxOutputTokens = 100 };
        Mock<IChatClient> mockService = new();
        mockService.Setup(
            s => s.GetResponseAsync(
                It.IsAny<IEnumerable<ChatMessage>>(),
                It.Is<ChatOptions>(opts => opts.MaxOutputTokens == 100 && opts.ConversationId == "ConvId"),
                It.IsAny<CancellationToken>())).ReturnsAsync(new ChatResponse([new(ChatRole.Assistant, "response")]) { ConversationId = "ConvId" });

        ChatClientAgent agent = new(mockService.Object, options: new() { Instructions = "test instructions" });

        ChatClientAgentThread thread = new() { ConversationId = "ConvId" };

        // Act
        await agent.RunAsync([new(ChatRole.User, "test")], thread, options: new ChatClientAgentRunOptions(chatOptions));

        // Assert
        Assert.Null(chatOptions.ConversationId);
    }

    /// <summary>
    /// Verify that RunAsync throws if a thread is provided that uses a conversation id already, but the service does not return one on invoke.
    /// </summary>
    [Fact]
    public async Task RunAsyncThrowsForMissingConversationIdWithConversationIdThreadAsync()
    {
        // Arrange
        Mock<IChatClient> mockService = new();
        mockService.Setup(
            s => s.GetResponseAsync(
                It.IsAny<IEnumerable<ChatMessage>>(),
                It.IsAny<ChatOptions>(),
                It.IsAny<CancellationToken>())).ReturnsAsync(new ChatResponse([new(ChatRole.Assistant, "response")]));

        ChatClientAgent agent = new(mockService.Object, options: new() { Instructions = "test instructions" });

        ChatClientAgentThread thread = new() { ConversationId = "ConvId" };

        // Act & Assert
        await Assert.ThrowsAsync<InvalidOperationException>(() => agent.RunAsync([new(ChatRole.User, "test")], thread));
    }

    /// <summary>
    /// Verify that RunAsync sets the ConversationId on the thread when the service returns one.
    /// </summary>
    [Fact]
    public async Task RunAsyncSetsConversationIdOnThreadWhenReturnedByChatClientAsync()
    {
        // Arrange
        Mock<IChatClient> mockService = new();
        mockService.Setup(
            s => s.GetResponseAsync(
                It.IsAny<IEnumerable<ChatMessage>>(),
                It.IsAny<ChatOptions>(),
                It.IsAny<CancellationToken>())).ReturnsAsync(new ChatResponse([new(ChatRole.Assistant, "response")]) { ConversationId = "ConvId" });
        ChatClientAgent agent = new(mockService.Object, options: new() { Instructions = "test instructions" });
        ChatClientAgentThread thread = new();

        // Act
        await agent.RunAsync([new(ChatRole.User, "test")], thread);

        // Assert
        Assert.Equal("ConvId", thread.ConversationId);
    }

    /// <summary>
    /// Verify that RunAsync uses the default InMemoryChatMessageStore when the chat client returns no conversation id.
    /// </summary>
    [Fact]
    public async Task RunAsyncUsesDefaultInMemoryChatMessageStoreWhenNoConversationIdReturnedByChatClientAsync()
    {
        // Arrange
        Mock<IChatClient> mockService = new();
        mockService.Setup(
            s => s.GetResponseAsync(
                It.IsAny<IEnumerable<ChatMessage>>(),
                It.IsAny<ChatOptions>(),
                It.IsAny<CancellationToken>())).ReturnsAsync(new ChatResponse([new(ChatRole.Assistant, "response")]));
        ChatClientAgent agent = new(mockService.Object, options: new()
        {
            Instructions = "test instructions",
        });

        // Act
        ChatClientAgentThread? thread = agent.GetNewThread() as ChatClientAgentThread;
        await agent.RunAsync([new(ChatRole.User, "test")], thread);

        // Assert
        var messageStore = Assert.IsType<InMemoryChatMessageStore>(thread!.MessageStore);
        Assert.Equal(2, messageStore.Count);
        Assert.Equal("test", messageStore[0].Text);
        Assert.Equal("response", messageStore[1].Text);
    }

    /// <summary>
<<<<<<< HEAD
    /// Verify that RunAsync uses the ChatMessageStore factory when the chat client returns no conversation id.
    /// </summary>
    [Fact]
    public async Task RunAsyncUsesChatMessageStoreFactoryWhenProvidedAndNoConversationIdReturnedByChatClientAsync()
=======
    /// Verify that RunAsync uses the default InMemoryChatMessageStore when the chat client returns no conversation id.
    /// </summary>
    [Fact]
    public async Task RunAsyncUsesDefaultInMemoryChatMessageStoreWhenNoConversationIdReturnedByChatClientAsync()
>>>>>>> 7a4f6877
    {
        // Arrange
        Mock<IChatClient> mockService = new();
        mockService.Setup(
            s => s.GetResponseAsync(
                It.IsAny<IEnumerable<ChatMessage>>(),
                It.IsAny<ChatOptions>(),
                It.IsAny<CancellationToken>())).ReturnsAsync(new ChatResponse([new(ChatRole.Assistant, "response")]));
<<<<<<< HEAD
=======
        ChatClientAgent agent = new(mockService.Object, options: new()
        {
            Instructions = "test instructions",
        });

        // Act
        ChatClientAgentThread? thread = agent.GetNewThread() as ChatClientAgentThread;
        await agent.RunAsync([new(ChatRole.User, "test")], thread);

        // Assert
        var messageStore = Assert.IsType<InMemoryChatMessageStore>(thread!.MessageStore);
        Assert.Equal(2, messageStore.Count);
        Assert.Equal("test", messageStore[0].Text);
        Assert.Equal("response", messageStore[1].Text);
    }

    /// <summary>
    /// Verify that RunAsync uses the ChatMessageStore factory when the chat client returns no conversation id.
    /// </summary>
    [Fact]
    public async Task RunAsyncUsesChatMessageStoreFactoryWhenProvidedAndNoConversationIdReturnedByChatClientAsync()
    {
        // Arrange
        Mock<IChatClient> mockService = new();
        mockService.Setup(
            s => s.GetResponseAsync(
                It.IsAny<IEnumerable<ChatMessage>>(),
                It.IsAny<ChatOptions>(),
                It.IsAny<CancellationToken>())).ReturnsAsync(new ChatResponse([new(ChatRole.Assistant, "response")]));
>>>>>>> 7a4f6877

        Mock<ChatMessageStore> mockChatMessageStore = new();

        Mock<Func<ChatClientAgentOptions.ChatMessageStoreFactoryContext, ChatMessageStore>> mockFactory = new();
        mockFactory.Setup(f => f(It.IsAny<ChatClientAgentOptions.ChatMessageStoreFactoryContext>())).Returns(mockChatMessageStore.Object);

        ChatClientAgent agent = new(mockService.Object, options: new()
        {
            Instructions = "test instructions",
            ChatMessageStoreFactory = mockFactory.Object
        });

        // Act
        ChatClientAgentThread? thread = agent.GetNewThread() as ChatClientAgentThread;
        await agent.RunAsync([new(ChatRole.User, "test")], thread);

        // Assert
        Assert.IsType<ChatMessageStore>(thread!.MessageStore, exactMatch: false);
        mockChatMessageStore.Verify(s => s.AddMessagesAsync(It.Is<IEnumerable<ChatMessage>>(x => x.Count() == 2), It.IsAny<CancellationToken>()), Times.Once);
        mockFactory.Verify(f => f(It.IsAny<ChatClientAgentOptions.ChatMessageStoreFactoryContext>()), Times.Once);
    }

    /// <summary>
<<<<<<< HEAD
    /// Verify that RunAsync uses the ChatMessageStore provided via run params when the chat client returns no conversation id.
    /// </summary>
    [Fact]
    public async Task RunAsyncUsesChatMessageStoreWhenProvidedViaFeaturesAndNoConversationIdReturnedByChatClientAsync()
    {
        // Arrange
        Mock<IChatClient> mockService = new();
        mockService.Setup(
            s => s.GetResponseAsync(
                It.IsAny<IEnumerable<ChatMessage>>(),
                It.IsAny<ChatOptions>(),
                It.IsAny<CancellationToken>())).ReturnsAsync(new ChatResponse([new(ChatRole.Assistant, "response")]));

        Mock<ChatMessageStore> mockChatMessageStore = new();

        ChatClientAgent agent = new(mockService.Object, options: new()
        {
            Instructions = "test instructions",
        });

        AgentFeatureCollection features = new();
        features.Set(mockChatMessageStore.Object);

        // Act
        ChatClientAgentThread? thread = agent.GetNewThread() as ChatClientAgentThread;
        await agent.RunAsync([new(ChatRole.User, "test")], thread, options: new AgentRunOptions() { Features = features });

        // Assert
        Assert.IsType<ChatMessageStore>(thread!.MessageStore, exactMatch: false);
        mockChatMessageStore.Verify(s => s.GetMessagesAsync(It.IsAny<CancellationToken>()), Times.Once);
        mockChatMessageStore.Verify(s => s.AddMessagesAsync(It.Is<IEnumerable<ChatMessage>>(x => x.Count() == 2), It.IsAny<CancellationToken>()), Times.Once);
    }

    /// <summary>
    /// Verify that RunAsync throws when a ChatMessageStore Factory is provided but when the chat client returns a conversation id.
=======
    /// Verify that RunAsync throws when a ChatMessageStore Factory is provided and the chat client returns a conversation id.
>>>>>>> 7a4f6877
    /// </summary>
    [Fact]
    public async Task RunAsyncThrowsWhenChatMessageStoreFactoryProvidedAndConversationIdReturnedByChatClientAsync()
    {
        // Arrange
        Mock<IChatClient> mockService = new();
        mockService.Setup(
            s => s.GetResponseAsync(
                It.IsAny<IEnumerable<ChatMessage>>(),
                It.IsAny<ChatOptions>(),
                It.IsAny<CancellationToken>())).ReturnsAsync(new ChatResponse([new(ChatRole.Assistant, "response")]) { ConversationId = "ConvId" });
        Mock<Func<ChatClientAgentOptions.ChatMessageStoreFactoryContext, ChatMessageStore>> mockFactory = new();
        mockFactory.Setup(f => f(It.IsAny<ChatClientAgentOptions.ChatMessageStoreFactoryContext>())).Returns(new InMemoryChatMessageStore());
        ChatClientAgent agent = new(mockService.Object, options: new()
        {
            Instructions = "test instructions",
            ChatMessageStoreFactory = mockFactory.Object
        });

        // Act & Assert
        ChatClientAgentThread? thread = agent.GetNewThread() as ChatClientAgentThread;
        var exception = await Assert.ThrowsAsync<InvalidOperationException>(() => agent.RunAsync([new(ChatRole.User, "test")], thread));
        Assert.Equal("Only the ConversationId or MessageStore may be set, but not both and switching from one to another is not supported.", exception.Message);
    }

    /// <summary>
    /// Verify that RunAsync invokes any provided AIContextProvider and uses the result.
    /// </summary>
    [Fact]
    public async Task RunAsyncInvokesAIContextProviderAndUsesResultAsync()
    {
        // Arrange
        ChatMessage[] requestMessages = [new(ChatRole.User, "user message")];
        ChatMessage[] responseMessages = [new(ChatRole.Assistant, "response")];
        ChatMessage[] aiContextProviderMessages = [new(ChatRole.System, "context provider message")];
        Mock<IChatClient> mockService = new();
        List<ChatMessage> capturedMessages = [];
        string capturedInstructions = string.Empty;
        List<AITool> capturedTools = [];
        mockService
            .Setup(s => s.GetResponseAsync(
                It.IsAny<IEnumerable<ChatMessage>>(),
                It.IsAny<ChatOptions>(),
                It.IsAny<CancellationToken>()))
            .Callback<IEnumerable<ChatMessage>, ChatOptions, CancellationToken>((msgs, opts, ct) =>
            {
                capturedMessages.AddRange(msgs);
                capturedInstructions = opts.Instructions ?? string.Empty;
                if (opts.Tools is not null)
                {
                    capturedTools.AddRange(opts.Tools);
                }
            })
            .ReturnsAsync(new ChatResponse(responseMessages));

        var mockProvider = new Mock<AIContextProvider>();
        mockProvider
            .Setup(p => p.InvokingAsync(It.IsAny<AIContextProvider.InvokingContext>(), It.IsAny<CancellationToken>()))
            .ReturnsAsync(new AIContext
            {
                Messages = aiContextProviderMessages,
                Instructions = "context provider instructions",
                Tools = [AIFunctionFactory.Create(() => { }, "context provider function")]
            });
        mockProvider
            .Setup(p => p.InvokedAsync(It.IsAny<AIContextProvider.InvokedContext>(), It.IsAny<CancellationToken>()))
            .Returns(new ValueTask());

        ChatClientAgent agent = new(mockService.Object, options: new() { Instructions = "base instructions", AIContextProviderFactory = _ => mockProvider.Object, ChatOptions = new() { Tools = [AIFunctionFactory.Create(() => { }, "base function")] } });

        // Act
        var thread = agent.GetNewThread() as ChatClientAgentThread;
        await agent.RunAsync(requestMessages, thread);

        // Assert
        // Should contain: base instructions, context message, user message, base function, context function
        Assert.Equal(2, capturedMessages.Count);
        Assert.Equal("base instructions\ncontext provider instructions", capturedInstructions);
        Assert.Equal("context provider message", capturedMessages[0].Text);
        Assert.Equal(ChatRole.System, capturedMessages[0].Role);
        Assert.Equal("user message", capturedMessages[1].Text);
        Assert.Equal(ChatRole.User, capturedMessages[1].Role);
        Assert.Equal(2, capturedTools.Count);
        Assert.Contains(capturedTools, t => t.Name == "base function");
        Assert.Contains(capturedTools, t => t.Name == "context provider function");

        // Verify that the thread was updated with the input, ai context and response messages
        var messageStore = Assert.IsType<InMemoryChatMessageStore>(thread!.MessageStore);
        Assert.Equal(3, messageStore.Count);
        Assert.Equal("user message", messageStore[0].Text);
        Assert.Equal("context provider message", messageStore[1].Text);
        Assert.Equal("response", messageStore[2].Text);

        mockProvider.Verify(p => p.InvokingAsync(It.IsAny<AIContextProvider.InvokingContext>(), It.IsAny<CancellationToken>()), Times.Once);
        mockProvider.Verify(p => p.InvokedAsync(It.Is<AIContextProvider.InvokedContext>(x =>
            x.RequestMessages == requestMessages &&
            x.AIContextProviderMessages == aiContextProviderMessages &&
            x.ResponseMessages == responseMessages &&
            x.InvokeException == null), It.IsAny<CancellationToken>()), Times.Once);
    }

    /// <summary>
    /// Verify that RunAsync invokes any provided AIContextProvider when the downstream GetResponse call fails.
    /// </summary>
    [Fact]
    public async Task RunAsyncInvokesAIContextProviderWhenGetResponseFailsAsync()
    {
        // Arrange
        ChatMessage[] requestMessages = [new(ChatRole.User, "user message")];
        ChatMessage[] responseMessages = [new(ChatRole.Assistant, "response")];
        ChatMessage[] aiContextProviderMessages = [new(ChatRole.System, "context provider message")];
        Mock<IChatClient> mockService = new();
        mockService
            .Setup(s => s.GetResponseAsync(
                It.IsAny<IEnumerable<ChatMessage>>(),
                It.IsAny<ChatOptions>(),
                It.IsAny<CancellationToken>()))
            .Throws(new InvalidOperationException("downstream failure"));

        var mockProvider = new Mock<AIContextProvider>();
        mockProvider
            .Setup(p => p.InvokingAsync(It.IsAny<AIContextProvider.InvokingContext>(), It.IsAny<CancellationToken>()))
            .ReturnsAsync(new AIContext
            {
                Messages = aiContextProviderMessages,
            });
        mockProvider
            .Setup(p => p.InvokedAsync(It.IsAny<AIContextProvider.InvokedContext>(), It.IsAny<CancellationToken>()))
            .Returns(new ValueTask());

        ChatClientAgent agent = new(mockService.Object, options: new() { Instructions = "base instructions", AIContextProviderFactory = _ => mockProvider.Object, ChatOptions = new() { Tools = [AIFunctionFactory.Create(() => { }, "base function")] } });

        // Act
        await Assert.ThrowsAsync<InvalidOperationException>(() => agent.RunAsync(requestMessages));

        // Assert
        mockProvider.Verify(p => p.InvokingAsync(It.IsAny<AIContextProvider.InvokingContext>(), It.IsAny<CancellationToken>()), Times.Once);
        mockProvider.Verify(p => p.InvokedAsync(It.Is<AIContextProvider.InvokedContext>(x =>
            x.RequestMessages == requestMessages &&
            x.AIContextProviderMessages == aiContextProviderMessages &&
            x.ResponseMessages == null &&
            x.InvokeException is InvalidOperationException), It.IsAny<CancellationToken>()), Times.Once);
    }

    /// <summary>
    /// Verify that RunAsync invokes any provided AIContextProvider and succeeds even when the AIContext is empty.
    /// </summary>
    [Fact]
    public async Task RunAsyncInvokesAIContextProviderAndSucceedsWithEmptyAIContextAsync()
    {
        // Arrange
        Mock<IChatClient> mockService = new();
        List<ChatMessage> capturedMessages = [];
        string capturedInstructions = string.Empty;
        List<AITool> capturedTools = [];
        mockService
            .Setup(s => s.GetResponseAsync(
                It.IsAny<IEnumerable<ChatMessage>>(),
                It.IsAny<ChatOptions>(),
                It.IsAny<CancellationToken>()))
            .Callback<IEnumerable<ChatMessage>, ChatOptions, CancellationToken>((msgs, opts, ct) =>
            {
                capturedMessages.AddRange(msgs);
                capturedInstructions = opts.Instructions ?? string.Empty;
                if (opts.Tools is not null)
                {
                    capturedTools.AddRange(opts.Tools);
                }
            })
            .ReturnsAsync(new ChatResponse([new(ChatRole.Assistant, "response")]));

        var mockProvider = new Mock<AIContextProvider>();
        mockProvider
            .Setup(p => p.InvokingAsync(It.IsAny<AIContextProvider.InvokingContext>(), It.IsAny<CancellationToken>()))
            .ReturnsAsync(new AIContext());

        ChatClientAgent agent = new(mockService.Object, options: new() { Instructions = "base instructions", AIContextProviderFactory = _ => mockProvider.Object, ChatOptions = new() { Tools = [AIFunctionFactory.Create(() => { }, "base function")] } });

        // Act
        await agent.RunAsync([new(ChatRole.User, "user message")]);

        // Assert
        // Should contain: base instructions, user message, base function
        Assert.Single(capturedMessages);
        Assert.Equal("base instructions", capturedInstructions);
        Assert.Equal("user message", capturedMessages[0].Text);
        Assert.Equal(ChatRole.User, capturedMessages[0].Role);
        Assert.Single(capturedTools);
        Assert.Contains(capturedTools, t => t.Name == "base function");
        mockProvider.Verify(p => p.InvokingAsync(It.IsAny<AIContextProvider.InvokingContext>(), It.IsAny<CancellationToken>()), Times.Once);
    }

    #endregion

    #region RunAsync Structured Output Tests

    /// <summary>
    /// Verify the invocation of <see cref="ChatClientAgent"/> with specified type parameter is
    /// propagated to the underlying <see cref="IChatClient"/> call and the expected structured output is returned.
    /// </summary>
    [Fact]
    public async Task RunAsyncWithTypeParameterInvokesChatClientMethodForStructuredOutputAsync()
    {
        // Arrange
        Animal expectedSO = new() { Id = 1, FullName = "Tigger", Species = Species.Tiger };

        Mock<IChatClient> mockService = new();
        mockService.Setup(s => s
            .GetResponseAsync(
                It.IsAny<IEnumerable<ChatMessage>>(),
                It.IsAny<ChatOptions>(),
                It.IsAny<CancellationToken>()))
            .ReturnsAsync(new ChatResponse(new ChatMessage(ChatRole.Assistant, JsonSerializer.Serialize(expectedSO, JsonContext2.Default.Animal)))
            {
                ResponseId = "test",
            });

        ChatClientAgent agent = new(mockService.Object, options: new());

        // Act
        AgentRunResponse<Animal> agentRunResponse = await agent.RunAsync<Animal>(messages: [new(ChatRole.User, "Hello")], serializerOptions: JsonContext2.Default.Options);

        // Assert
        Assert.Single(agentRunResponse.Messages);

        Assert.NotNull(agentRunResponse.Result);
        Assert.Equal(expectedSO.Id, agentRunResponse.Result.Id);
        Assert.Equal(expectedSO.FullName, agentRunResponse.Result.FullName);
        Assert.Equal(expectedSO.Species, agentRunResponse.Result.Species);
    }

    #endregion

    #region Property Override Tests

    /// <summary>
    /// Verify that Id property returns metadata Id when provided, otherwise falls back to base implementation.
    /// </summary>
    [Fact]
    public void IdReturnsMetadataIdWhenMetadataProvided()
    {
        // Arrange
        var chatClient = new Mock<IChatClient>().Object;
        var metadata = new ChatClientAgentOptions { Id = "custom-agent-id" };
        ChatClientAgent agent = new(chatClient, metadata);

        // Act & Assert
        Assert.Equal("custom-agent-id", agent.Id);
    }

    /// <summary>
    /// Verify that Id property falls back to base implementation when metadata is null.
    /// </summary>
    [Fact]
    public void IdFallsBackToBaseImplementationWhenMetadataIsNull()
    {
        // Arrange
        var chatClient = new Mock<IChatClient>().Object;
        ChatClientAgent agent = new(chatClient);

        // Act & Assert
        Assert.NotNull(agent.Id);
        Assert.NotEmpty(agent.Id);

        // Base implementation returns a GUID, so it should be parseable as a GUID
        Assert.True(Guid.TryParse(agent.Id, out _));
    }

    /// <summary>
    /// Verify that Id property falls back to base implementation when metadata Id is null.
    /// </summary>
    [Fact]
    public void IdFallsBackToBaseImplementationWhenMetadataIdIsNull()
    {
        // Arrange
        var chatClient = new Mock<IChatClient>().Object;
        var metadata = new ChatClientAgentOptions { Id = null };
        ChatClientAgent agent = new(chatClient, metadata);

        // Act & Assert
        Assert.NotNull(agent.Id);
        Assert.NotEmpty(agent.Id);

        // Base implementation returns a GUID, so it should be parseable as a GUID
        Assert.True(Guid.TryParse(agent.Id, out _));
    }

    /// <summary>
    /// Verify that Name property returns metadata Name when provided.
    /// </summary>
    [Fact]
    public void NameReturnsMetadataNameWhenMetadataProvided()
    {
        // Arrange
        var chatClient = new Mock<IChatClient>().Object;
        var metadata = new ChatClientAgentOptions { Name = "Test Agent" };
        ChatClientAgent agent = new(chatClient, metadata);

        // Act & Assert
        Assert.Equal("Test Agent", agent.Name);
    }

    /// <summary>
    /// Verify that Name property returns null when metadata is null.
    /// </summary>
    [Fact]
    public void NameReturnsNullWhenMetadataIsNull()
    {
        // Arrange
        var chatClient = new Mock<IChatClient>().Object;
        ChatClientAgent agent = new(chatClient);

        // Act & Assert
        Assert.Null(agent.Name);
    }

    /// <summary>
    /// Verify that Name property returns null when metadata Name is null.
    /// </summary>
    [Fact]
    public void NameReturnsNullWhenMetadataNameIsNull()
    {
        // Arrange
        var chatClient = new Mock<IChatClient>().Object;
        var metadata = new ChatClientAgentOptions { Name = null };
        ChatClientAgent agent = new(chatClient, metadata);

        // Act & Assert
        Assert.Null(agent.Name);
    }

    /// <summary>
    /// Verify that Description property returns metadata Description when provided.
    /// </summary>
    [Fact]
    public void DescriptionReturnsMetadataDescriptionWhenMetadataProvided()
    {
        // Arrange
        var chatClient = new Mock<IChatClient>().Object;
        var metadata = new ChatClientAgentOptions { Description = "A helpful test agent" };
        ChatClientAgent agent = new(chatClient, metadata);

        // Act & Assert
        Assert.Equal("A helpful test agent", agent.Description);
    }

    /// <summary>
    /// Verify that Description property returns null when metadata is null.
    /// </summary>
    [Fact]
    public void DescriptionReturnsNullWhenMetadataIsNull()
    {
        // Arrange
        var chatClient = new Mock<IChatClient>().Object;
        ChatClientAgent agent = new(chatClient);

        // Act & Assert
        Assert.Null(agent.Description);
    }

    /// <summary>
    /// Verify that Description property returns null when metadata Description is null.
    /// </summary>
    [Fact]
    public void DescriptionReturnsNullWhenMetadataDescriptionIsNull()
    {
        // Arrange
        var chatClient = new Mock<IChatClient>().Object;
        var metadata = new ChatClientAgentOptions { Description = null };
        ChatClientAgent agent = new(chatClient, metadata);

        // Act & Assert
        Assert.Null(agent.Description);
    }

    /// <summary>
    /// Verify that Instructions property returns metadata Instructions when provided.
    /// </summary>
    [Fact]
    public void InstructionsReturnsMetadataInstructionsWhenMetadataProvided()
    {
        // Arrange
        var chatClient = new Mock<IChatClient>().Object;
        var metadata = new ChatClientAgentOptions { Instructions = "You are a helpful assistant" };
        ChatClientAgent agent = new(chatClient, metadata);

        // Act & Assert
        Assert.Equal("You are a helpful assistant", agent.Instructions);
    }

    /// <summary>
    /// Verify that Instructions property returns null when metadata is null.
    /// </summary>
    [Fact]
    public void InstructionsReturnsNullWhenMetadataIsNull()
    {
        // Arrange
        var chatClient = new Mock<IChatClient>().Object;
        ChatClientAgent agent = new(chatClient);

        // Act & Assert
        Assert.Null(agent.Instructions);
    }

    /// <summary>
    /// Verify that Instructions property returns null when metadata Instructions is null.
    /// </summary>
    [Fact]
    public void InstructionsReturnsNullWhenMetadataInstructionsIsNull()
    {
        // Arrange
        var chatClient = new Mock<IChatClient>().Object;
        var metadata = new ChatClientAgentOptions { Instructions = null };
        ChatClientAgent agent = new(chatClient, metadata);

        // Act & Assert
        Assert.Null(agent.Instructions);
    }

    #endregion

    #region Options params Constructor Tests

    /// <summary>
    /// Checks that all params are set correctly when using the constructor with optional parameters.
    /// </summary>
    [Fact]
    public void ConstructorUsesOptionalParams()
    {
        // Arrange
        var chatClient = new Mock<IChatClient>().Object;
        ChatClientAgent agent = new(chatClient, instructions: "TestInstructions", name: "TestName", description: "TestDescription", tools: [AIFunctionFactory.Create(() => { })]);

        // Act & Assert
        Assert.Equal("TestInstructions", agent.Instructions);
        Assert.Equal("TestName", agent.Name);
        Assert.Equal("TestDescription", agent.Description);
        Assert.NotNull(agent.ChatOptions);
        Assert.NotNull(agent.ChatOptions.Tools);
        Assert.Single(agent.ChatOptions.Tools!);
    }

    /// <summary>
    /// Verify that ChatOptions property returns null when no params are provided that require a ChatOptions instance.
    /// </summary>
    [Fact]
    public void ChatOptionsReturnsNullWhenConstructorToolsNotProvided()
    {
        // Arrange
        var chatClient = new Mock<IChatClient>().Object;
        ChatClientAgent agent = new(chatClient, instructions: "TestInstructions", name: "TestName", description: "TestDescription");

        // Act & Assert
        Assert.Equal("TestInstructions", agent.Instructions);
        Assert.Equal("TestName", agent.Name);
        Assert.Equal("TestDescription", agent.Description);
        Assert.Null(agent.ChatOptions);
    }

    #endregion

    #region Options Constructor Tests

    /// <summary>
    /// Checks that the various properties on <see cref="ChatClientAgent"/> are null or defaulted when not provided to the constructor.
    /// </summary>
    [Fact]
    public void OptionsPropertiesNullOrDefaultWhenNotProvidedToConstructor()
    {
        // Arrange
        var chatClient = new Mock<IChatClient>().Object;
        ChatClientAgent agent = new(chatClient, options: null);

        // Act & Assert
        Assert.NotNull(agent.Id);
        Assert.Null(agent.Instructions);
        Assert.Null(agent.Name);
        Assert.Null(agent.Description);
        Assert.Null(agent.ChatOptions);
    }

    #endregion

    #region ChatOptions Property Tests

    /// <summary>
    /// Verify that ChatOptions property returns null when agent options are null.
    /// </summary>
    [Fact]
    public void ChatOptionsReturnsNullWhenAgentOptionsAreNull()
    {
        // Arrange
        var chatClient = new Mock<IChatClient>().Object;
        ChatClientAgent agent = new(chatClient);

        // Act & Assert
        Assert.Null(agent.ChatOptions);
    }

    /// <summary>
    /// Verify that ChatOptions property returns null when agent options ChatOptions is null.
    /// </summary>
    [Fact]
    public void ChatOptionsReturnsNullWhenAgentOptionsChatOptionsIsNull()
    {
        // Arrange
        var chatClient = new Mock<IChatClient>().Object;
        var agentOptions = new ChatClientAgentOptions { ChatOptions = null };
        ChatClientAgent agent = new(chatClient, agentOptions);

        // Act & Assert
        Assert.Null(agent.ChatOptions);
    }

    /// <summary>
    /// Verify that ChatOptions property returns a cloned copy when agent options have ChatOptions.
    /// </summary>
    [Fact]
    public void ChatOptionsReturnsClonedCopyWhenAgentOptionsHaveChatOptions()
    {
        // Arrange
        var chatClient = new Mock<IChatClient>().Object;
        var originalChatOptions = new ChatOptions { MaxOutputTokens = 100, Temperature = 0.5f };
        var agentOptions = new ChatClientAgentOptions { ChatOptions = originalChatOptions };
        ChatClientAgent agent = new(chatClient, agentOptions);

        // Act
        var returnedChatOptions = agent.ChatOptions;

        // Assert
        Assert.NotNull(returnedChatOptions);
        Assert.NotSame(originalChatOptions, returnedChatOptions); // Should be a different instance (cloned)
        Assert.Equal(originalChatOptions.MaxOutputTokens, returnedChatOptions.MaxOutputTokens);
        Assert.Equal(originalChatOptions.Temperature, returnedChatOptions.Temperature);
    }

    #endregion

    #region ChatOptions Merging Tests

    /// <summary>
    /// Verify that ChatOptions merging works when agent has ChatOptions but request doesn't.
    /// </summary>
    [Fact]
    public async Task ChatOptionsMergingUsesAgentOptionsWhenRequestHasNoneAsync()
    {
        // Arrange
        var agentChatOptions = new ChatOptions { MaxOutputTokens = 100, Temperature = 0.7f };
        Mock<IChatClient> mockService = new();
        ChatOptions? capturedChatOptions = null;
        mockService.Setup(
            s => s.GetResponseAsync(
                It.IsAny<IEnumerable<ChatMessage>>(),
                It.IsAny<ChatOptions>(),
                It.IsAny<CancellationToken>()))
            .Callback<IEnumerable<ChatMessage>, ChatOptions, CancellationToken>((msgs, opts, ct) =>
                capturedChatOptions = opts)
            .ReturnsAsync(new ChatResponse([new(ChatRole.Assistant, "response")]));

        ChatClientAgent agent = new(mockService.Object, options: new()
        {
            Instructions = "test instructions",
            ChatOptions = agentChatOptions
        });
        var messages = new List<ChatMessage> { new(ChatRole.User, "test") };

        // Act
        await agent.RunAsync(messages);

        // Assert
        Assert.NotNull(capturedChatOptions);
        Assert.Equal(100, capturedChatOptions.MaxOutputTokens);
        Assert.Equal(0.7f, capturedChatOptions.Temperature);
        Assert.Equal("test instructions", capturedChatOptions.Instructions);
    }

    [Fact]
    public async Task ChatOptionsMergingUsesAgentOptionsConstructorWhenRequestHasNoneAsync()
    {
        Mock<IChatClient> mockService = new();
        ChatOptions? capturedChatOptions = null;
        mockService.Setup(
                s => s.GetResponseAsync(
                    It.IsAny<IEnumerable<ChatMessage>>(),
                    It.IsAny<ChatOptions>(),
                    It.IsAny<CancellationToken>()))
            .Callback<IEnumerable<ChatMessage>, ChatOptions, CancellationToken>((msgs, opts, ct) =>
                capturedChatOptions = opts)
            .ReturnsAsync(new ChatResponse([new(ChatRole.Assistant, "response")]));

        ChatClientAgent agent = new(mockService.Object, options: new("test instructions"));
        var messages = new List<ChatMessage> { new(ChatRole.User, "test") };

        // Act
        await agent.RunAsync(messages);

        // Assert
        Assert.NotNull(capturedChatOptions);
        Assert.Equal("test instructions", capturedChatOptions.Instructions);
    }

    /// <summary>
    /// Verify that ChatOptions merging works when request has ChatOptions but agent doesn't.
    /// </summary>
    [Fact]
    public async Task ChatOptionsMergingUsesRequestOptionsWhenAgentHasNoneAsync()
    {
        // Arrange
        var requestChatOptions = new ChatOptions { MaxOutputTokens = 200, Temperature = 0.3f, Instructions = "test instructions" };
        Mock<IChatClient> mockService = new();
        ChatOptions? capturedChatOptions = null;
        mockService.Setup(
            s => s.GetResponseAsync(
                It.IsAny<IEnumerable<ChatMessage>>(),
                It.IsAny<ChatOptions>(),
                It.IsAny<CancellationToken>()))
            .Callback<IEnumerable<ChatMessage>, ChatOptions, CancellationToken>((msgs, opts, ct) =>
                capturedChatOptions = opts)
            .ReturnsAsync(new ChatResponse([new(ChatRole.Assistant, "response")]));

        ChatClientAgent agent = new(mockService.Object);
        var messages = new List<ChatMessage> { new(ChatRole.User, "test") };

        // Act
        await agent.RunAsync(messages, options: new ChatClientAgentRunOptions(requestChatOptions));

        // Assert
        Assert.NotNull(capturedChatOptions);
        Assert.Equivalent(requestChatOptions, capturedChatOptions); // Should be the same instance since no merging needed
        Assert.Equal(200, capturedChatOptions.MaxOutputTokens);
        Assert.Equal(0.3f, capturedChatOptions.Temperature);
        Assert.Equal("test instructions", capturedChatOptions.Instructions);
    }

    /// <summary>
    /// Verify that ChatOptions merging prioritizes request options over agent options.
    /// </summary>
    [Fact]
    public async Task ChatOptionsMergingPrioritizesRequestOptionsOverAgentOptionsAsync()
    {
        // Arrange
        var agentChatOptions = new ChatOptions
        {
            MaxOutputTokens = 100,
            Temperature = 0.7f,
            TopP = 0.9f,
            ModelId = "agent-model",
            AdditionalProperties = new AdditionalPropertiesDictionary { ["key"] = "agent-value" }
        };
        var requestChatOptions = new ChatOptions
        {
            // TopP and ModelId not set, should use agent values
            MaxOutputTokens = 200,
            Temperature = 0.3f,
            AdditionalProperties = new AdditionalPropertiesDictionary { ["key"] = "request-value" },
            Instructions = "request instructions"
        };
        var expectedChatOptionsMerge = new ChatOptions
        {
            MaxOutputTokens = 200, // Request value takes priority
            Temperature = 0.3f, // Request value takes priority
            AdditionalProperties = new AdditionalPropertiesDictionary { ["key"] = "request-value" }, // Request value takes priority
            TopP = 0.9f, // Agent value used when request doesn't specify
            ModelId = "agent-model", // Agent value used when request doesn't specify
            Instructions = "test instructions\nrequest instructions" // Request is in addition to agent instructions
        };

        Mock<IChatClient> mockService = new();
        ChatOptions? capturedChatOptions = null;
        mockService.Setup(
            s => s.GetResponseAsync(
                It.IsAny<IEnumerable<ChatMessage>>(),
                It.IsAny<ChatOptions>(),
                It.IsAny<CancellationToken>()))
            .Callback<IEnumerable<ChatMessage>, ChatOptions, CancellationToken>((msgs, opts, ct) =>
                capturedChatOptions = opts)
            .ReturnsAsync(new ChatResponse([new(ChatRole.Assistant, "response")]));

        ChatClientAgent agent = new(mockService.Object, options: new()
        {
            Instructions = "test instructions",
            ChatOptions = agentChatOptions
        });
        var messages = new List<ChatMessage> { new(ChatRole.User, "test") };

        // Act
        await agent.RunAsync(messages, options: new ChatClientAgentRunOptions(requestChatOptions));

        // Assert
        Assert.NotNull(capturedChatOptions);
        Assert.Equivalent(expectedChatOptionsMerge, capturedChatOptions); // Should be the same instance (modified in place)
        Assert.Equal(200, capturedChatOptions.MaxOutputTokens); // Request value takes priority
        Assert.Equal(0.3f, capturedChatOptions.Temperature); // Request value takes priority
        Assert.NotNull(capturedChatOptions.AdditionalProperties);
        Assert.Equal("request-value", capturedChatOptions.AdditionalProperties["key"]); // Request value takes priority
        Assert.Equal(0.9f, capturedChatOptions.TopP); // Agent value used when request doesn't specify
        Assert.Equal("agent-model", capturedChatOptions.ModelId); // Agent value used when request doesn't specify
    }

    /// <summary>
    /// Verify that ChatOptions merging returns null when both agent and request have no ChatOptions.
    /// </summary>
    [Fact]
    public async Task ChatOptionsMergingReturnsNullWhenBothAgentAndRequestHaveNoneAsync()
    {
        // Arrange
        Mock<IChatClient> mockService = new();
        ChatOptions? capturedChatOptions = null;
        mockService.Setup(
            s => s.GetResponseAsync(
                It.IsAny<IEnumerable<ChatMessage>>(),
                It.IsAny<ChatOptions>(),
                It.IsAny<CancellationToken>()))
            .Callback<IEnumerable<ChatMessage>, ChatOptions, CancellationToken>((msgs, opts, ct) =>
                capturedChatOptions = opts)
            .ReturnsAsync(new ChatResponse([new(ChatRole.Assistant, "response")]));

        ChatClientAgent agent = new(mockService.Object);
        var messages = new List<ChatMessage> { new(ChatRole.User, "test") };

        // Act
        await agent.RunAsync(messages);

        // Assert
        Assert.Null(capturedChatOptions);
    }

    /// <summary>
    /// Verify that ChatOptions merging concatenates Tools from agent and request.
    /// </summary>
    [Fact]
    public async Task ChatOptionsMergingConcatenatesToolsFromAgentAndRequestAsync()
    {
        // Arrange
        var agentTool = AIFunctionFactory.Create(() => "agent tool");
        var requestTool = AIFunctionFactory.Create(() => "request tool");

        var agentChatOptions = new ChatOptions
        {
            Tools = [agentTool]
        };
        var requestChatOptions = new ChatOptions
        {
            Tools = [requestTool]
        };

        Mock<IChatClient> mockService = new();
        ChatOptions? capturedChatOptions = null;
        mockService.Setup(
            s => s.GetResponseAsync(
                It.IsAny<IEnumerable<ChatMessage>>(),
                It.IsAny<ChatOptions>(),
                It.IsAny<CancellationToken>()))
            .Callback<IEnumerable<ChatMessage>, ChatOptions, CancellationToken>((msgs, opts, ct) =>
                capturedChatOptions = opts)
            .ReturnsAsync(new ChatResponse([new(ChatRole.Assistant, "response")]));

        ChatClientAgent agent = new(mockService.Object, options: new()
        {
            Instructions = "test instructions",
            ChatOptions = agentChatOptions
        });
        var messages = new List<ChatMessage> { new(ChatRole.User, "test") };

        // Act
        await agent.RunAsync(messages, options: new ChatClientAgentRunOptions(requestChatOptions));

        // Assert
        Assert.NotNull(capturedChatOptions);
        Assert.NotNull(capturedChatOptions.Tools);
        Assert.Equal(2, capturedChatOptions.Tools.Count);

        // Request tools should come first, then agent tools
        Assert.Contains(requestTool, capturedChatOptions.Tools);
        Assert.Contains(agentTool, capturedChatOptions.Tools);
    }

    /// <summary>
    /// Verify that ChatOptions merging uses agent Tools when request has no Tools.
    /// </summary>
    [Fact]
    public async Task ChatOptionsMergingUsesAgentToolsWhenRequestHasNoToolsAsync()
    {
        // Arrange
        var agentTool = AIFunctionFactory.Create(() => "agent tool");

        var agentChatOptions = new ChatOptions
        {
            Tools = [agentTool]
        };
        var requestChatOptions = new ChatOptions
        {
            // No Tools specified
            MaxOutputTokens = 100
        };

        Mock<IChatClient> mockService = new();
        ChatOptions? capturedChatOptions = null;
        mockService.Setup(
            s => s.GetResponseAsync(
                It.IsAny<IEnumerable<ChatMessage>>(),
                It.IsAny<ChatOptions>(),
                It.IsAny<CancellationToken>()))
            .Callback<IEnumerable<ChatMessage>, ChatOptions, CancellationToken>((msgs, opts, ct) =>
                capturedChatOptions = opts)
            .ReturnsAsync(new ChatResponse([new(ChatRole.Assistant, "response")]));

        ChatClientAgent agent = new(mockService.Object, options: new()
        {
            Instructions = "test instructions",
            ChatOptions = agentChatOptions
        });
        var messages = new List<ChatMessage> { new(ChatRole.User, "test") };

        // Act
        await agent.RunAsync(messages, options: new ChatClientAgentRunOptions(requestChatOptions));

        // Assert
        Assert.NotNull(capturedChatOptions);
        Assert.NotNull(capturedChatOptions.Tools);
        Assert.Single(capturedChatOptions.Tools);
        Assert.Contains(agentTool, capturedChatOptions.Tools); // Should contain the agent's tool
    }

    /// <summary>
    /// Verify that ChatOptions merging uses RawRepresentationFactory from request first, with fallback to agent.
    /// </summary>
    [Theory]
    [InlineData("MockAgentSetting", "MockRequestSetting", "MockRequestSetting")]
    [InlineData("MockAgentSetting", null, "MockAgentSetting")]
    [InlineData(null, "MockRequestSetting", "MockRequestSetting")]
    public async Task ChatOptionsMergingUsesRawRepresentationFactoryWithFallbackAsync(string? agentSetting, string? requestSetting, string expectedSetting)
    {
        // Arrange
        var agentChatOptions = new ChatOptions
        {
            RawRepresentationFactory = _ => agentSetting
        };
        var requestChatOptions = new ChatOptions
        {
            RawRepresentationFactory = _ => requestSetting
        };

        Mock<IChatClient> mockService = new();
        ChatOptions? capturedChatOptions = null;
        mockService.Setup(
            s => s.GetResponseAsync(
                It.IsAny<IEnumerable<ChatMessage>>(),
                It.IsAny<ChatOptions>(),
                It.IsAny<CancellationToken>()))
            .Callback<IEnumerable<ChatMessage>, ChatOptions, CancellationToken>((msgs, opts, ct) =>
                capturedChatOptions = opts)
            .ReturnsAsync(new ChatResponse([new(ChatRole.Assistant, "response")]));

        ChatClientAgent agent = new(mockService.Object, options: new()
        {
            Instructions = "test instructions",
            ChatOptions = agentChatOptions
        });
        var messages = new List<ChatMessage> { new(ChatRole.User, "test") };

        // Act
        await agent.RunAsync(messages, options: new ChatClientAgentRunOptions(requestChatOptions));

        // Assert
        Assert.NotNull(capturedChatOptions);
        Assert.NotNull(capturedChatOptions.RawRepresentationFactory);
        Assert.Equal(expectedSetting, capturedChatOptions.RawRepresentationFactory(null!));
    }

    /// <summary>
    /// Verify that ChatOptions merging handles all scalar properties correctly.
    /// </summary>
    [Fact]
    public async Task ChatOptionsMergingHandlesAllScalarPropertiesCorrectlyAsync()
    {
        // Arrange
        var agentChatOptions = new ChatOptions
        {
            MaxOutputTokens = 100,
            Temperature = 0.7f,
            TopP = 0.9f,
            TopK = 50,
            PresencePenalty = 0.1f,
            FrequencyPenalty = 0.2f,
            Instructions = "agent instructions",
            ModelId = "agent-model",
            Seed = 12345,
            ConversationId = "agent-conversation",
            AllowMultipleToolCalls = true,
            StopSequences = ["agent-stop"]
        };
        var requestChatOptions = new ChatOptions
        {
            MaxOutputTokens = 200,
            Temperature = 0.3f,
            Instructions = "request instructions",

            // Other properties not set, should use agent values
            StopSequences = ["request-stop"]
        };

        var expectedChatOptionsMerge = new ChatOptions
        {
            MaxOutputTokens = 200,
            Temperature = 0.3f,

            // Agent value used when request doesn't specify
            TopP = 0.9f,
            TopK = 50,
            PresencePenalty = 0.1f,
            FrequencyPenalty = 0.2f,
            Instructions = "test instructions\nrequest instructions",
            ModelId = "agent-model",
            Seed = 12345,
            ConversationId = "agent-conversation",
            AllowMultipleToolCalls = true,

            // Merged StopSequences
            StopSequences = ["request-stop", "agent-stop"]
        };

        Mock<IChatClient> mockService = new();
        ChatOptions? capturedChatOptions = null;
        mockService.Setup(
            s => s.GetResponseAsync(
                It.IsAny<IEnumerable<ChatMessage>>(),
                It.IsAny<ChatOptions>(),
                It.IsAny<CancellationToken>()))
            .Callback<IEnumerable<ChatMessage>, ChatOptions, CancellationToken>((msgs, opts, ct) =>
                capturedChatOptions = opts)
            .ReturnsAsync(new ChatResponse([new(ChatRole.Assistant, "response")]));

        ChatClientAgent agent = new(mockService.Object, options: new()
        {
            Instructions = "test instructions",
            ChatOptions = agentChatOptions
        });
        var messages = new List<ChatMessage> { new(ChatRole.User, "test") };

        // Act
        await agent.RunAsync(messages, options: new ChatClientAgentRunOptions(requestChatOptions));

        // Assert
        Assert.NotNull(capturedChatOptions);
        Assert.Equivalent(expectedChatOptionsMerge, capturedChatOptions); // Should be the equivalent instance (modified in place)

        // Request values should take priority
        Assert.Equal(200, capturedChatOptions.MaxOutputTokens);
        Assert.Equal(0.3f, capturedChatOptions.Temperature);

        // Merge StopSequences
        Assert.Equal(["request-stop", "agent-stop"], capturedChatOptions.StopSequences);

        // Agent values should be used when request doesn't specify
        Assert.Equal(0.9f, capturedChatOptions.TopP);
        Assert.Equal(50, capturedChatOptions.TopK);
        Assert.Equal(0.1f, capturedChatOptions.PresencePenalty);
        Assert.Equal(0.2f, capturedChatOptions.FrequencyPenalty);
        Assert.Equal("agent-model", capturedChatOptions.ModelId);
        Assert.Equal(12345, capturedChatOptions.Seed);
        Assert.Equal("agent-conversation", capturedChatOptions.ConversationId);
        Assert.Equal(true, capturedChatOptions.AllowMultipleToolCalls);
    }

    #endregion

    #region GetService Method Tests

    /// <summary>
    /// Verify that GetService returns AIAgentMetadata when requested.
    /// </summary>
    [Fact]
    public void GetService_RequestingAIAgentMetadata_ReturnsMetadata()
    {
        // Arrange
        var mockChatClient = new Mock<IChatClient>();
        var metadata = new ChatClientMetadata("test-provider");
        mockChatClient.Setup(c => c.GetService(typeof(ChatClientMetadata), null))
            .Returns(metadata);

        var agent = new ChatClientAgent(mockChatClient.Object, new ChatClientAgentOptions
        {
            Id = "test-agent-id",
            Name = "TestAgent",
            Instructions = "Test instructions"
        });

        // Act
        var result = agent.GetService(typeof(AIAgentMetadata));

        // Assert
        Assert.NotNull(result);
        Assert.IsType<AIAgentMetadata>(result);
        var agentMetadata = (AIAgentMetadata)result;
        Assert.Equal("test-provider", agentMetadata.ProviderName);
    }

    /// <summary>
    /// Verify that GetService returns IChatClient when requested.
    /// </summary>
    [Fact]
    public void GetService_RequestingIChatClient_ReturnsChatClient()
    {
        // Arrange
        var mockChatClient = new Mock<IChatClient>();
        var agent = new ChatClientAgent(mockChatClient.Object, new ChatClientAgentOptions
        {
            Instructions = "Test instructions"
        });

        // Act
        var result = agent.GetService<IChatClient>();

        // Assert
        Assert.NotNull(result);
        Assert.IsType<IChatClient>(result, exactMatch: false);

        // Note: The result will be the AgentInvokedChatClient wrapper, not the original mock
        Assert.Equal("FunctionInvokingChatClient", result.GetType().Name);
    }

    /// <summary>
    /// Verify that GetService returns IChatClient when requested.
    /// </summary>
    [Fact]
    public void GetService_RequestingChatClientAgent_ReturnsChatClientAgent()
    {
        // Arrange
        var mockChatClient = new Mock<IChatClient>();
        var agent = new ChatClientAgent(mockChatClient.Object, new ChatClientAgentOptions
        {
            Instructions = "Test instructions"
        });

        // Act
        var result = agent.GetService<ChatClientAgent>();

        // Assert
        Assert.NotNull(result);

        Assert.Same(result, agent);
    }

    /// <summary>
    /// Verify that GetService delegates to the underlying ChatClient for unknown service types.
    /// </summary>
    [Fact]
    public void GetService_RequestingUnknownServiceType_DelegatesToChatClient()
    {
        // Arrange
        var mockChatClient = new Mock<IChatClient>();
        var customService = new object();
        mockChatClient.Setup(c => c.GetService(typeof(string), null))
            .Returns(customService);

        var agent = new ChatClientAgent(mockChatClient.Object, new ChatClientAgentOptions
        {
            Instructions = "Test instructions"
        });

        // Act
        var result = agent.GetService(typeof(string));

        // Assert
        Assert.Same(customService, result);
        mockChatClient.Verify(c => c.GetService(typeof(string), null), Times.Once);
    }

    /// <summary>
    /// Verify that GetService returns null for unknown service types when ChatClient returns null.
    /// </summary>
    [Fact]
    public void GetService_RequestingUnknownServiceTypeWithNullFromChatClient_ReturnsNull()
    {
        // Arrange
        var mockChatClient = new Mock<IChatClient>();
        mockChatClient.Setup(c => c.GetService(typeof(string), null))
            .Returns((object?)null);

        var agent = new ChatClientAgent(mockChatClient.Object, new ChatClientAgentOptions
        {
            Instructions = "Test instructions"
        });

        // Act
        var result = agent.GetService(typeof(string));

        // Assert
        Assert.Null(result);
        mockChatClient.Verify(c => c.GetService(typeof(string), null), Times.Once);
    }

    /// <summary>
    /// Verify that GetService with serviceKey parameter delegates correctly to ChatClient.
    /// </summary>
    [Fact]
    public void GetService_WithServiceKey_DelegatesToChatClient()
    {
        // Arrange
        var mockChatClient = new Mock<IChatClient>();
        var customService = new object();
        const string ServiceKey = "test-key";
        mockChatClient.Setup(c => c.GetService(typeof(string), ServiceKey))
            .Returns(customService);

        var agent = new ChatClientAgent(mockChatClient.Object, new ChatClientAgentOptions
        {
            Instructions = "Test instructions"
        });

        // Act
        var result = agent.GetService(typeof(string), ServiceKey);

        // Assert
        Assert.Same(customService, result);
        mockChatClient.Verify(c => c.GetService(typeof(string), ServiceKey), Times.Once);
    }

    /// <summary>
    /// Verify that GetService returns AIAgentMetadata with correct provider name from ChatClientMetadata.
    /// </summary>
    [Theory]
    [InlineData("openai")]
    [InlineData("azure")]
    [InlineData("anthropic")]
    [InlineData(null)]
    public void GetService_RequestingAIAgentMetadata_ReturnsMetadataWithCorrectProviderName(string? providerName)
    {
        // Arrange
        var mockChatClient = new Mock<IChatClient>();
        var chatClientMetadata = providerName is not null ? new ChatClientMetadata(providerName) : null;
        mockChatClient.Setup(c => c.GetService(typeof(ChatClientMetadata), null))
            .Returns(chatClientMetadata);

        var agent = new ChatClientAgent(mockChatClient.Object, new ChatClientAgentOptions
        {
            Instructions = "Test instructions"
        });

        // Act
        var result = agent.GetService(typeof(AIAgentMetadata));

        // Assert
        Assert.NotNull(result);
        Assert.IsType<AIAgentMetadata>(result);
        var agentMetadata = (AIAgentMetadata)result;
        Assert.Equal(providerName, agentMetadata.ProviderName);
    }

    /// <summary>
    /// Verify that ChatClientAgent returns correct AIAgentMetadata based on ChatClientMetadata.
    /// </summary>
    [Theory]
    [InlineData("openai", "openai")]
    [InlineData("azure", "azure")]
    [InlineData("anthropic", "anthropic")]
    [InlineData(null, null)]
    public void GetService_RequestingAIAgentMetadata_ReturnsCorrectAIAgentMetadataBasedOnProvider(string? chatClientProviderName, string? expectedProviderName)
    {
        // Arrange
        var mockChatClient = new Mock<IChatClient>();
        var chatClientMetadata = chatClientProviderName is not null ? new ChatClientMetadata(chatClientProviderName) : null;
        mockChatClient.Setup(c => c.GetService(typeof(ChatClientMetadata), null))
            .Returns(chatClientMetadata);

        var agent = new ChatClientAgent(mockChatClient.Object, new ChatClientAgentOptions
        {
            Id = "test-agent-id",
            Name = "TestAgent",
            Instructions = "Test instructions"
        });

        // Act
        var result = agent.GetService(typeof(AIAgentMetadata));

        // Assert
        Assert.NotNull(result);
        Assert.IsType<AIAgentMetadata>(result);
        var agentMetadata = (AIAgentMetadata)result;
        Assert.Equal(expectedProviderName, agentMetadata.ProviderName);
    }

    /// <summary>
    /// Verify that ChatClientAgent metadata is consistent across multiple calls.
    /// </summary>
    [Fact]
    public void GetService_RequestingAIAgentMetadata_ReturnsConsistentMetadata()
    {
        // Arrange
        var mockChatClient = new Mock<IChatClient>();
        var chatClientMetadata = new ChatClientMetadata("test-provider");
        mockChatClient.Setup(c => c.GetService(typeof(ChatClientMetadata), null))
            .Returns(chatClientMetadata);

        var agent = new ChatClientAgent(mockChatClient.Object, new ChatClientAgentOptions
        {
            Instructions = "Test instructions"
        });

        // Act
        var result1 = agent.GetService(typeof(AIAgentMetadata));
        var result2 = agent.GetService(typeof(AIAgentMetadata));

        // Assert
        Assert.NotNull(result1);
        Assert.NotNull(result2);
        Assert.Same(result1, result2); // Should return the same instance
        Assert.IsType<AIAgentMetadata>(result1);
        var agentMetadata = (AIAgentMetadata)result1;
        Assert.Equal("test-provider", agentMetadata.ProviderName);
    }

    /// <summary>
    /// Verify that AIAgentMetadata structure is consistent across different ChatClientAgent configurations.
    /// </summary>
    [Fact]
    public void GetService_RequestingAIAgentMetadata_StructureIsConsistentAcrossConfigurations()
    {
        // Arrange
        var mockChatClient1 = new Mock<IChatClient>();
        var chatClientMetadata1 = new ChatClientMetadata("openai");
        mockChatClient1.Setup(c => c.GetService(typeof(ChatClientMetadata), null))
            .Returns(chatClientMetadata1);

        var mockChatClient2 = new Mock<IChatClient>();
        var chatClientMetadata2 = new ChatClientMetadata("azure");
        mockChatClient2.Setup(c => c.GetService(typeof(ChatClientMetadata), null))
            .Returns(chatClientMetadata2);

        var chatClientAgent1 = new ChatClientAgent(mockChatClient1.Object, new ChatClientAgentOptions
        {
            Instructions = "Test instructions 1"
        });

        var chatClientAgent2 = new ChatClientAgent(mockChatClient2.Object, new ChatClientAgentOptions
        {
            Instructions = "Test instructions 2"
        });

        // Act
        var metadata1 = chatClientAgent1.GetService(typeof(AIAgentMetadata)) as AIAgentMetadata;
        var metadata2 = chatClientAgent2.GetService(typeof(AIAgentMetadata)) as AIAgentMetadata;

        // Assert
        Assert.NotNull(metadata1);
        Assert.NotNull(metadata2);

        // Both should have the same type and structure
        Assert.Equal(typeof(AIAgentMetadata), metadata1.GetType());
        Assert.Equal(typeof(AIAgentMetadata), metadata2.GetType());

        // Both should have ProviderName property
        Assert.NotNull(metadata1.ProviderName);
        Assert.NotNull(metadata2.ProviderName);

        // Provider names should be different
        Assert.Equal("openai", metadata1.ProviderName);
        Assert.Equal("azure", metadata2.ProviderName);
        Assert.NotEqual(metadata1.ProviderName, metadata2.ProviderName);
    }

    /// <summary>
    /// Verify that GetService calls base.GetService() first and returns the agent itself when requesting ChatClientAgent type.
    /// </summary>
    [Fact]
    public void GetService_RequestingChatClientAgentType_ReturnsBaseImplementation()
    {
        // Arrange
        var mockChatClient = new Mock<IChatClient>();
        var agent = new ChatClientAgent(mockChatClient.Object, new ChatClientAgentOptions
        {
            Instructions = "Test instructions"
        });

        // Act
        var result = agent.GetService(typeof(ChatClientAgent));

        // Assert
        Assert.NotNull(result);
        Assert.Same(agent, result);

        // Verify that the ChatClient's GetService was not called for this type since base.GetService() handled it
        mockChatClient.Verify(c => c.GetService(typeof(ChatClientAgent), null), Times.Never);
    }

    /// <summary>
    /// Verify that GetService calls base.GetService() first and returns the agent itself when requesting AIAgent type.
    /// </summary>
    [Fact]
    public void GetService_RequestingAIAgentType_ReturnsBaseImplementation()
    {
        // Arrange
        var mockChatClient = new Mock<IChatClient>();
        var agent = new ChatClientAgent(mockChatClient.Object, new ChatClientAgentOptions
        {
            Instructions = "Test instructions"
        });

        // Act
        var result = agent.GetService(typeof(AIAgent));

        // Assert
        Assert.NotNull(result);
        Assert.Same(agent, result);

        // Verify that the ChatClient's GetService was not called for this type since base.GetService() handled it
        mockChatClient.Verify(c => c.GetService(typeof(AIAgent), null), Times.Never);
    }

    /// <summary>
    /// Verify that GetService calls base.GetService() first but continues to derived logic when base returns null.
    /// For IChatClient, it returns the agent's own ChatClient regardless of service key.
    /// </summary>
    [Fact]
    public void GetService_RequestingIChatClientWithServiceKey_ReturnsOwnChatClient()
    {
        // Arrange
        var mockChatClient = new Mock<IChatClient>();
        var agent = new ChatClientAgent(mockChatClient.Object, new ChatClientAgentOptions
        {
            Instructions = "Test instructions"
        });

        // Act - Request IChatClient with a service key (base.GetService will return null due to serviceKey)
        var result = agent.GetService(typeof(IChatClient), "some-key");

        // Assert
        Assert.NotNull(result);
        Assert.IsType<IChatClient>(result, exactMatch: false);

        // Verify that the ChatClient's GetService was NOT called because IChatClient is handled by the agent itself
        mockChatClient.Verify(c => c.GetService(typeof(IChatClient), "some-key"), Times.Never);
    }

    /// <summary>
    /// Verify that GetService calls base.GetService() first but continues to underlying ChatClient when base returns null and it's not IChatClient or AIAgentMetadata.
    /// </summary>
    [Fact]
    public void GetService_RequestingUnknownServiceWithServiceKey_CallsUnderlyingChatClient()
    {
        // Arrange
        var mockChatClient = new Mock<IChatClient>();
        mockChatClient.Setup(c => c.GetService(typeof(string), "some-key")).Returns("test-result");
        var agent = new ChatClientAgent(mockChatClient.Object, new ChatClientAgentOptions
        {
            Instructions = "Test instructions"
        });

        // Act - Request string with a service key (base.GetService will return null due to serviceKey)
        var result = agent.GetService(typeof(string), "some-key");

        // Assert
        Assert.NotNull(result);
        Assert.Equal("test-result", result);

        // Verify that the ChatClient's GetService was called after base.GetService() returned null
        mockChatClient.Verify(c => c.GetService(typeof(string), "some-key"), Times.Once);
    }

    #endregion

    #region RunStreamingAsync Tests

    /// <summary>
    /// Verify the streaming invocation and response of <see cref="ChatClientAgent"/>.
    /// </summary>
    [Fact]
    public async Task VerifyChatClientAgentStreamingAsync()
    {
        // Arrange
        ChatResponseUpdate[] returnUpdates =
            [
                new ChatResponseUpdate(role: ChatRole.Assistant, content: "wh"),
                new ChatResponseUpdate(role: ChatRole.Assistant, content: "at?"),
            ];

        Mock<IChatClient> mockService = new();
        mockService.Setup(
            s => s.GetStreamingResponseAsync(
                It.IsAny<IEnumerable<ChatMessage>>(),
                It.IsAny<ChatOptions>(),
                It.IsAny<CancellationToken>())).Returns(ToAsyncEnumerableAsync(returnUpdates));

        ChatClientAgent agent =
            new(mockService.Object, options: new()
            {
                Instructions = "test instructions"
            });

        // Act
        var updates = agent.RunStreamingAsync([new ChatMessage(ChatRole.User, "Hello")]);
        List<AgentRunResponseUpdate> result = [];
        await foreach (var update in updates)
        {
            result.Add(update);
        }

        // Assert
        Assert.Equal(2, result.Count);
        Assert.Equal("wh", result[0].Text);
        Assert.Equal("at?", result[1].Text);

        mockService.Verify(
            x =>
                x.GetStreamingResponseAsync(
                    It.IsAny<IEnumerable<ChatMessage>>(),
                    It.IsAny<ChatOptions>(),
                    It.IsAny<CancellationToken>()),
            Times.Once);
    }

    /// <summary>
    /// Verify that RunStreamingAsync uses the ChatMessageStore factory when the chat client returns no conversation id.
    /// </summary>
    [Fact]
    public async Task RunStreamingAsyncUsesChatMessageStoreWhenNoConversationIdReturnedByChatClientAsync()
    {
        // Arrange
        Mock<IChatClient> mockService = new();
        ChatResponseUpdate[] returnUpdates =
            [
                new ChatResponseUpdate(role: ChatRole.Assistant, content: "wh"),
                new ChatResponseUpdate(role: ChatRole.Assistant, content: "at?"),
            ];
        mockService.Setup(
            s => s.GetStreamingResponseAsync(
                It.IsAny<IEnumerable<ChatMessage>>(),
                It.IsAny<ChatOptions>(),
                It.IsAny<CancellationToken>())).Returns(ToAsyncEnumerableAsync(returnUpdates));
        Mock<Func<ChatClientAgentOptions.ChatMessageStoreFactoryContext, ChatMessageStore>> mockFactory = new();
        mockFactory.Setup(f => f(It.IsAny<ChatClientAgentOptions.ChatMessageStoreFactoryContext>())).Returns(new InMemoryChatMessageStore());
        ChatClientAgent agent = new(mockService.Object, options: new()
        {
            Instructions = "test instructions",
            ChatMessageStoreFactory = mockFactory.Object
        });

        // Act
        ChatClientAgentThread? thread = agent.GetNewThread() as ChatClientAgentThread;
        await agent.RunStreamingAsync([new(ChatRole.User, "test")], thread).ToListAsync();

        // Assert
        var messageStore = Assert.IsType<InMemoryChatMessageStore>(thread!.MessageStore);
        Assert.Equal(2, messageStore.Count);
        Assert.Equal("test", messageStore[0].Text);
        Assert.Equal("what?", messageStore[1].Text);
        mockFactory.Verify(f => f(It.IsAny<ChatClientAgentOptions.ChatMessageStoreFactoryContext>()), Times.Once);
    }

    /// <summary>
    /// Verify that RunStreamingAsync throws when a ChatMessageStore factory is provided and the chat client returns a conversation id.
    /// </summary>
    [Fact]
    public async Task RunStreamingAsyncThrowsWhenChatMessageStoreFactoryProvidedAndConversationIdReturnedByChatClientAsync()
    {
        // Arrange
        Mock<IChatClient> mockService = new();
        ChatResponseUpdate[] returnUpdates =
            [
                new ChatResponseUpdate(role: ChatRole.Assistant, content: "wh") { ConversationId = "ConvId" },
                new ChatResponseUpdate(role: ChatRole.Assistant, content: "at?") { ConversationId = "ConvId" },
            ];
        mockService.Setup(
            s => s.GetStreamingResponseAsync(
                It.IsAny<IEnumerable<ChatMessage>>(),
                It.IsAny<ChatOptions>(),
                It.IsAny<CancellationToken>())).Returns(ToAsyncEnumerableAsync(returnUpdates));
        Mock<Func<ChatClientAgentOptions.ChatMessageStoreFactoryContext, ChatMessageStore>> mockFactory = new();
        mockFactory.Setup(f => f(It.IsAny<ChatClientAgentOptions.ChatMessageStoreFactoryContext>())).Returns(new InMemoryChatMessageStore());
        ChatClientAgent agent = new(mockService.Object, options: new()
        {
            Instructions = "test instructions",
            ChatMessageStoreFactory = mockFactory.Object
        });

        // Act & Assert
        ChatClientAgentThread? thread = agent.GetNewThread() as ChatClientAgentThread;
        var exception = await Assert.ThrowsAsync<InvalidOperationException>(async () => await agent.RunStreamingAsync([new(ChatRole.User, "test")], thread).ToListAsync());
        Assert.Equal("Only the ConversationId or MessageStore may be set, but not both and switching from one to another is not supported.", exception.Message);
    }

    /// <summary>
    /// Verify that RunStreamingAsync invokes any provided AIContextProvider and uses the result.
    /// </summary>
    [Fact]
    public async Task RunStreamingAsyncInvokesAIContextProviderAndUsesResultAsync()
    {
        // Arrange
        ChatMessage[] requestMessages = [new(ChatRole.User, "user message")];
        ChatResponseUpdate[] responseUpdates = [new(ChatRole.Assistant, "response")];
        ChatMessage[] aiContextProviderMessages = [new(ChatRole.System, "context provider message")];
        Mock<IChatClient> mockService = new();
        List<ChatMessage> capturedMessages = [];
        string capturedInstructions = string.Empty;
        List<AITool> capturedTools = [];
        mockService
            .Setup(s => s.GetStreamingResponseAsync(
                It.IsAny<IEnumerable<ChatMessage>>(),
                It.IsAny<ChatOptions>(),
                It.IsAny<CancellationToken>()))
            .Callback<IEnumerable<ChatMessage>, ChatOptions, CancellationToken>((msgs, opts, ct) =>
            {
                capturedMessages.AddRange(msgs);
                capturedInstructions = opts.Instructions ?? string.Empty;
                if (opts.Tools is not null)
                {
                    capturedTools.AddRange(opts.Tools);
                }
            })
            .Returns(ToAsyncEnumerableAsync(responseUpdates));

        var mockProvider = new Mock<AIContextProvider>();
        mockProvider
            .Setup(p => p.InvokingAsync(It.IsAny<AIContextProvider.InvokingContext>(), It.IsAny<CancellationToken>()))
            .ReturnsAsync(new AIContext
            {
                Messages = aiContextProviderMessages,
                Instructions = "context provider instructions",
                Tools = [AIFunctionFactory.Create(() => { }, "context provider function")]
            });
        mockProvider
            .Setup(p => p.InvokedAsync(It.IsAny<AIContextProvider.InvokedContext>(), It.IsAny<CancellationToken>()))
            .Returns(new ValueTask());

        ChatClientAgent agent = new(mockService.Object, options: new() { Instructions = "base instructions", AIContextProviderFactory = _ => mockProvider.Object, ChatOptions = new() { Tools = [AIFunctionFactory.Create(() => { }, "base function")] } });

        // Act
        var thread = agent.GetNewThread() as ChatClientAgentThread;
        var updates = agent.RunStreamingAsync(requestMessages, thread);
        _ = await updates.ToAgentRunResponseAsync();

        // Assert
        // Should contain: base instructions, context message, user message, base function, context function
        Assert.Equal(2, capturedMessages.Count);
        Assert.Equal("base instructions\ncontext provider instructions", capturedInstructions);
        Assert.Equal("context provider message", capturedMessages[0].Text);
        Assert.Equal(ChatRole.System, capturedMessages[0].Role);
        Assert.Equal("user message", capturedMessages[1].Text);
        Assert.Equal(ChatRole.User, capturedMessages[1].Role);
        Assert.Equal(2, capturedTools.Count);
        Assert.Contains(capturedTools, t => t.Name == "base function");
        Assert.Contains(capturedTools, t => t.Name == "context provider function");

        // Verify that the thread was updated with the input, ai context and response messages
        var messageStore = Assert.IsType<InMemoryChatMessageStore>(thread!.MessageStore);
        Assert.Equal(3, messageStore.Count);
        Assert.Equal("user message", messageStore[0].Text);
        Assert.Equal("context provider message", messageStore[1].Text);
        Assert.Equal("response", messageStore[2].Text);

        mockProvider.Verify(p => p.InvokingAsync(It.IsAny<AIContextProvider.InvokingContext>(), It.IsAny<CancellationToken>()), Times.Once);
        mockProvider.Verify(p => p.InvokedAsync(It.Is<AIContextProvider.InvokedContext>(x =>
            x.RequestMessages == requestMessages &&
            x.AIContextProviderMessages == aiContextProviderMessages &&
            x.ResponseMessages!.Count() == 1 &&
            x.ResponseMessages!.ElementAt(0).Text == "response" &&
            x.InvokeException == null), It.IsAny<CancellationToken>()), Times.Once);
    }

    /// <summary>
    /// Verify that RunStreamingAsync invokes any provided AIContextProvider when the downstream GetStreamingResponse call fails.
    /// </summary>
    [Fact]
    public async Task RunStreamingAsyncInvokesAIContextProviderWhenGetResponseFailsAsync()
    {
        // Arrange
        ChatMessage[] requestMessages = [new(ChatRole.User, "user message")];
        ChatMessage[] aiContextProviderMessages = [new(ChatRole.System, "context provider message")];
        Mock<IChatClient> mockService = new();
        mockService
            .Setup(s => s.GetStreamingResponseAsync(
                It.IsAny<IEnumerable<ChatMessage>>(),
                It.IsAny<ChatOptions>(),
                It.IsAny<CancellationToken>()))
            .Throws(new InvalidOperationException("downstream failure"));

        var mockProvider = new Mock<AIContextProvider>();
        mockProvider
            .Setup(p => p.InvokingAsync(It.IsAny<AIContextProvider.InvokingContext>(), It.IsAny<CancellationToken>()))
            .ReturnsAsync(new AIContext
            {
                Messages = aiContextProviderMessages,
            });
        mockProvider
            .Setup(p => p.InvokedAsync(It.IsAny<AIContextProvider.InvokedContext>(), It.IsAny<CancellationToken>()))
            .Returns(new ValueTask());

        ChatClientAgent agent = new(mockService.Object, options: new() { Instructions = "base instructions", AIContextProviderFactory = _ => mockProvider.Object, ChatOptions = new() { Tools = [AIFunctionFactory.Create(() => { }, "base function")] } });

        // Act
        await Assert.ThrowsAsync<InvalidOperationException>(async () =>
        {
            var updates = agent.RunStreamingAsync(requestMessages);
            await updates.ToAgentRunResponseAsync();
        });

        // Assert
        mockProvider.Verify(p => p.InvokingAsync(It.IsAny<AIContextProvider.InvokingContext>(), It.IsAny<CancellationToken>()), Times.Once);
        mockProvider.Verify(p => p.InvokedAsync(It.Is<AIContextProvider.InvokedContext>(x =>
            x.RequestMessages == requestMessages &&
            x.AIContextProviderMessages == aiContextProviderMessages &&
            x.ResponseMessages == null &&
            x.InvokeException is InvalidOperationException), It.IsAny<CancellationToken>()), Times.Once);
    }

    #endregion

    #region Background Responses Tests

    [Theory]
    [InlineData(true)]
    [InlineData(false)]
    public async Task RunAsyncPropagatesBackgroundResponsesPropertiesToChatClientAsync(bool providePropsViaChatOptions)
    {
        // Arrange
        var continuationToken = ResponseContinuationToken.FromBytes(new byte[] { 1, 2, 3 });
        ChatOptions? capturedChatOptions = null;
        Mock<IChatClient> mockChatClient = new();
        mockChatClient
            .Setup(c => c.GetResponseAsync(
                It.IsAny<IEnumerable<ChatMessage>>(),
                It.IsAny<ChatOptions>(),
                It.IsAny<CancellationToken>()))
            .Callback<IEnumerable<ChatMessage>, ChatOptions, CancellationToken>((m, co, ct) => capturedChatOptions = co)
            .ReturnsAsync(new ChatResponse([new(ChatRole.Assistant, "response")]) { ContinuationToken = null });

        AgentRunOptions agentRunOptions;

        if (providePropsViaChatOptions)
        {
            ChatOptions chatOptions = new()
            {
                AllowBackgroundResponses = true,
                ContinuationToken = continuationToken
            };

            agentRunOptions = new ChatClientAgentRunOptions(chatOptions);
        }
        else
        {
            agentRunOptions = new AgentRunOptions()
            {
                AllowBackgroundResponses = true,
                ContinuationToken = continuationToken
            };
        }

        ChatClientAgent agent = new(mockChatClient.Object);

        ChatClientAgentThread thread = new();

        // Act
        await agent.RunAsync(thread, options: agentRunOptions);

        // Assert
        Assert.NotNull(capturedChatOptions);
        Assert.True(capturedChatOptions.AllowBackgroundResponses);
        Assert.Same(continuationToken, capturedChatOptions.ContinuationToken);
    }

    [Fact]
    public async Task RunAsyncPrioritizesBackgroundResponsesPropertiesFromAgentRunOptionsOverOnesFromChatOptionsAsync()
    {
        // Arrange
        var continuationToken1 = ResponseContinuationToken.FromBytes(new byte[] { 1, 2, 3 });
        var continuationToken2 = ResponseContinuationToken.FromBytes(new byte[] { 1, 2, 3 });
        ChatOptions? capturedChatOptions = null;
        Mock<IChatClient> mockChatClient = new();
        mockChatClient
            .Setup(c => c.GetResponseAsync(
                It.IsAny<IEnumerable<ChatMessage>>(),
                It.IsAny<ChatOptions>(),
                It.IsAny<CancellationToken>()))
            .Callback<IEnumerable<ChatMessage>, ChatOptions, CancellationToken>((m, co, ct) => capturedChatOptions = co)
            .ReturnsAsync(new ChatResponse([new(ChatRole.Assistant, "response")]) { ContinuationToken = null });

        ChatOptions chatOptions = new()
        {
            AllowBackgroundResponses = true,
            ContinuationToken = continuationToken1
        };

        ChatClientAgentRunOptions agentRunOptions = new(chatOptions)
        {
            AllowBackgroundResponses = false,
            ContinuationToken = continuationToken2
        };

        ChatClientAgent agent = new(mockChatClient.Object);

        // Act
        await agent.RunAsync(options: agentRunOptions);

        // Assert
        Assert.NotNull(capturedChatOptions);
        Assert.False(capturedChatOptions.AllowBackgroundResponses);
        Assert.Same(continuationToken2, capturedChatOptions.ContinuationToken);
    }

    [Theory]
    [InlineData(true)]
    [InlineData(false)]
    public async Task RunStreamingAsyncPropagatesBackgroundResponsesPropertiesToChatClientAsync(bool providePropsViaChatOptions)
    {
        // Arrange
        ChatResponseUpdate[] returnUpdates =
        [
            new ChatResponseUpdate(role: ChatRole.Assistant, content: "wh"),
            new ChatResponseUpdate(role: ChatRole.Assistant, content: "at?"),
        ];

        var continuationToken = ResponseContinuationToken.FromBytes(new byte[] { 1, 2, 3 });
        ChatOptions? capturedChatOptions = null;
        Mock<IChatClient> mockChatClient = new();
        mockChatClient
            .Setup(c => c.GetStreamingResponseAsync(
                It.IsAny<IEnumerable<ChatMessage>>(),
                It.IsAny<ChatOptions>(),
                It.IsAny<CancellationToken>()))
            .Callback<IEnumerable<ChatMessage>, ChatOptions, CancellationToken>((m, co, ct) => capturedChatOptions = co)
            .Returns(ToAsyncEnumerableAsync(returnUpdates));

        AgentRunOptions agentRunOptions;

        if (providePropsViaChatOptions)
        {
            ChatOptions chatOptions = new()
            {
                AllowBackgroundResponses = true,
                ContinuationToken = continuationToken
            };

            agentRunOptions = new ChatClientAgentRunOptions(chatOptions);
        }
        else
        {
            agentRunOptions = new AgentRunOptions()
            {
                AllowBackgroundResponses = true,
                ContinuationToken = continuationToken
            };
        }

        ChatClientAgent agent = new(mockChatClient.Object);

        ChatClientAgentThread thread = new();

        // Act
        await foreach (var _ in agent.RunStreamingAsync(thread, options: agentRunOptions))
        {
        }

        // Assert
        Assert.NotNull(capturedChatOptions);

        Assert.True(capturedChatOptions.AllowBackgroundResponses);
        Assert.Same(continuationToken, capturedChatOptions.ContinuationToken);
    }

    [Fact]
    public async Task RunStreamingAsyncPrioritizesBackgroundResponsesPropertiesFromAgentRunOptionsOverOnesFromChatOptionsAsync()
    {
        // Arrange
        ChatResponseUpdate[] returnUpdates =
        [
            new ChatResponseUpdate(role: ChatRole.Assistant, content: "wh"),
        ];

        var continuationToken1 = ResponseContinuationToken.FromBytes(new byte[] { 1, 2, 3 });
        var continuationToken2 = ResponseContinuationToken.FromBytes(new byte[] { 1, 2, 3 });
        ChatOptions? capturedChatOptions = null;
        Mock<IChatClient> mockChatClient = new();
        mockChatClient
            .Setup(c => c.GetStreamingResponseAsync(
                It.IsAny<IEnumerable<ChatMessage>>(),
                It.IsAny<ChatOptions>(),
                It.IsAny<CancellationToken>()))
            .Callback<IEnumerable<ChatMessage>, ChatOptions, CancellationToken>((m, co, ct) => capturedChatOptions = co)
            .Returns(ToAsyncEnumerableAsync(returnUpdates));

        ChatOptions chatOptions = new()
        {
            AllowBackgroundResponses = true,
            ContinuationToken = continuationToken1
        };

        ChatClientAgentRunOptions agentRunOptions = new(chatOptions)
        {
            AllowBackgroundResponses = false,
            ContinuationToken = continuationToken2
        };

        ChatClientAgent agent = new(mockChatClient.Object);

        // Act
        await foreach (var _ in agent.RunStreamingAsync(options: agentRunOptions))
        {
        }

        // Assert
        Assert.NotNull(capturedChatOptions);
        Assert.False(capturedChatOptions.AllowBackgroundResponses);
        Assert.Same(continuationToken2, capturedChatOptions.ContinuationToken);
    }

    [Fact]
    public async Task RunAsyncPropagatesContinuationTokenFromChatResponseToAgentRunResponseAsync()
    {
        // Arrange
        var continuationToken = ResponseContinuationToken.FromBytes(new byte[] { 1, 2, 3 });
        Mock<IChatClient> mockChatClient = new();
        mockChatClient
            .Setup(c => c.GetResponseAsync(
                It.IsAny<IEnumerable<ChatMessage>>(),
                It.IsAny<ChatOptions?>(),
                It.IsAny<CancellationToken>()))
            .ReturnsAsync(new ChatResponse([new(ChatRole.Assistant, "partial")]) { ContinuationToken = continuationToken });

        ChatClientAgent agent = new(mockChatClient.Object);
        var runOptions = new ChatClientAgentRunOptions(new ChatOptions { AllowBackgroundResponses = true });

        ChatClientAgentThread thread = new();

        // Act
        var response = await agent.RunAsync([new(ChatRole.User, "hi")], thread, options: runOptions);

        // Assert
        Assert.Same(continuationToken, response.ContinuationToken);
    }

    [Fact]
    public async Task RunStreamingAsyncPropagatesContinuationTokensFromUpdatesAsync()
    {
        // Arrange
        var token1 = ResponseContinuationToken.FromBytes(new byte[] { 1, 2, 3 });
        ChatResponseUpdate[] expectedUpdates =
        [
            new ChatResponseUpdate(ChatRole.Assistant, "pa") { ContinuationToken = token1 },
            new ChatResponseUpdate(ChatRole.Assistant, "rt") { ContinuationToken = null } // terminal
        ];

        Mock<IChatClient> mockChatClient = new();
        mockChatClient
            .Setup(c => c.GetStreamingResponseAsync(
                It.IsAny<IEnumerable<ChatMessage>>(),
                It.IsAny<ChatOptions?>(),
                It.IsAny<CancellationToken>()))
            .Returns(ToAsyncEnumerableAsync(expectedUpdates));

        ChatClientAgent agent = new(mockChatClient.Object);

        ChatClientAgentThread thread = new();

        // Act
        var actualUpdates = new List<AgentRunResponseUpdate>();
        await foreach (var u in agent.RunStreamingAsync([new(ChatRole.User, "hi")], thread, options: new ChatClientAgentRunOptions(new ChatOptions { AllowBackgroundResponses = true })))
        {
            actualUpdates.Add(u);
        }

        // Assert
        Assert.Equal(2, actualUpdates.Count);
        Assert.Same(token1, actualUpdates[0].ContinuationToken);
        Assert.Null(actualUpdates[1].ContinuationToken); // last update has null token
    }

    [Fact]
    public async Task RunAsyncThrowsWhenMessagesProvidedWithContinuationTokenAsync()
    {
        // Arrange
        Mock<IChatClient> mockChatClient = new();

        ChatClientAgent agent = new(mockChatClient.Object);

        AgentRunOptions runOptions = new() { ContinuationToken = ResponseContinuationToken.FromBytes(new byte[] { 1, 2, 3 }) };

        IEnumerable<ChatMessage> inputMessages = [new ChatMessage(ChatRole.User, "test message")];

        // Act & Assert
        await Assert.ThrowsAsync<InvalidOperationException>(() => agent.RunAsync(inputMessages, options: runOptions));

        // Verify that the IChatClient was never called due to early validation
        mockChatClient.Verify(
            c => c.GetResponseAsync(
                It.IsAny<IEnumerable<ChatMessage>>(),
                It.IsAny<ChatOptions>(),
                It.IsAny<CancellationToken>()),
            Times.Never);
    }

    [Fact]
    public async Task RunStreamingAsyncThrowsWhenMessagesProvidedWithContinuationTokenAsync()
    {
        // Arrange
        Mock<IChatClient> mockChatClient = new();

        ChatClientAgent agent = new(mockChatClient.Object);

        AgentRunOptions runOptions = new() { ContinuationToken = ResponseContinuationToken.FromBytes(new byte[] { 1, 2, 3 }) };

        IEnumerable<ChatMessage> inputMessages = [new ChatMessage(ChatRole.User, "test message")];

        // Act & Assert
        await Assert.ThrowsAsync<InvalidOperationException>(async () =>
        {
            await foreach (var update in agent.RunStreamingAsync(inputMessages, options: runOptions))
            {
                // Should not reach here
            }
        });

        // Verify that the IChatClient was never called due to early validation
        mockChatClient.Verify(
            c => c.GetStreamingResponseAsync(
                It.IsAny<IEnumerable<ChatMessage>>(),
                It.IsAny<ChatOptions>(),
                It.IsAny<CancellationToken>()),
            Times.Never);
    }

    [Fact]
    public async Task RunAsyncSkipsThreadMessagePopulationWithContinuationTokenAsync()
    {
        // Arrange
        List<ChatMessage> capturedMessages = [];

        // Create a mock message store that would normally provide messages
        var mockMessageStore = new Mock<ChatMessageStore>();
        mockMessageStore
            .Setup(ms => ms.GetMessagesAsync(It.IsAny<CancellationToken>()))
            .ReturnsAsync([new(ChatRole.User, "Message from message store")]);

        // Create a mock AI context provider that would normally provide context
        var mockContextProvider = new Mock<AIContextProvider>();
        mockContextProvider
            .Setup(p => p.InvokingAsync(It.IsAny<AIContextProvider.InvokingContext>(), It.IsAny<CancellationToken>()))
            .ReturnsAsync(new AIContext
            {
                Messages = [new(ChatRole.System, "Message from AI context")],
                Instructions = "context instructions"
            });

        Mock<IChatClient> mockChatClient = new();
        mockChatClient
            .Setup(c => c.GetResponseAsync(
                It.IsAny<IEnumerable<ChatMessage>>(),
                It.IsAny<ChatOptions>(),
                It.IsAny<CancellationToken>()))
            .Callback<IEnumerable<ChatMessage>, ChatOptions, CancellationToken>((msgs, opts, ct) =>
                capturedMessages.AddRange(msgs))
            .ReturnsAsync(new ChatResponse([new(ChatRole.Assistant, "continued response")]));

        ChatClientAgent agent = new(mockChatClient.Object);

        // Create a thread with both message store and AI context provider
        ChatClientAgentThread thread = new()
        {
            MessageStore = mockMessageStore.Object,
            AIContextProvider = mockContextProvider.Object
        };

        AgentRunOptions runOptions = new() { ContinuationToken = ResponseContinuationToken.FromBytes(new byte[] { 1, 2, 3 }) };

        // Act
        await agent.RunAsync([], thread, options: runOptions);

        // Assert

        // With continuation token, thread message population should be skipped
        Assert.Empty(capturedMessages);

        // Verify that message store was never called due to continuation token
        mockMessageStore.Verify(
            ms => ms.GetMessagesAsync(It.IsAny<CancellationToken>()),
            Times.Never);

        // Verify that AI context provider was never called due to continuation token
        mockContextProvider.Verify(
            p => p.InvokingAsync(It.IsAny<AIContextProvider.InvokingContext>(), It.IsAny<CancellationToken>()),
            Times.Never);
    }

    [Fact]
    public async Task RunStreamingAsyncSkipsThreadMessagePopulationWithContinuationTokenAsync()
    {
        // Arrange
        List<ChatMessage> capturedMessages = [];

        // Create a mock message store that would normally provide messages
        var mockMessageStore = new Mock<ChatMessageStore>();
        mockMessageStore
            .Setup(ms => ms.GetMessagesAsync(It.IsAny<CancellationToken>()))
            .ReturnsAsync([new(ChatRole.User, "Message from message store")]);

        // Create a mock AI context provider that would normally provide context
        var mockContextProvider = new Mock<AIContextProvider>();
        mockContextProvider
            .Setup(p => p.InvokingAsync(It.IsAny<AIContextProvider.InvokingContext>(), It.IsAny<CancellationToken>()))
            .ReturnsAsync(new AIContext
            {
                Messages = [new(ChatRole.System, "Message from AI context")],
                Instructions = "context instructions"
            });

        Mock<IChatClient> mockChatClient = new();
        mockChatClient
            .Setup(c => c.GetStreamingResponseAsync(
                It.IsAny<IEnumerable<ChatMessage>>(),
                It.IsAny<ChatOptions>(),
                It.IsAny<CancellationToken>()))
            .Callback<IEnumerable<ChatMessage>, ChatOptions, CancellationToken>((msgs, opts, ct) =>
                capturedMessages.AddRange(msgs))
            .Returns(ToAsyncEnumerableAsync([new ChatResponseUpdate(role: ChatRole.Assistant, content: "continued response")]));

        ChatClientAgent agent = new(mockChatClient.Object);

        // Create a thread with both message store and AI context provider
        ChatClientAgentThread thread = new()
        {
            MessageStore = mockMessageStore.Object,
            AIContextProvider = mockContextProvider.Object
        };

        AgentRunOptions runOptions = new() { ContinuationToken = ResponseContinuationToken.FromBytes(new byte[] { 1, 2, 3 }) };

        // Act
        await agent.RunStreamingAsync([], thread, options: runOptions).ToListAsync();

        // Assert

        // With continuation token, thread message population should be skipped
        Assert.Empty(capturedMessages);

        // Verify that message store was never called due to continuation token
        mockMessageStore.Verify(
            ms => ms.GetMessagesAsync(It.IsAny<CancellationToken>()),
            Times.Never);

        // Verify that AI context provider was never called due to continuation token
        mockContextProvider.Verify(
            p => p.InvokingAsync(It.IsAny<AIContextProvider.InvokingContext>(), It.IsAny<CancellationToken>()),
            Times.Never);
    }

    [Fact]
    public async Task RunAsyncThrowsWhenNoThreadProvideForBackgroundResponsesAsync()
    {
        // Arrange
        Mock<IChatClient> mockChatClient = new();

        ChatClientAgent agent = new(mockChatClient.Object);

        AgentRunOptions runOptions = new() { AllowBackgroundResponses = true };

        IEnumerable<ChatMessage> inputMessages = [new ChatMessage(ChatRole.User, "test message")];

        // Act & Assert
        await Assert.ThrowsAsync<InvalidOperationException>(() => agent.RunAsync(inputMessages, options: runOptions));

        // Verify that the IChatClient was never called due to early validation
        mockChatClient.Verify(
            c => c.GetResponseAsync(
                It.IsAny<IEnumerable<ChatMessage>>(),
                It.IsAny<ChatOptions>(),
                It.IsAny<CancellationToken>()),
            Times.Never);
    }

    [Fact]
    public async Task RunStreamingAsyncThrowsWhenNoThreadProvideForBackgroundResponsesAsync()
    {
        // Arrange
        Mock<IChatClient> mockChatClient = new();

        ChatClientAgent agent = new(mockChatClient.Object);

        AgentRunOptions runOptions = new() { AllowBackgroundResponses = true };

        IEnumerable<ChatMessage> inputMessages = [new ChatMessage(ChatRole.User, "test message")];

        // Act & Assert
        await Assert.ThrowsAsync<InvalidOperationException>(async () =>
        {
            await foreach (var update in agent.RunStreamingAsync(inputMessages, options: runOptions))
            {
                // Should not reach here
            }
        });

        // Verify that the IChatClient was never called due to early validation
        mockChatClient.Verify(
            c => c.GetStreamingResponseAsync(
                It.IsAny<IEnumerable<ChatMessage>>(),
                It.IsAny<ChatOptions>(),
                It.IsAny<CancellationToken>()),
            Times.Never);
    }

    #endregion

    private static async IAsyncEnumerable<T> ToAsyncEnumerableAsync<T>(IEnumerable<T> values)
    {
        await Task.Yield();
        foreach (var update in values)
        {
            yield return update;
        }
    }

    private sealed class Animal
    {
        public int Id { get; set; }
        public string? FullName { get; set; }
        public Species Species { get; set; }
    }

    private enum Species
    {
        Bear,
        Tiger,
        Walrus,
    }

    [JsonSourceGenerationOptions(UseStringEnumConverter = true, PropertyNamingPolicy = JsonKnownNamingPolicy.CamelCase)]
    [JsonSerializable(typeof(Animal))]
    private sealed partial class JsonContext2 : JsonSerializerContext;
}<|MERGE_RESOLUTION|>--- conflicted
+++ resolved
@@ -455,17 +455,10 @@
     }
 
     /// <summary>
-<<<<<<< HEAD
     /// Verify that RunAsync uses the ChatMessageStore factory when the chat client returns no conversation id.
     /// </summary>
     [Fact]
     public async Task RunAsyncUsesChatMessageStoreFactoryWhenProvidedAndNoConversationIdReturnedByChatClientAsync()
-=======
-    /// Verify that RunAsync uses the default InMemoryChatMessageStore when the chat client returns no conversation id.
-    /// </summary>
-    [Fact]
-    public async Task RunAsyncUsesDefaultInMemoryChatMessageStoreWhenNoConversationIdReturnedByChatClientAsync()
->>>>>>> 7a4f6877
     {
         // Arrange
         Mock<IChatClient> mockService = new();
@@ -474,38 +467,6 @@
                 It.IsAny<IEnumerable<ChatMessage>>(),
                 It.IsAny<ChatOptions>(),
                 It.IsAny<CancellationToken>())).ReturnsAsync(new ChatResponse([new(ChatRole.Assistant, "response")]));
-<<<<<<< HEAD
-=======
-        ChatClientAgent agent = new(mockService.Object, options: new()
-        {
-            Instructions = "test instructions",
-        });
-
-        // Act
-        ChatClientAgentThread? thread = agent.GetNewThread() as ChatClientAgentThread;
-        await agent.RunAsync([new(ChatRole.User, "test")], thread);
-
-        // Assert
-        var messageStore = Assert.IsType<InMemoryChatMessageStore>(thread!.MessageStore);
-        Assert.Equal(2, messageStore.Count);
-        Assert.Equal("test", messageStore[0].Text);
-        Assert.Equal("response", messageStore[1].Text);
-    }
-
-    /// <summary>
-    /// Verify that RunAsync uses the ChatMessageStore factory when the chat client returns no conversation id.
-    /// </summary>
-    [Fact]
-    public async Task RunAsyncUsesChatMessageStoreFactoryWhenProvidedAndNoConversationIdReturnedByChatClientAsync()
-    {
-        // Arrange
-        Mock<IChatClient> mockService = new();
-        mockService.Setup(
-            s => s.GetResponseAsync(
-                It.IsAny<IEnumerable<ChatMessage>>(),
-                It.IsAny<ChatOptions>(),
-                It.IsAny<CancellationToken>())).ReturnsAsync(new ChatResponse([new(ChatRole.Assistant, "response")]));
->>>>>>> 7a4f6877
 
         Mock<ChatMessageStore> mockChatMessageStore = new();
 
@@ -529,7 +490,6 @@
     }
 
     /// <summary>
-<<<<<<< HEAD
     /// Verify that RunAsync uses the ChatMessageStore provided via run params when the chat client returns no conversation id.
     /// </summary>
     [Fact]
@@ -564,10 +524,7 @@
     }
 
     /// <summary>
-    /// Verify that RunAsync throws when a ChatMessageStore Factory is provided but when the chat client returns a conversation id.
-=======
     /// Verify that RunAsync throws when a ChatMessageStore Factory is provided and the chat client returns a conversation id.
->>>>>>> 7a4f6877
     /// </summary>
     [Fact]
     public async Task RunAsyncThrowsWhenChatMessageStoreFactoryProvidedAndConversationIdReturnedByChatClientAsync()
