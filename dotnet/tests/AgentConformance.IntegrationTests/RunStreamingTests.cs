--- conflicted
+++ resolved
@@ -28,11 +28,7 @@
         var responseUpdates = await agent.RunStreamingAsync("What is the capital of France.", thread).ToListAsync();
 
         // Assert
-<<<<<<< HEAD
-        var chatResponseText = string.Join("", responseUpdates.Select(x => x.Text));
-=======
-        var chatResponseText = string.Concat(chatResponses.Select(x => x.Text));
->>>>>>> 3449902b
+        var chatResponseText = string.Concat(responseUpdates.Select(x => x.Text));
         Assert.Contains("Paris", chatResponseText);
     }
 
@@ -48,11 +44,7 @@
         var responseUpdates = await agent.RunStreamingAsync(new ChatMessage(ChatRole.User, "What is the capital of France."), thread).ToListAsync();
 
         // Assert
-<<<<<<< HEAD
-        var chatResponseText = string.Join("", responseUpdates.Select(x => x.Text));
-=======
-        var chatResponseText = string.Concat(chatResponses.Select(x => x.Text));
->>>>>>> 3449902b
+        var chatResponseText = string.Concat(responseUpdates.Select(x => x.Text));
         Assert.Contains("Paris", chatResponseText);
     }
 
@@ -73,11 +65,7 @@
             thread).ToListAsync();
 
         // Assert
-<<<<<<< HEAD
-        var chatResponseText = string.Join("", responseUpdates.Select(x => x.Text));
-=======
-        var chatResponseText = string.Concat(chatResponses.Select(x => x.Text));
->>>>>>> 3449902b
+        var chatResponseText = string.Concat(responseUpdates.Select(x => x.Text));
         Assert.Contains("Paris", chatResponseText);
     }
 
@@ -96,17 +84,10 @@
         var responseUpdates2 = await agent.RunStreamingAsync(q2, thread).ToListAsync();
 
         // Assert
-<<<<<<< HEAD
-        var response1Text = string.Join("", responseUpdates1.Select(x => x.Text));
-        var response2Text = string.Join("", responseUpdates2.Select(x => x.Text));
+        var response1Text = string.Concat(responseUpdates1.Select(x => x.Text));
+        var response2Text = string.Concat(responseUpdates2.Select(x => x.Text));
         Assert.Contains("Paris", response1Text);
         Assert.Contains("Vienna", response2Text);
-=======
-        var chatResponse1Text = string.Concat(chatResponses1.Select(x => x.Text));
-        var chatResponse2Text = string.Concat(chatResponses2.Select(x => x.Text));
-        Assert.Contains("Paris", chatResponse1Text);
-        Assert.Contains("Vienna", chatResponse2Text);
->>>>>>> 3449902b
 
         var chatHistory = await this.Fixture.GetChatHistoryAsync(thread);
         Assert.Equal(4, chatHistory.Count);
