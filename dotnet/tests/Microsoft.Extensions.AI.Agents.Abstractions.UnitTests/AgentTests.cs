﻿// Copyright (c) Microsoft. All rights reserved.

using System;
using System.Collections.Generic;
using System.Linq;
using System.Threading;
using System.Threading.Tasks;
using Moq;
using Moq.Protected;

namespace Microsoft.Extensions.AI.Agents.Abstractions.UnitTests;

/// <summary>
/// Unit tests for the <see cref="Agent"/> class.
/// </summary>
public class AgentTests
{
    private readonly Mock<Agent> _agentMock;
    private readonly Mock<AgentThread> _agentThreadMock;
<<<<<<< HEAD
    private readonly AgentRunResponse _invokeResponse = new();
    private readonly List<AgentRunResponseUpdate> _invokeStreamingResponses = new();
=======
    private readonly ChatResponse _invokeResponse = new();
    private readonly List<ChatResponseUpdate> _invokeStreamingResponses = [];
>>>>>>> 3449902b

    /// <summary>
    /// Initializes a new instance of the <see cref="AgentTests"/> class.
    /// </summary>
    public AgentTests()
    {
        this._agentThreadMock = new Mock<AgentThread>(MockBehavior.Strict);

        this._invokeResponse = new AgentRunResponse(new ChatMessage(ChatRole.Assistant, "Hi"));
        this._invokeStreamingResponses.Add(new AgentRunResponseUpdate(ChatRole.Assistant, "Hi"));

        this._agentMock = new Mock<Agent>() { CallBase = true };
        this._agentMock
            .Setup(x => x.RunAsync(
                It.IsAny<IReadOnlyCollection<ChatMessage>>(),
                this._agentThreadMock.Object,
                It.IsAny<AgentRunOptions?>(),
                It.IsAny<CancellationToken>()))
            .ReturnsAsync(this._invokeResponse);
        this._agentMock
            .Setup(x => x.RunStreamingAsync(
                It.IsAny<IReadOnlyCollection<ChatMessage>>(),
                this._agentThreadMock.Object,
                It.IsAny<AgentRunOptions?>(),
                It.IsAny<CancellationToken>()))
            .Returns(this._invokeStreamingResponses.ToAsyncEnumerable());
    }

    /// <summary>
    /// Tests that invoking without a message calls the mocked invoke method with an empty array.
    /// </summary>
    /// <returns>A task that represents the asynchronous operation.</returns>
    [Fact]
    public async Task InvokeWithoutMessageCallsMockedInvokeWithEmptyArrayAsync()
    {
        // Arrange
        var options = new AgentRunOptions();
        var cancellationToken = new CancellationToken();

        // Act
        var response = await this._agentMock.Object.RunAsync(this._agentThreadMock.Object, options, cancellationToken);
        Assert.Equal(this._invokeResponse, response);

        // Verify that the mocked method was called with the expected parameters
        this._agentMock.Verify(
            x => x.RunAsync(
                It.Is<IReadOnlyCollection<ChatMessage>>(messages => messages.Count == 0),
                this._agentThreadMock.Object,
                options,
                cancellationToken),
            Times.Once);
    }

    /// <summary>
    /// Tests that invoking with a string message calls the mocked invoke method with the message in the ICollection of messages.
    /// </summary>
    /// <returns>A task that represents the asynchronous operation.</returns>
    [Fact]
    public async Task InvokeWithStringMessageCallsMockedInvokeWithMessageInCollectionAsync()
    {
        // Arrange
        var message = "Hello, Agent!";
        var options = new AgentRunOptions();
        var cancellationToken = new CancellationToken();

        // Act
        var response = await this._agentMock.Object.RunAsync(message, this._agentThreadMock.Object, options, cancellationToken);
        Assert.Equal(this._invokeResponse, response);

        // Verify that the mocked method was called with the expected parameters
        this._agentMock.Verify(
            x => x.RunAsync(
                It.Is<IReadOnlyCollection<ChatMessage>>(messages => messages.Count == 1 && messages.First().Text == message),
                this._agentThreadMock.Object,
                options,
                cancellationToken),
            Times.Once);
    }

    /// <summary>
    /// Tests that invoking with a single message calls the mocked invoke method with the message in the ICollection of messages.
    /// </summary>
    /// <returns>A task that represents the asynchronous operation.</returns>
    [Fact]
    public async Task InvokeWithSingleMessageCallsMockedInvokeWithMessageInCollectionAsync()
    {
        // Arrange
        var message = new ChatMessage(ChatRole.User, "Hello, Agent!");
        var options = new AgentRunOptions();
        var cancellationToken = new CancellationToken();

        // Act
        var response = await this._agentMock.Object.RunAsync(message, this._agentThreadMock.Object, options, cancellationToken);
        Assert.Equal(this._invokeResponse, response);

        // Verify that the mocked method was called with the expected parameters
        this._agentMock.Verify(
            x => x.RunAsync(
                It.Is<IReadOnlyCollection<ChatMessage>>(messages => messages.Count == 1 && messages.First() == message),
                this._agentThreadMock.Object,
                options,
                cancellationToken),
            Times.Once);
    }

    /// <summary>
    /// Tests that invoking streaming without a message calls the mocked invoke method with an empty array.
    /// </summary>
    /// <returns>A task that represents the asynchronous operation.</returns>
    [Fact]
    public async Task InvokeStreamingWithoutMessageCallsMockedInvokeWithEmptyArrayAsync()
    {
        // Arrange
        var options = new AgentRunOptions();
        var cancellationToken = new CancellationToken();

        // Act
        await foreach (var response in this._agentMock.Object.RunStreamingAsync(this._agentThreadMock.Object, options, cancellationToken))
        {
            // Assert
            Assert.Contains(response, this._invokeStreamingResponses);
        }

        // Verify that the mocked method was called with the expected parameters
        this._agentMock.Verify(
            x => x.RunStreamingAsync(
                It.Is<IReadOnlyCollection<ChatMessage>>(messages => messages.Count == 0),
                this._agentThreadMock.Object,
                options,
                cancellationToken),
            Times.Once);
    }

    /// <summary>
    /// Tests that invoking streaming with a string message calls the mocked invoke method with the message in the ICollection of messages.
    /// </summary>
    /// <returns>A task that represents the asynchronous operation.</returns>
    [Fact]
    public async Task InvokeStreamingWithStringMessageCallsMockedInvokeWithMessageInCollectionAsync()
    {
        // Arrange
        var message = "Hello, Agent!";
        var options = new AgentRunOptions();
        var cancellationToken = new CancellationToken();

        // Act
        await foreach (var response in this._agentMock.Object.RunStreamingAsync(message, this._agentThreadMock.Object, options, cancellationToken))
        {
            // Assert
            Assert.Contains(response, this._invokeStreamingResponses);
        }

        // Verify that the mocked method was called with the expected parameters
        this._agentMock.Verify(
            x => x.RunStreamingAsync(
                It.Is<IReadOnlyCollection<ChatMessage>>(messages => messages.Count == 1 && messages.First().Text == message),
                this._agentThreadMock.Object,
                options,
                cancellationToken),
            Times.Once);
    }

    /// <summary>
    /// Tests that invoking streaming with a single message calls the mocked invoke method with the message in the ICollection of messages.
    /// </summary>
    /// <returns>A task that represents the asynchronous operation.</returns>
    [Fact]
    public async Task InvokeStreamingWithSingleMessageCallsMockedInvokeWithMessageInCollectionAsync()
    {
        // Arrange
        var message = new ChatMessage(ChatRole.User, "Hello, Agent!");
        var options = new AgentRunOptions();
        var cancellationToken = new CancellationToken();

        // Act
        await foreach (var response in this._agentMock.Object.RunStreamingAsync(message, this._agentThreadMock.Object, options, cancellationToken))
        {
            // Assert
            Assert.Contains(response, this._invokeStreamingResponses);
        }

        // Verify that the mocked method was called with the expected parameters
        this._agentMock.Verify(
            x => x.RunStreamingAsync(
                It.Is<IReadOnlyCollection<ChatMessage>>(messages => messages.Count == 1 && messages.First() == message),
                this._agentThreadMock.Object,
                options,
                cancellationToken),
            Times.Once);
    }

    [Fact]
    public void ValidateAgentIDIsIdempotent()
    {
        var agent = new MockAgent();

        string id = agent.Id;
        Assert.NotNull(id);
        Assert.Equal(id, agent.Id);
    }

    [Fact]
    public void ValidateOrCreateThreadTypeVerifiesAndCreatesThread()
    {
        // Custom thread type for type checking
        var threadMock = new Mock<TestAgentThread>() { CallBase = true };

        var agent = new MockAgent();

        // Should create
        var result = agent.ValidateOrCreateThreadType<TestAgentThread>(null, () => threadMock.Object);
        Assert.Same(threadMock.Object, result);

        // Should throw if wrong type
        var wrongThread = new Mock<AgentThread>().Object;
        Assert.Throws<NotSupportedException>(() => agent.ValidateOrCreateThreadType<TestAgentThread>(wrongThread, () => threadMock.Object));
    }

    [Fact]
    public async Task NotifyThreadOfNewMessagesNotifiesThreadAsync()
    {
        var cancellationToken = new CancellationToken();

        var messages = new[] { new ChatMessage(ChatRole.User, "msg1"), new ChatMessage(ChatRole.User, "msg2") };

        var threadMock = new Mock<TestAgentThread>() { CallBase = true };
        var agent = new MockAgent();

        await agent.NotifyThreadOfNewMessagesAsync(threadMock.Object, messages, cancellationToken);

        threadMock.Protected().Verify("OnNewMessagesAsync", Times.Once(), messages, cancellationToken);
    }

    /// <summary>
    /// Typed mock thread.
    /// </summary>
    public abstract class TestAgentThread : AgentThread;

    /// <summary>
    /// Mock class to test the <see cref="Agent.ValidateOrCreateThreadType{TThreadType}"/> method.
    /// </summary>
    private sealed class MockAgent : Agent
    {
        public new TThreadType ValidateOrCreateThreadType<TThreadType>(
            AgentThread? thread,
            Func<TThreadType> constructThread)
            where TThreadType : AgentThread
        {
            return base.ValidateOrCreateThreadType<TThreadType>(
                thread,
                constructThread);
        }

        public new Task NotifyThreadOfNewMessagesAsync(AgentThread thread, IReadOnlyCollection<ChatMessage> messages, CancellationToken cancellationToken)
        {
            return base.NotifyThreadOfNewMessagesAsync(thread, messages, cancellationToken);
        }

        public override AgentThread GetNewThread()
        {
            throw new NotImplementedException();
        }

        public override Task<AgentRunResponse> RunAsync(IReadOnlyCollection<ChatMessage> messages, AgentThread? thread = null, AgentRunOptions? options = null, CancellationToken cancellationToken = default)
        {
            throw new System.NotImplementedException();
        }

        public override IAsyncEnumerable<AgentRunResponseUpdate> RunStreamingAsync(IReadOnlyCollection<ChatMessage> messages, AgentThread? thread = null, AgentRunOptions? options = null, CancellationToken cancellationToken = default)
        {
            throw new System.NotImplementedException();
        }
    }
}<|MERGE_RESOLUTION|>--- conflicted
+++ resolved
@@ -17,13 +17,8 @@
 {
     private readonly Mock<Agent> _agentMock;
     private readonly Mock<AgentThread> _agentThreadMock;
-<<<<<<< HEAD
     private readonly AgentRunResponse _invokeResponse = new();
-    private readonly List<AgentRunResponseUpdate> _invokeStreamingResponses = new();
-=======
-    private readonly ChatResponse _invokeResponse = new();
-    private readonly List<ChatResponseUpdate> _invokeStreamingResponses = [];
->>>>>>> 3449902b
+    private readonly List<AgentRunResponseUpdate> _invokeStreamingResponses = [];
 
     /// <summary>
     /// Initializes a new instance of the <see cref="AgentTests"/> class.
