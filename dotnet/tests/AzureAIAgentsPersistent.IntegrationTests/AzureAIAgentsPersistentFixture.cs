﻿// Copyright (c) Microsoft. All rights reserved.

using System.Collections.Generic;
using System.Threading.Tasks;
using AgentConformance.IntegrationTests;
using AgentConformance.IntegrationTests.Support;
using Azure;
using Azure.AI.Agents.Persistent;
using Azure.Identity;
using Microsoft.Extensions.AI;
using Microsoft.Extensions.AI.Agents;
using Shared.IntegrationTests;

namespace AzureAIAgentsPersistent.IntegrationTests;

public class AzureAIAgentsPersistentFixture : IChatClientAgentFixture
{
    private static readonly AzureAIConfiguration s_config = TestConfiguration.LoadSection<AzureAIConfiguration>();

#pragma warning disable CS8618 // Non-nullable field must contain a non-null value when exiting constructor. Consider adding the 'required' modifier or declaring as nullable.
    private ChatClientAgent _agent;
    private PersistentAgentsClient _persistentAgentsClient;
#pragma warning restore CS8618 // Non-nullable field must contain a non-null value when exiting constructor. Consider adding the 'required' modifier or declaring as nullable.

    public IChatClient ChatClient => this._agent.ChatClient;

    public AIAgent Agent => this._agent;

    public async Task<List<ChatMessage>> GetChatHistoryAsync(AgentThread thread)
    {
        List<ChatMessage> messages = [];
        var typedThread = (ChatClientAgentThread)thread;

<<<<<<< HEAD
        AsyncPageable<PersistentThreadMessage> threadMessages = this._persistentAgentsClient.Messages.GetMessagesAsync(threadId: typedThread.ConversationId, order: ListSortOrder.Ascending);

        await foreach (var threadMessage in threadMessages)
=======
        await foreach (var threadMessage in (AsyncPageable<PersistentThreadMessage>)this._persistentAgentsClient.Messages.GetMessagesAsync(
            threadId: thread.ConversationId, order: ListSortOrder.Ascending))
>>>>>>> 1dba779f
        {
            var message = new ChatMessage
            {
                Role = threadMessage.Role == MessageRole.User ? ChatRole.User : ChatRole.Assistant
            };

            foreach (var content in threadMessage.ContentItems)
            {
                if (content is MessageTextContent textContent)
                {
                    message.Contents.Add(new TextContent(textContent.Text));
                }
            }

            messages.Add(message);
        }

        return messages;
    }

    public async Task<ChatClientAgent> CreateChatClientAgentAsync(
        string name = "HelpfulAssistant",
        string instructions = "You are a helpful assistant.",
        IList<AITool>? aiTools = null)
    {
        var persistentAgentResponse = await this._persistentAgentsClient.Administration.CreateAgentAsync(
            model: s_config.DeploymentName,
            name: name,
            instructions: instructions);

        var persistentAgent = persistentAgentResponse.Value;

        return new ChatClientAgent(
            this._persistentAgentsClient.AsIChatClient(persistentAgent.Id),
            options: new()
            {
                Id = persistentAgent.Id,
                ChatOptions = new() { Tools = aiTools }
            });
    }

    public Task DeleteAgentAsync(ChatClientAgent agent) =>
        this._persistentAgentsClient.Administration.DeleteAgentAsync(agent.Id);

    public Task DeleteThreadAsync(AgentThread thread)
    {
        var typedThread = (ChatClientAgentThread)thread;
        if (typedThread?.ConversationId is not null)
        {
            return this._persistentAgentsClient.Threads.DeleteThreadAsync(typedThread.ConversationId);
        }

        return Task.CompletedTask;
    }

    public Task DisposeAsync()
    {
        if (this._persistentAgentsClient is not null && this._agent is not null)
        {
            return this._persistentAgentsClient.Administration.DeleteAgentAsync(this._agent.Id);
        }

        return Task.CompletedTask;
    }

    public async Task InitializeAsync()
    {
        this._persistentAgentsClient = new(s_config.Endpoint, new AzureCliCredential());
        this._agent = await this.CreateChatClientAgentAsync();
    }
}<|MERGE_RESOLUTION|>--- conflicted
+++ resolved
@@ -31,14 +31,8 @@
         List<ChatMessage> messages = [];
         var typedThread = (ChatClientAgentThread)thread;
 
-<<<<<<< HEAD
-        AsyncPageable<PersistentThreadMessage> threadMessages = this._persistentAgentsClient.Messages.GetMessagesAsync(threadId: typedThread.ConversationId, order: ListSortOrder.Ascending);
-
-        await foreach (var threadMessage in threadMessages)
-=======
         await foreach (var threadMessage in (AsyncPageable<PersistentThreadMessage>)this._persistentAgentsClient.Messages.GetMessagesAsync(
-            threadId: thread.ConversationId, order: ListSortOrder.Ascending))
->>>>>>> 1dba779f
+            threadId: typedThread.ConversationId, order: ListSortOrder.Ascending))
         {
             var message = new ChatMessage
             {
