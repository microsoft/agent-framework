--- conflicted
+++ resolved
@@ -1,10 +1,12 @@
 ﻿// Copyright (c) Microsoft. All rights reserved.
+
 using System.Collections.Generic;
 using System.Linq;
 using System.Threading;
 using System.Threading.Tasks;
 using Microsoft.Extensions.AI;
 using Microsoft.Extensions.AI.Agents;
+using Moq;
 
 namespace Microsoft.Agents.Orchestration.UnitTest;
 
@@ -26,19 +28,11 @@
 
     public override string? Description => $"test {index}";
 
-<<<<<<< HEAD
     public override AgentThread GetNewThread()
-    {
-        return new Mock<AgentThread>().Object;
-    }
+        => new Mock<AgentThread>().Object;
 
     public override AgentThread DeserializeThread(System.Text.Json.JsonElement serializedThread, System.Text.Json.JsonSerializerOptions? jsonSerializerOptions = null)
-    {
-        return new Mock<AgentThread>().Object;
-    }
-=======
-    public override AgentThread GetNewThread() => new() { ConversationId = Guid.NewGuid().ToString() };
->>>>>>> 1dba779f
+        => new Mock<AgentThread>().Object;
 
     public override Task<AgentRunResponse> RunAsync(IEnumerable<ChatMessage> messages, AgentThread? thread = null, AgentRunOptions? options = null, CancellationToken cancellationToken = default)
     {
