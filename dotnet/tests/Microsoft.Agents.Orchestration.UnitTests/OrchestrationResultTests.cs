﻿// Copyright (c) Microsoft. All rights reserved.

using System;
using System.Collections.Generic;
using System.Text.Json;
using System.Threading;
using System.Threading.Tasks;
using Microsoft.Extensions.AI;
using Microsoft.Extensions.AI.Agents;
using Microsoft.Extensions.Logging.Abstractions;

namespace Microsoft.Agents.Orchestration.UnitTest;

public class OrchestrationResultTests
{
    [Fact]
    public async Task ConstructorInitializesPropertiesCorrectlyAsync()
    {
        // Arrange
        OrchestratingAgentContext context = new()
        {
            OrchestratingAgent = new MockOrchestratingAgent(),
        };
        TaskCompletionSource<AgentRunResponse> tcs = new();

        // Act
        using CancellationTokenSource cancelSource = new();
        await using OrchestratingAgentResponse result = new(context, tcs.Task, cancelSource, NullLogger.Instance);

        // Assert
        Assert.Same(context, result.Context);
        Assert.Same(tcs.Task, result.Task);
    }

    [Fact]
    public async Task GetValueAsyncReturnsCompletedValueWhenTaskIsCompletedAsync()
    {
        // Arrange
        OrchestratingAgentContext context = new()
        {
            OrchestratingAgent = new MockOrchestratingAgent(),
        };
        TaskCompletionSource<AgentRunResponse> tcs = new();
        using CancellationTokenSource cancelSource = new();
        await using OrchestratingAgentResponse result = new(context, tcs.Task, cancelSource, NullLogger.Instance);
        AgentRunResponse expectedValue = new();

        // Act
        tcs.SetResult(expectedValue);

        // Assert
        Assert.Same(expectedValue, await result);
    }

    [Fact]
    public async Task GetValueAsyncReturnsCompletedValueWhenCompletionIsDelayedAsync()
    {
        // Arrange
        OrchestratingAgentContext context = new()
        {
            OrchestratingAgent = new MockOrchestratingAgent(),
        };

        TaskCompletionSource<AgentRunResponse> tcs = new();
        using CancellationTokenSource cancelSource = new();
        await using OrchestratingAgentResponse result = new(context, tcs.Task, cancelSource, NullLogger.Instance);
        AgentRunResponse expectedValue = new();

        // Act
        // Simulate delayed completion in a separate task
        Task delayTask = Task.Run(async () =>
        {
            await Task.Delay(100);
            tcs.SetResult(expectedValue);
        });

        // Assert
        Assert.Same(expectedValue, await result);
    }

    private sealed class MockOrchestratingAgent() : OrchestratingAgent([new MockAgent()])
    {
        protected override Task<AgentRunResponse> RunCoreAsync(IReadOnlyCollection<ChatMessage> messages, OrchestratingAgentContext context, CancellationToken cancellationToken) =>
            throw new NotSupportedException();

        protected override Task<AgentRunResponse> ResumeCoreAsync(JsonElement checkpointState, OrchestratingAgentContext context, CancellationToken cancellationToken) =>
            throw new NotSupportedException();
    }

    private sealed class MockAgent : AIAgent
    {
<<<<<<< HEAD
        public override AgentThread GetNewThread() =>
            throw new NotSupportedException();
        public override object? GetService(Type serviceType, object? serviceKey = null) =>
            throw new NotImplementedException();
=======
>>>>>>> ef167748
        public override Task<AgentRunResponse> RunAsync(IReadOnlyCollection<ChatMessage> messages, AgentThread? thread = null, AgentRunOptions? options = null, CancellationToken cancellationToken = default) =>
            throw new NotSupportedException();
        public override IAsyncEnumerable<AgentRunResponseUpdate> RunStreamingAsync(IReadOnlyCollection<ChatMessage> messages, AgentThread? thread = null, AgentRunOptions? options = null, CancellationToken cancellationToken = default) =>
            throw new NotSupportedException();
    }
}<|MERGE_RESOLUTION|>--- conflicted
+++ resolved
@@ -89,13 +89,8 @@
 
     private sealed class MockAgent : AIAgent
     {
-<<<<<<< HEAD
-        public override AgentThread GetNewThread() =>
-            throw new NotSupportedException();
         public override object? GetService(Type serviceType, object? serviceKey = null) =>
             throw new NotImplementedException();
-=======
->>>>>>> ef167748
         public override Task<AgentRunResponse> RunAsync(IReadOnlyCollection<ChatMessage> messages, AgentThread? thread = null, AgentRunOptions? options = null, CancellationToken cancellationToken = default) =>
             throw new NotSupportedException();
         public override IAsyncEnumerable<AgentRunResponseUpdate> RunStreamingAsync(IReadOnlyCollection<ChatMessage> messages, AgentThread? thread = null, AgentRunOptions? options = null, CancellationToken cancellationToken = default) =>
