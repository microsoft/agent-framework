--- conflicted
+++ resolved
@@ -114,13 +114,9 @@
 
     internal sealed class TestWorkflowContext(string executorId, bool concurrentRunsEnabled = false) : IWorkflowContext
     {
-<<<<<<< HEAD
-        public List<ChatMessage> Updates { get; } = [];
-=======
         private readonly StateManager _stateManager = new();
 
-        public List<List<ChatMessage>> Updates { get; } = [];
->>>>>>> 083d0de3
+        public List<ChatMessage> Updates { get; } = [];
 
         public ValueTask AddEventAsync(WorkflowEvent workflowEvent, CancellationToken cancellationToken = default) =>
             default;
