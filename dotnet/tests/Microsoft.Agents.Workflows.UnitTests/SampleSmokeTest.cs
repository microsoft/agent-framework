﻿// Copyright (c) Microsoft. All rights reserved.

using System;
using System.IO;
using System.Linq;
using System.Threading.Tasks;
using Microsoft.Agents.Workflows.Sample;
using Microsoft.Agents.Workflows.UnitTests.Sample;

namespace Microsoft.Agents.Workflows.UnitTests;

public class SampleSmokeTest
{
    [Fact]
    public async Task Test_RunSample_Step1Async()
    {
        using StringWriter writer = new();

        await Step1EntryPoint.RunAsync(writer);

        string result = writer.ToString();
        string[] lines = result.Split([Environment.NewLine], StringSplitOptions.RemoveEmptyEntries);

        const string INPUT = "Hello, World!";

        Assert.Collection(lines,
            line => Assert.Contains($"UppercaseExecutor: {INPUT.ToUpperInvariant()}", line),
            line => Assert.Contains($"ReverseTextExecutor: {new string(INPUT.ToUpperInvariant().Reverse().ToArray())}", line)
        );
    }

    [Fact]
    public async Task Test_RunSample_Step1aAsync()
    {
        using StringWriter writer = new();

        await Step1aEntryPoint.RunAsync(writer);

        string result = writer.ToString();
        string[] lines = result.Split([Environment.NewLine], StringSplitOptions.RemoveEmptyEntries);

        const string INPUT = "Hello, World!";

        Assert.Collection(lines,
            line => Assert.Contains($"UppercaseExecutor: {INPUT.ToUpperInvariant()}", line),
            line => Assert.Contains($"ReverseTextExecutor: {new string(INPUT.ToUpperInvariant().Reverse().ToArray())}", line)
        );
    }

    [Fact]
    public async Task Test_RunSample_Step2Async()
    {
        using StringWriter writer = new();

        string spamResult = await Step2EntryPoint.RunAsync(writer);

        Assert.Equal(RemoveSpamExecutor.ActionResult, spamResult);

        string nonSpamResult = await Step2EntryPoint.RunAsync(writer, "This is a valid message.");

        Assert.Equal(RespondToMessageExecutor.ActionResult, nonSpamResult);
    }

    [Fact]
    public async Task Test_RunSample_Step3Async()
    {
        using StringWriter writer = new();

        string guessResult = await Step3EntryPoint.RunAsync(writer);

        Assert.Equal("Guessed the number: 42", guessResult);
    }

    [Fact]
    public async Task Test_RunSample_Step5Async()
    {
        using StringWriter writer = new();

        VerifyingPlaybackResponder<string, int> responder = new(
            ("Guess the number.", 50),
            ("Your guess was too high. Try again.", 23),
            ("Your guess was too low. Try again.", 42));

        string guessResult = await Step5EntryPoint.RunAsync(writer, userGuessCallback: responder.InvokeNext);
        Assert.Equal("You guessed correctly! You Win!", guessResult);
    }

    [Fact]
    public async Task Test_RunSample_Step6Async()
    {
        using StringWriter writer = new();

<<<<<<< HEAD
        await Step6Switch.RunAsync(writer);

        string result = writer.ToString();
        Assert.Contains("#exit: ResultExecutor2", result);
=======
        await Step6EntryPoint.RunAsync(writer);

        string result = writer.ToString();
        string[] lines = result.Split([Environment.NewLine], StringSplitOptions.RemoveEmptyEntries);

        Assert.Collection(lines,
            line => Assert.Contains($"{HelloAgent.DefaultId}: {HelloAgent.Greeting}", line),
            line => Assert.Contains($"{EchoAgent.DefaultId}: {EchoAgent.Prefix}{HelloAgent.Greeting}", line)
        );
>>>>>>> 011edfe4
    }
}

internal sealed class VerifyingPlaybackResponder<TInput, TResponse>
{
    public (TInput input, TResponse response)[] Responses { get; }
    private int _position = 0;

    public VerifyingPlaybackResponder(params (TInput input, TResponse response)[] responses)
    {
        this.Responses = responses;
    }

    public int Remaining => Math.Max(0, this.Responses.Length - this._position);

    public TResponse InvokeNext(TInput input)
    {
        Assert.True(this.Remaining > 0);

        (TInput expectedInput, TResponse expectedResponse) = this.Responses[this._position++];
        Assert.Equal(expectedInput, input);

        return expectedResponse;
    }
}<|MERGE_RESOLUTION|>--- conflicted
+++ resolved
@@ -90,12 +90,6 @@
     {
         using StringWriter writer = new();
 
-<<<<<<< HEAD
-        await Step6Switch.RunAsync(writer);
-
-        string result = writer.ToString();
-        Assert.Contains("#exit: ResultExecutor2", result);
-=======
         await Step6EntryPoint.RunAsync(writer);
 
         string result = writer.ToString();
@@ -105,7 +99,6 @@
             line => Assert.Contains($"{HelloAgent.DefaultId}: {HelloAgent.Greeting}", line),
             line => Assert.Contains($"{EchoAgent.DefaultId}: {EchoAgent.Prefix}{HelloAgent.Greeting}", line)
         );
->>>>>>> 011edfe4
     }
 }
 
