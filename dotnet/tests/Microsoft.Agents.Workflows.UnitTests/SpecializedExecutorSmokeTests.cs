--- conflicted
+++ resolved
@@ -50,21 +50,14 @@
             return result;
         }
 
-<<<<<<< HEAD
         public override AgentThread GetNewThread()
             => new TestAgentThread();
 
         public override AgentThread DeserializeThread(JsonElement serializedThread, JsonSerializerOptions? jsonSerializerOptions = null)
             => new TestAgentThread();
 
-        public static TestAIAgent FromStrings(params string[] messages)
-        {
-            return new TestAIAgent(ToChatMessages(messages));
-        }
-=======
         public static TestAIAgent FromStrings(params string[] messages) =>
-            new(ToChatMessages(messages));
->>>>>>> 1dba779f
+            new TestAIAgent(ToChatMessages(messages));
 
         public List<ChatMessage> Messages { get; } = Validate(messages) ?? [];
 
