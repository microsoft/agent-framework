--- conflicted
+++ resolved
@@ -23,18 +23,13 @@
 
     private sealed class TestAgent : AIAgent
     {
-<<<<<<< HEAD
         public override AgentThread GetNewThread()
             => throw new NotImplementedException();
 
         public override AgentThread DeserializeThread(JsonElement serializedThread, JsonSerializerOptions? jsonSerializerOptions = null)
             => throw new NotImplementedException();
 
-        public override Task<AgentRunResponse> RunAsync(IEnumerable<ChatMessage> messages, AgentThread? thread = null, AgentRunOptions? options = null, CancellationToken cancellationToken = default)
-        {
-=======
         public override Task<AgentRunResponse> RunAsync(IEnumerable<ChatMessage> messages, AgentThread? thread = null, AgentRunOptions? options = null, CancellationToken cancellationToken = default) =>
->>>>>>> 1dba779f
             throw new NotImplementedException();
 
         public override IAsyncEnumerable<AgentRunResponseUpdate> RunStreamingAsync(IEnumerable<ChatMessage> messages, AgentThread? thread = null, AgentRunOptions? options = null, CancellationToken cancellationToken = default) =>
