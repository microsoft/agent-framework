--- conflicted
+++ resolved
@@ -270,11 +270,7 @@
             return base.NotifyThreadOfNewMessagesAsync(thread, messages, cancellationToken);
         }
 
-<<<<<<< HEAD
-        public override Task<AgentThread> CreateThreadAsync(CancellationToken cancellationToken = default)
-=======
         public override AgentThread GetNewThread()
->>>>>>> 46a117d5
         {
             throw new NotImplementedException();
         }
