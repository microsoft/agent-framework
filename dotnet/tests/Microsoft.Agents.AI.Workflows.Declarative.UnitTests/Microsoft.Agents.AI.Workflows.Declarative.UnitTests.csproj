﻿<Project Sdk="Microsoft.NET.Sdk">

  <PropertyGroup>
<<<<<<< HEAD
    <TargetFrameworks>$(ProjectsTargetFrameworks)</TargetFrameworks>
    <OutputType>Exe</OutputType>
  </PropertyGroup>

  <PropertyGroup>
=======
>>>>>>> a57b37d5
    <InjectSharedIntegrationTestCode>true</InjectSharedIntegrationTestCode>
    <InjectSharedBuildTestCode>true</InjectSharedBuildTestCode>
  </PropertyGroup>

  <ItemGroup>
    <ProjectReference Include="..\..\src\Microsoft.Agents.AI.Workflows.Declarative\Microsoft.Agents.AI.Workflows.Declarative.csproj" />
  </ItemGroup>

  <ItemGroup>
    <PackageReference Include="Azure.Identity" />
    <PackageReference Include="FluentAssertions" />
    <PackageReference Include="Microsoft.CodeAnalysis.CSharp" />
    <PackageReference Include="Microsoft.Extensions.AI.OpenAI" />
    <PackageReference Include="System.Linq.AsyncEnumerable" />
  </ItemGroup>

  <ItemGroup>
    <Compile Remove="Workflows\*.cs" />
    <None Include="Workflows\*.cs">
      <CopyToOutputDirectory>Always</CopyToOutputDirectory>
    </None>
    <None Update="Workflows\*.yaml">
      <CopyToOutputDirectory>Always</CopyToOutputDirectory>
    </None>
    <None Update="Workflows\*.csproj">
      <CopyToOutputDirectory>Always</CopyToOutputDirectory>
    </None>
  </ItemGroup>

</Project><|MERGE_RESOLUTION|>--- conflicted
+++ resolved
@@ -1,14 +1,10 @@
 ﻿<Project Sdk="Microsoft.NET.Sdk">
 
   <PropertyGroup>
-<<<<<<< HEAD
-    <TargetFrameworks>$(ProjectsTargetFrameworks)</TargetFrameworks>
     <OutputType>Exe</OutputType>
   </PropertyGroup>
 
   <PropertyGroup>
-=======
->>>>>>> a57b37d5
     <InjectSharedIntegrationTestCode>true</InjectSharedIntegrationTestCode>
     <InjectSharedBuildTestCode>true</InjectSharedBuildTestCode>
   </PropertyGroup>
