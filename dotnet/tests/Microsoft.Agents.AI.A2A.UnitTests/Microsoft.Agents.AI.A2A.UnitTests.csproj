<Project Sdk="Microsoft.NET.Sdk">

<<<<<<< HEAD
  <PropertyGroup>
    <TargetFrameworks>$(ProjectsTargetFrameworks)</TargetFrameworks>
    <OutputType>Exe</OutputType>
  </PropertyGroup>

=======
>>>>>>> a57b37d5
  <ItemGroup>
    <PackageReference Include="System.Net.ServerSentEvents" />
    <PackageReference Include="Microsoft.Bcl.AsyncInterfaces" />
  </ItemGroup>

  <ItemGroup>
    <ProjectReference Include="..\..\src\Microsoft.Agents.AI.A2A\Microsoft.Agents.AI.A2A.csproj" />
  </ItemGroup>
  
</Project><|MERGE_RESOLUTION|>--- conflicted
+++ resolved
@@ -1,13 +1,9 @@
 <Project Sdk="Microsoft.NET.Sdk">
 
-<<<<<<< HEAD
   <PropertyGroup>
-    <TargetFrameworks>$(ProjectsTargetFrameworks)</TargetFrameworks>
     <OutputType>Exe</OutputType>
   </PropertyGroup>
 
-=======
->>>>>>> a57b37d5
   <ItemGroup>
     <PackageReference Include="System.Net.ServerSentEvents" />
     <PackageReference Include="Microsoft.Bcl.AsyncInterfaces" />
