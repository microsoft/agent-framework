--- conflicted
+++ resolved
@@ -1,13 +1,5 @@
 <Project Sdk="Microsoft.NET.Sdk">
 
-<<<<<<< HEAD
-  <PropertyGroup>
-    <TargetFrameworks>$(ProjectsTargetFrameworks)</TargetFrameworks>
-    <NoWarn>$(NoWarn);MEAI001</NoWarn>
-  </PropertyGroup>
-
-=======
->>>>>>> f9a94ce7
   <ItemGroup>
     <PackageReference Include="System.Net.ServerSentEvents" />
     <PackageReference Include="Microsoft.Bcl.AsyncInterfaces" />
