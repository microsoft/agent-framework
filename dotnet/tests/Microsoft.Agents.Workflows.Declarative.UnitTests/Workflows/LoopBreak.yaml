--- conflicted
+++ resolved
@@ -4,14 +4,6 @@
   kind: OnConversationStart
   id: my_workflow
   actions:
-<<<<<<< HEAD
-=======
-
-    - kind: SetVariable
-      id: setVariable_count
-      variable: Topic.Count
-      value: =0
->>>>>>> 4247e000
 
     - kind: Foreach
       id: foreach_loop
