﻿// Copyright (c) Microsoft. All rights reserved.

using System;
using System.Linq;
using System.Threading.Tasks;
using Microsoft.Agents.Workflows.Declarative.Extensions;
using Microsoft.Agents.Workflows.Declarative.Kit;
using Microsoft.Agents.Workflows.Declarative.PowerFx;
using Microsoft.Agents.Workflows.Reflection;
using Microsoft.Bot.ObjectModel;
using Microsoft.PowerFx.Types;
using Xunit.Abstractions;

namespace Microsoft.Agents.Workflows.Declarative.UnitTests.ObjectModel;

/// <summary>
/// Base test class for <see cref="DeclarativeActionExecutor"/> implementations.
/// </summary>
public abstract class WorkflowActionExecutorTest(ITestOutputHelper output) : WorkflowTest(output)
{
    internal WorkflowFormulaState State { get; } = new(RecalcEngineFactory.Create());

    protected ActionId CreateActionId() => new($"{this.GetType().Name}_{Guid.NewGuid():N}");

    protected string FormatDisplayName(string name) => $"{this.GetType().Name}_{name}";

    internal async Task<WorkflowEvent[]> Execute(DeclarativeActionExecutor executor)
    {
        TestWorkflowExecutor workflowExecutor = new();
        WorkflowBuilder workflowBuilder = new(workflowExecutor);
        workflowBuilder.AddEdge(workflowExecutor, executor);
        StreamingRun run = await InProcessExecution.StreamAsync(workflowBuilder.Build<WorkflowFormulaState>(), this.State);
        WorkflowEvent[] events = await run.WatchStreamAsync().ToArrayAsync();
        Assert.Contains(events, e => e is DeclarativeActionInvokeEvent);
        Assert.Contains(events, e => e is DeclarativeActionCompleteEvent);
        return events;
    }

    internal void VerifyModel(DialogAction model, DeclarativeActionExecutor action)
    {
        Assert.Equal(model.Id, action.Id);
        Assert.Equal(model, action.Model);
    }

    protected void VerifyState(string variableName, FormulaValue expectedValue) => this.VerifyState(variableName, VariableScopeNames.Topic, expectedValue);

    internal void VerifyState(string variableName, string scopeName, FormulaValue expectedValue)
    {
        FormulaValue actualValue = this.State.Get(variableName, scopeName);
        Assert.Equal(expectedValue.Format(), actualValue.Format());
    }

    protected void VerifyUndefined(string variableName) => this.VerifyUndefined(variableName, VariableScopeNames.Topic);

    internal void VerifyUndefined(string variableName, string scopeName)
    {
        Assert.IsType<BlankValue>(this.State.Get(variableName, scopeName));
    }

    protected TAction AssignParent<TAction>(DialogAction.Builder actionBuilder) where TAction : DialogAction
    {
        OnActivity.Builder activityBuilder =
            new()
            {
                Id = new("root"),
            };

        activityBuilder.Actions.Add(actionBuilder);

        OnActivity model = activityBuilder.Build();

        return (TAction)model.Actions[0];
    }

    internal sealed class TestWorkflowExecutor() :
        ReflectingExecutor<TestWorkflowExecutor>(nameof(TestWorkflowExecutor)),
        IMessageHandler<WorkflowFormulaState>
    {
        public async ValueTask HandleAsync(WorkflowFormulaState message, IWorkflowContext context)
        {
<<<<<<< HEAD
            await context.SendMessageAsync(new ActionExecutorResult(this.Id)).ConfigureAwait(false);
=======
            await context.SendMessageAsync(new ExecutorResultMessage(this.Id)).ConfigureAwait(false);
>>>>>>> fb513c38
        }
    }
}<|MERGE_RESOLUTION|>--- conflicted
+++ resolved
@@ -78,11 +78,7 @@
     {
         public async ValueTask HandleAsync(WorkflowFormulaState message, IWorkflowContext context)
         {
-<<<<<<< HEAD
-            await context.SendMessageAsync(new ActionExecutorResult(this.Id)).ConfigureAwait(false);
-=======
             await context.SendMessageAsync(new ExecutorResultMessage(this.Id)).ConfigureAwait(false);
->>>>>>> fb513c38
         }
     }
 }