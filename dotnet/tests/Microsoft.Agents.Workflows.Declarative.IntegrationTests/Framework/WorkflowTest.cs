﻿// Copyright (c) Microsoft. All rights reserved.

using System;
<<<<<<< HEAD
using Microsoft.Agents.Workflows.Declarative.PowerFx;
=======
using System.Reflection;
using Microsoft.Bot.ObjectModel;
using Microsoft.Extensions.Configuration;
>>>>>>> 4b743ea6
using Xunit.Abstractions;

namespace Microsoft.Agents.Workflows.Declarative.IntegrationTests.Framework;

/// <summary>
/// Base class for workflow tests.
/// </summary>
public abstract class WorkflowTest : IDisposable
{
    public TestOutputAdapter Output { get; }

    protected WorkflowTest(ITestOutputHelper output)
    {
        this.Output = new TestOutputAdapter(output);
        Console.SetOut(this.Output);
    }

    public void Dispose()
    {
        this.Dispose(isDisposing: true);
        GC.SuppressFinalize(this);
    }

    protected virtual void Dispose(bool isDisposing)
    {
        if (isDisposing)
        {
            this.Output.Dispose();
        }
    }

<<<<<<< HEAD
    internal static string FormatVariablePath(string variableName, string? scope = null) => $"{scope ?? WorkflowFormulaState.DefaultScopeName}.{variableName}";
=======
    internal static string FormatVariablePath(string variableName, string? scope = null) => $"{scope ?? VariableScopeNames.Topic}.{variableName}";

    protected static IConfigurationRoot InitializeConfig() =>
        new ConfigurationBuilder()
            .AddUserSecrets(Assembly.GetExecutingAssembly())
            .AddEnvironmentVariables()
            .Build();
>>>>>>> 4b743ea6
}<|MERGE_RESOLUTION|>--- conflicted
+++ resolved
@@ -1,13 +1,10 @@
 ﻿// Copyright (c) Microsoft. All rights reserved.
 
 using System;
-<<<<<<< HEAD
 using Microsoft.Agents.Workflows.Declarative.PowerFx;
-=======
 using System.Reflection;
 using Microsoft.Bot.ObjectModel;
 using Microsoft.Extensions.Configuration;
->>>>>>> 4b743ea6
 using Xunit.Abstractions;
 
 namespace Microsoft.Agents.Workflows.Declarative.IntegrationTests.Framework;
@@ -39,15 +36,11 @@
         }
     }
 
-<<<<<<< HEAD
     internal static string FormatVariablePath(string variableName, string? scope = null) => $"{scope ?? WorkflowFormulaState.DefaultScopeName}.{variableName}";
-=======
-    internal static string FormatVariablePath(string variableName, string? scope = null) => $"{scope ?? VariableScopeNames.Topic}.{variableName}";
 
     protected static IConfigurationRoot InitializeConfig() =>
         new ConfigurationBuilder()
             .AddUserSecrets(Assembly.GetExecutingAssembly())
             .AddEnvironmentVariables()
             .Build();
->>>>>>> 4b743ea6
 }