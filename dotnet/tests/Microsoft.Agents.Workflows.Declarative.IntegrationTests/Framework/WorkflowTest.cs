﻿// Copyright (c) Microsoft. All rights reserved.

using System;
using System.Collections.Frozen;
using System.Collections.Generic;
using System.IO;
using System.Text.Json;
using System.Text.Json.Serialization;
using System.Threading.Tasks;
using Azure.Identity;
using Microsoft.Extensions.AI;
using Microsoft.Extensions.Configuration;
using Shared.IntegrationTests;
using Xunit.Abstractions;
using Xunit.Sdk;

namespace Microsoft.Agents.Workflows.Declarative.IntegrationTests.Framework;

/// <summary>
/// Base class for workflow tests.
/// </summary>
public abstract class WorkflowTest(ITestOutputHelper output) : IntegrationTest(output)
{
    protected abstract Task RunAndVerifyAsync<TInput>(Testcase testcase, string workflowPath, DeclarativeWorkflowOptions workflowOptions) where TInput : notnull;

    protected Task RunWorkflowAsync(string workflowPath, string testcaseFileName)
    {
        this.Output.WriteLine($"WORKFLOW: {workflowPath}");
        this.Output.WriteLine($"TESTCASE: {testcaseFileName}");

        Testcase testcase = ReadTestcase(testcaseFileName);
        IConfiguration configuration = InitializeConfig();

        this.Output.WriteLine($"          {testcase.Description}");

        return
            testcase.Setup.Input.Type switch
            {
                nameof(ChatMessage) => this.TestWorkflowAsync<ChatMessage>(testcase, workflowPath, configuration),
                nameof(String) => this.TestWorkflowAsync<string>(testcase, workflowPath, configuration),
                _ => throw new NotSupportedException($"Input type '{testcase.Setup.Input.Type}' is not supported."),
            };
    }

    protected async Task TestWorkflowAsync<TInput>(
        Testcase testcase,
        string workflowPath,
        IConfiguration configuration) where TInput : notnull
    {
        this.Output.WriteLine($"INPUT: {testcase.Setup.Input.Value}");

        AzureAIConfiguration? foundryConfig = configuration.GetSection("AzureAI").Get<AzureAIConfiguration>();
        Assert.NotNull(foundryConfig);

        FrozenDictionary<string, string?> agentMap = await AgentFactory.GetAgentsAsync(foundryConfig, configuration);

        IConfiguration workflowConfig =
            new ConfigurationBuilder()
                .AddInMemoryCollection(agentMap)
                .Build();

        DeclarativeWorkflowOptions workflowOptions =
            new(new AzureAgentProvider(foundryConfig.Endpoint, new AzureCliCredential()))
            {
                Configuration = workflowConfig,
                LoggerFactory = this.Output
            };
        await this.RunAndVerifyAsync<TInput>(testcase, workflowPath, workflowOptions);
    }

    protected static object GetInput<TInput>(Testcase testcase) where TInput : notnull =>
        testcase.Setup.Input.Type switch
        {
            nameof(ChatMessage) => new ChatMessage(ChatRole.User, testcase.Setup.Input.Value),
            nameof(String) => testcase.Setup.Input.Value,
            _ => throw new NotSupportedException($"Input type '{testcase.Setup.Input.Type}' is not supported."),
        };

    protected static Testcase ReadTestcase(string testcaseFileName)
    {
        using Stream testcaseStream = File.Open(Path.Combine("Testcases", testcaseFileName), FileMode.Open);
        Testcase? testcase = JsonSerializer.Deserialize<Testcase>(testcaseStream, s_jsonSerializerOptions);
        Assert.NotNull(testcase);
        return testcase;
    }

    internal static string GetRepoFolder()
    {
        DirectoryInfo? current = new(Directory.GetCurrentDirectory());

        while (current is not null)
        {
            if (Directory.Exists(Path.Combine(current.FullName, ".git")))
            {
                return current.FullName;
            }

            current = current.Parent;
        }

        throw new XunitException("Unable to locate repository root folder.");
    }

    protected static class AssertWorkflow
    {
        public static void EventCounts(int actualCount, Testcase testcase)
        {
            Assert.True(actualCount >= testcase.Validation.MinActionCount, $"Event count less than expected: {testcase.Validation.MinActionCount} ({actualCount}).");
<<<<<<< HEAD
            Assert.True(actualCount <= (testcase.Validation.MaxActionCount ?? testcase.Validation.MinActionCount), $"Event count greater than expected: {testcase.Validation.MinActionCount} ({actualCount}).");
=======
            Assert.True(actualCount <= (testcase.Validation.MaxActionCount ?? testcase.Validation.MinActionCount), $"Event count greater than expected: {testcase.Validation.MaxActionCount ?? testcase.Validation.MinActionCount} ({actualCount}).");
>>>>>>> e11ec9d9
        }

        internal static void EventSequence(IEnumerable<string> sourceIds, Testcase testcase)
        {
            string lastId = string.Empty;
            Queue<string> startIds = [];
            Queue<string> repeatIds = [];
            bool validateStart = false;
            bool validateRepeat = false;
            foreach (string sourceId in sourceIds)
            {
                if (!validateStart)
                {
                    if (testcase.Validation.Actions.Start.Count > 0 &&
                        startIds.Count == 0 &&
                        sourceId.Equals(testcase.Validation.Actions.Start[0], StringComparison.Ordinal))
                    {
                        // Initialize start sequence
                        startIds = new(testcase.Validation.Actions.Start);
                    }

                    // Verify start sequence
                    if (startIds.Count > 0)
                    {
                        Assert.Equal(startIds.Dequeue(), sourceId);
                        validateStart = startIds.Count == 0;
                    }
                }
                else
                {
                    if (testcase.Validation.Actions.Repeat.Count > 0 &&
                        repeatIds.Count == 0 &&
                        sourceId.Equals(testcase.Validation.Actions.Repeat[0], StringComparison.Ordinal))
                    {
                        // Initialize repeat sequence
                        repeatIds = new(testcase.Validation.Actions.Repeat);
                    }
                    // Verify repeat sequence
                    if (repeatIds.Count > 0)
                    {
                        Assert.Equal(repeatIds.Dequeue(), sourceId);
                        validateRepeat = true;
                    }
                }
                lastId = sourceId;
            }

            Assert.Equal(testcase.Validation.Actions.Start.Count > 0, validateStart);
            Assert.Equal(testcase.Validation.Actions.Repeat.Count > 0, validateRepeat);

            Assert.NotEmpty(lastId);
            HashSet<string> finalIds = [.. testcase.Validation.Actions.Final];
            Assert.Contains(lastId, finalIds);
        }
    }

    protected static readonly JsonSerializerOptions s_jsonSerializerOptions = new()
    {
        DefaultIgnoreCondition = JsonIgnoreCondition.WhenWritingNull,
        PropertyNamingPolicy = JsonNamingPolicy.SnakeCaseLower,
        WriteIndented = true,
    };
}<|MERGE_RESOLUTION|>--- conflicted
+++ resolved
@@ -106,11 +106,7 @@
         public static void EventCounts(int actualCount, Testcase testcase)
         {
             Assert.True(actualCount >= testcase.Validation.MinActionCount, $"Event count less than expected: {testcase.Validation.MinActionCount} ({actualCount}).");
-<<<<<<< HEAD
-            Assert.True(actualCount <= (testcase.Validation.MaxActionCount ?? testcase.Validation.MinActionCount), $"Event count greater than expected: {testcase.Validation.MinActionCount} ({actualCount}).");
-=======
             Assert.True(actualCount <= (testcase.Validation.MaxActionCount ?? testcase.Validation.MinActionCount), $"Event count greater than expected: {testcase.Validation.MaxActionCount ?? testcase.Validation.MinActionCount} ({actualCount}).");
->>>>>>> e11ec9d9
         }
 
         internal static void EventSequence(IEnumerable<string> sourceIds, Testcase testcase)
