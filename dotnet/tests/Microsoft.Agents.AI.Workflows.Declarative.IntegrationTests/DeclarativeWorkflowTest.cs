--- conflicted
+++ resolved
@@ -33,7 +33,6 @@
     [InlineData("DeepResearch.yaml", "DeepResearch.json", Skip = "Long running")]
     public Task ValidateScenarioAsync(string workflowFileName, string testcaseFileName, bool externalConveration = false) =>
         this.RunWorkflowAsync(GetWorkflowPath(workflowFileName, isSample: true), testcaseFileName, externalConveration);
-<<<<<<< HEAD
 
     [Theory]
     [InlineData("ConfirmInput.yaml", "ConfirmInput.json", true)]
@@ -41,15 +40,6 @@
     public Task ValidateMultiTurnAsync(string workflowFileName, string testcaseFileName, bool isSample) =>
         this.RunWorkflowAsync(GetWorkflowPath(workflowFileName, isSample), testcaseFileName, useJsonCheckpoint: true);
 
-=======
-
-    [Theory]
-    [InlineData("ConfirmInput.yaml", "ConfirmInput.json", true)]
-    [InlineData("RequestExternalInput.yaml", "RequestExternalInput.json", false)]
-    public Task ValidateMultiTurnAsync(string workflowFileName, string testcaseFileName, bool isSample) =>
-        this.RunWorkflowAsync(GetWorkflowPath(workflowFileName, isSample), testcaseFileName, useJsonCheckpoint: true);
-
->>>>>>> ec86cb56
     private static string GetWorkflowPath(string workflowFileName, bool isSample) =>
         isSample
             ? Path.Combine(GetRepoFolder(), "workflow-samples", workflowFileName)
