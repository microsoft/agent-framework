--- conflicted
+++ resolved
@@ -35,11 +35,7 @@
         this.RunWorkflowAsync(GetWorkflowPath(workflowFileName, isSample: true), testcaseFileName, externalConveration);
 
     [Theory]
-<<<<<<< HEAD
-    [InlineData("ConfirmInput.yaml", "ConfirmInput.json", true)]
-=======
     [InlineData("ConfirmInput.yaml", "ConfirmInput.json", false)]
->>>>>>> c6928218
     [InlineData("RequestExternalInput.yaml", "RequestExternalInput.json", false)]
     public Task ValidateMultiTurnAsync(string workflowFileName, string testcaseFileName, bool isSample) =>
         this.RunWorkflowAsync(GetWorkflowPath(workflowFileName, isSample), testcaseFileName, useJsonCheckpoint: true);
