--- conflicted
+++ resolved
@@ -1,13 +1,6 @@
 ﻿<Project Sdk="Microsoft.NET.Sdk">
 
   <PropertyGroup>
-<<<<<<< HEAD
-    <TargetFrameworks>$(ProjectsTargetFrameworks)</TargetFrameworks>
-  </PropertyGroup>
-
-  <PropertyGroup>
-=======
->>>>>>> c6928218
     <InjectIsExternalInitOnLegacy>true</InjectIsExternalInitOnLegacy>
     <InjectSharedBuildTestCode>true</InjectSharedBuildTestCode>
     <InjectSharedFoundryAgents>true</InjectSharedFoundryAgents>
@@ -27,11 +20,7 @@
     <PackageReference Include="Microsoft.Extensions.Configuration.UserSecrets" />
     <PackageReference Include="Microsoft.Extensions.Configuration.EnvironmentVariables" />
     <PackageReference Include="Microsoft.Extensions.AI.OpenAI" />
-<<<<<<< HEAD
-    <PackageReference Include="System.Linq.Async" />
-=======
     <PackageReference Include="System.Linq.AsyncEnumerable" />
->>>>>>> c6928218
   </ItemGroup>
 
   <ItemGroup>
