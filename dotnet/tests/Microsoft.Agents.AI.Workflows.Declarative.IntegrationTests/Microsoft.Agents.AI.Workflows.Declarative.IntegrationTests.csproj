<Project Sdk="Microsoft.NET.Sdk">

  <PropertyGroup>
    <TargetFrameworks>$(ProjectsTargetFrameworks)</TargetFrameworks>
    <NoWarn>$(NoWarn);IDE1006</NoWarn>
  </PropertyGroup>

  <PropertyGroup>
    <InjectSharedIntegrationTestCode>true</InjectSharedIntegrationTestCode>
    <InjectSharedBuildTestCode>true</InjectSharedBuildTestCode>
  </PropertyGroup>

  <ItemGroup>
    <ProjectReference Include="..\..\src\Microsoft.Agents.AI.Workflows.Declarative\Microsoft.Agents.AI.Workflows.Declarative.csproj" />
  </ItemGroup>

  <ItemGroup>
    <PackageReference Include="Azure.Identity" />
    <PackageReference Include="FluentAssertions" />
<<<<<<< HEAD
    <PackageReference Include="Microsoft.CodeAnalysis.CSharp" />
=======
    <PackageReference Include="Microsoft.Extensions.Configuration.Binder" />
    <PackageReference Include="Microsoft.Extensions.Configuration.UserSecrets" />
    <PackageReference Include="Microsoft.Extensions.Configuration.EnvironmentVariables" />
>>>>>>> 38b6f68d
    <PackageReference Include="Microsoft.Extensions.AI.OpenAI" />
    <PackageReference Include="Microsoft.SemanticKernel.Agents.Abstractions" />
    <PackageReference Include="Microsoft.SemanticKernel.Agents.AzureAI" />
    <PackageReference Include="Microsoft.SemanticKernel.Agents.Yaml" />
  </ItemGroup>

  <ItemGroup>
    <None Update="Agents\*.yaml">
      <CopyToOutputDirectory>Always</CopyToOutputDirectory>
    </None>
    <None Update="Testcases\*.json">
      <CopyToOutputDirectory>Always</CopyToOutputDirectory>
    </None>
    <None Update="Workflows\*.yaml">
      <CopyToOutputDirectory>Always</CopyToOutputDirectory>
    </None>
  </ItemGroup>

</Project><|MERGE_RESOLUTION|>--- conflicted
+++ resolved
@@ -17,13 +17,10 @@
   <ItemGroup>
     <PackageReference Include="Azure.Identity" />
     <PackageReference Include="FluentAssertions" />
-<<<<<<< HEAD
     <PackageReference Include="Microsoft.CodeAnalysis.CSharp" />
-=======
     <PackageReference Include="Microsoft.Extensions.Configuration.Binder" />
     <PackageReference Include="Microsoft.Extensions.Configuration.UserSecrets" />
     <PackageReference Include="Microsoft.Extensions.Configuration.EnvironmentVariables" />
->>>>>>> 38b6f68d
     <PackageReference Include="Microsoft.Extensions.AI.OpenAI" />
     <PackageReference Include="Microsoft.SemanticKernel.Agents.Abstractions" />
     <PackageReference Include="Microsoft.SemanticKernel.Agents.AzureAI" />
