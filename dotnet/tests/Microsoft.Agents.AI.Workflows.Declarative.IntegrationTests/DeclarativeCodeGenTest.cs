--- conflicted
+++ resolved
@@ -29,10 +29,6 @@
     [InlineData("Marketing.yaml", "Marketing.json", true)]
     [InlineData("MathChat.yaml", "MathChat.json", true)]
     [InlineData("DeepResearch.yaml", "DeepResearch.json", Skip = "Long running")]
-<<<<<<< HEAD
-    [InlineData("HumanInLoop.yaml", "HumanInLoop.json")]
-=======
->>>>>>> a6b6937b
     public Task ValidateScenarioAsync(string workflowFileName, string testcaseFileName, bool externalConveration = false) =>
         this.RunWorkflowAsync(Path.Combine(GetRepoFolder(), "workflow-samples", workflowFileName), testcaseFileName, externalConveration);
 
