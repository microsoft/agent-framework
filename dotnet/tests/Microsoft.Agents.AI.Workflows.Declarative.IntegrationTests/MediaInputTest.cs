﻿// Copyright (c) Microsoft. All rights reserved.

using System;
using System.IO;
using System.Net.Http;
using System.Threading.Tasks;
<<<<<<< HEAD
using Azure.AI.Agents;
=======
using Azure.AI.Projects;
>>>>>>> c6928218
using Azure.Identity;
using Microsoft.Agents.AI.Workflows.Declarative.IntegrationTests.Framework;
using Microsoft.Extensions.AI;
using OpenAI.Files;
using Xunit.Abstractions;

namespace Microsoft.Agents.AI.Workflows.Declarative.IntegrationTests;

/// <summary>
/// Tests execution of workflow created by <see cref="DeclarativeWorkflowBuilder"/>.
/// </summary>
public sealed class MediaInputTest(ITestOutputHelper output) : IntegrationTest(output)
{
    private const string WorkflowFileName = "MediaInput.yaml";
    private const string ImageReference = "https://sample-files.com/downloads/documents/pdf/basic-text.pdf";

    [Fact]
    public async Task ValidateImageUrlAsync()
    {
        this.Output.WriteLine($"Image: {ImageReference}");
        await this.ValidateImageAsync(new UriContent(ImageReference, "image/jpeg"));
    }

    [Fact]
    public async Task ValidateImageDataAsync()
    {
        byte[] imageData = await DownloadFileAsync();
        string encodedData = Convert.ToBase64String(imageData);
        string imageUrl = $"data:image/png;base64,{encodedData}";
        this.Output.WriteLine($"Image: {imageUrl.Substring(0, 112)}...");
        await this.ValidateImageAsync(new DataContent(imageUrl));
    }

    [Fact(Skip = "Not behaving will in git-hub build pipeline")]
    public async Task ValidateImageUploadAsync()
    {
        byte[] imageData = await DownloadFileAsync();
<<<<<<< HEAD
        AgentClient client = new(this.TestEndpoint, new AzureCliCredential());
        using MemoryStream contentStream = new(imageData);
        OpenAIFileClient fileClient = client.GetOpenAIClient().GetOpenAIFileClient();
=======
        AIProjectClient client = new(this.TestEndpoint, new AzureCliCredential());
        using MemoryStream contentStream = new(imageData);
        OpenAIFileClient fileClient = client.GetProjectOpenAIClient().GetOpenAIFileClient();
>>>>>>> c6928218
        OpenAIFile fileInfo = await fileClient.UploadFileAsync(contentStream, "basic-text.pdf", FileUploadPurpose.Assistants);
        try
        {
            this.Output.WriteLine($"Image: {fileInfo.Id}");
            await this.ValidateImageAsync(new HostedFileContent(fileInfo.Id));
        }
        finally
        {
            await fileClient.DeleteFileAsync(fileInfo.Id);
        }
    }

    private static async Task<byte[]> DownloadFileAsync()
    {
        using HttpClient client = new();
        client.DefaultRequestHeaders.UserAgent.ParseAdd("Mozilla/5.0 (Windows NT 10.0; Win64; x64; rv:109.0) Gecko/20100101 Firefox/110.0");
        return await client.GetByteArrayAsync(new Uri(ImageReference));
    }

    private async Task ValidateImageAsync(AIContent imageContent)
    {
        ChatMessage inputMessage = new(ChatRole.User, [new TextContent("Here is my image:"), imageContent]);

        DeclarativeWorkflowOptions options = await this.CreateOptionsAsync();
        Workflow workflow = DeclarativeWorkflowBuilder.Build<ChatMessage>(Path.Combine(Environment.CurrentDirectory, "Workflows", WorkflowFileName), options);

        WorkflowHarness harness = new(workflow, runId: Path.GetFileNameWithoutExtension(WorkflowFileName));
        WorkflowEvents workflowEvents = await harness.RunWorkflowAsync(inputMessage).ConfigureAwait(false);
        Assert.Single(workflowEvents.ConversationEvents);
        this.Output.WriteLine("CONVERSATION: " + workflowEvents.ConversationEvents[0].ConversationId);
        Assert.Single(workflowEvents.AgentResponseEvents);
        this.Output.WriteLine("RESPONSE: " + workflowEvents.AgentResponseEvents[0].Response.Text);
    }
}<|MERGE_RESOLUTION|>--- conflicted
+++ resolved
@@ -4,11 +4,7 @@
 using System.IO;
 using System.Net.Http;
 using System.Threading.Tasks;
-<<<<<<< HEAD
-using Azure.AI.Agents;
-=======
 using Azure.AI.Projects;
->>>>>>> c6928218
 using Azure.Identity;
 using Microsoft.Agents.AI.Workflows.Declarative.IntegrationTests.Framework;
 using Microsoft.Extensions.AI;
@@ -46,15 +42,9 @@
     public async Task ValidateImageUploadAsync()
     {
         byte[] imageData = await DownloadFileAsync();
-<<<<<<< HEAD
-        AgentClient client = new(this.TestEndpoint, new AzureCliCredential());
-        using MemoryStream contentStream = new(imageData);
-        OpenAIFileClient fileClient = client.GetOpenAIClient().GetOpenAIFileClient();
-=======
         AIProjectClient client = new(this.TestEndpoint, new AzureCliCredential());
         using MemoryStream contentStream = new(imageData);
         OpenAIFileClient fileClient = client.GetProjectOpenAIClient().GetOpenAIFileClient();
->>>>>>> c6928218
         OpenAIFile fileInfo = await fileClient.UploadFileAsync(contentStream, "basic-text.pdf", FileUploadPurpose.Assistants);
         try
         {
