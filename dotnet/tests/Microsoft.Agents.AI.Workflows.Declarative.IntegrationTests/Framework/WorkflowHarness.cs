--- conflicted
+++ resolved
@@ -117,17 +117,12 @@
                     }
                     break;
 
-<<<<<<< HEAD
-                case ExecutorFailedEvent failedEvent:
-                    Console.WriteLine($"FAILURE [{failedEvent.ExecutorId}]: {failedEvent.Data?.Message ?? "Unknown"}");
-=======
                 case ConversationUpdateEvent conversationEvent:
                     Console.WriteLine($"CONVERSATION: {conversationEvent.ConversationId}");
                     break;
 
-                case ExecutorFailedEvent failureEvent:
-                    Console.WriteLine($"Executor failed [{failureEvent.ExecutorId}]: {failureEvent.Data?.Message ?? "Unknown"}");
->>>>>>> a6b6937b
+                case ExecutorFailedEvent failedEvent:
+                    Console.WriteLine($"FAILURE [{failedEvent.ExecutorId}]: {failedEvent.Data?.Message ?? "Unknown"}");
                     break;
 
                 case WorkflowErrorEvent errorEvent:
