﻿// Copyright (c) Microsoft. All rights reserved.

using System;
using System.Collections.Generic;
using System.Reflection;
using System.Threading.Tasks;
using Azure.Identity;
using Microsoft.Agents.AI.Workflows.Declarative.IntegrationTests.Agents;
using Microsoft.Agents.AI.Workflows.Declarative.PowerFx;
using Microsoft.Bot.ObjectModel;
using Microsoft.Extensions.AI;
using Microsoft.Extensions.Configuration;
using Xunit.Abstractions;

namespace Microsoft.Agents.AI.Workflows.Declarative.IntegrationTests.Framework;

/// <summary>
/// Base class for workflow tests.
/// </summary>
public abstract class IntegrationTest : IDisposable
{
<<<<<<< HEAD
    private IConfigurationRoot? _configuration;

    protected IConfigurationRoot Configuration => this._configuration ??= InitializeConfig();

=======
    protected IConfigurationRoot Configuration => field ??= InitializeConfig();

>>>>>>> c6928218
    public Uri TestEndpoint { get; }

    public TestOutputAdapter Output { get; }

    protected IntegrationTest(ITestOutputHelper output)
    {
        this.Output = new TestOutputAdapter(output);
        this.TestEndpoint =
            new Uri(
<<<<<<< HEAD
                this.Configuration[AgentProvider.Settings.FoundryEndpoint] ??
=======
                this.Configuration?[AgentProvider.Settings.FoundryEndpoint] ??
>>>>>>> c6928218
                throw new InvalidOperationException($"Undefined configuration setting: {AgentProvider.Settings.FoundryEndpoint}"));
        Console.SetOut(this.Output);
        SetProduct();
    }

    public void Dispose()
    {
        this.Dispose(isDisposing: true);
        GC.SuppressFinalize(this);
    }

    protected virtual void Dispose(bool isDisposing)
    {
        if (isDisposing)
        {
            this.Output.Dispose();
        }
    }

    protected static void SetProduct()
    {
        if (!ProductContext.IsLocalScopeSupported())
        {
            ProductContext.SetContext(Product.Foundry);
        }
    }

    internal static string FormatVariablePath(string variableName, string? scope = null) => $"{scope ?? WorkflowFormulaState.DefaultScopeName}.{variableName}";

    protected async ValueTask<DeclarativeWorkflowOptions> CreateOptionsAsync(bool externalConversation = false, params IEnumerable<AIFunction> functionTools)
    {
        AzureAgentProvider agentProvider =
            new(this.TestEndpoint, new AzureCliCredential())
            {
                Functions = functionTools,
            };

        string? conversationId = null;
        if (externalConversation)
        {
            conversationId = await agentProvider.CreateConversationAsync().ConfigureAwait(false);
        }

        return
            new DeclarativeWorkflowOptions(agentProvider)
            {
                ConversationId = conversationId,
                LoggerFactory = this.Output
            };
    }

    private static IConfigurationRoot InitializeConfig() =>
        new ConfigurationBuilder()
            .AddEnvironmentVariables()
            .AddUserSecrets(Assembly.GetExecutingAssembly())
            .Build();
}<|MERGE_RESOLUTION|>--- conflicted
+++ resolved
@@ -19,15 +19,8 @@
 /// </summary>
 public abstract class IntegrationTest : IDisposable
 {
-<<<<<<< HEAD
-    private IConfigurationRoot? _configuration;
-
-    protected IConfigurationRoot Configuration => this._configuration ??= InitializeConfig();
-
-=======
     protected IConfigurationRoot Configuration => field ??= InitializeConfig();
 
->>>>>>> c6928218
     public Uri TestEndpoint { get; }
 
     public TestOutputAdapter Output { get; }
@@ -37,11 +30,7 @@
         this.Output = new TestOutputAdapter(output);
         this.TestEndpoint =
             new Uri(
-<<<<<<< HEAD
-                this.Configuration[AgentProvider.Settings.FoundryEndpoint] ??
-=======
                 this.Configuration?[AgentProvider.Settings.FoundryEndpoint] ??
->>>>>>> c6928218
                 throw new InvalidOperationException($"Undefined configuration setting: {AgentProvider.Settings.FoundryEndpoint}"));
         Console.SetOut(this.Output);
         SetProduct();
