--- conflicted
+++ resolved
@@ -24,13 +24,8 @@
     model: deepResearchDeploymentName)
  );
 
-<<<<<<< HEAD
 // Create an agent with the Deep Research tool on the Azure AI agent service.
 AIAgent agent = await persistentAgentsClient.CreateAIAgentAsync(
-=======
-// Create an agent with the Deep Research tool on the Azure AI Foundry Agent service.
-var agentMetadata = await persistentAgentsClient.Administration.CreateAgentAsync(
->>>>>>> 9b79bd0d
     model: modelDeploymentName,
     name: "DeepResearchAgent",
     instructions: "You are a helpful Agent that assists in researching scientific topics.",
