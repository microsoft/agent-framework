--- conflicted
+++ resolved
@@ -43,11 +43,8 @@
 |[Using plugins with an agent](./Agent_Step15_Plugins/)|This sample demonstrates how to use plugins with an agent|
 |[Reducing chat history size](./Agent_Step16_ChatReduction/)|This sample demonstrates how to reduce the chat history to constrain its size, where chat history is maintained locally|
 |[Background responses](./Agent_Step17_BackgroundResponses/)|This sample demonstrates how to use background responses for long-running operations with polling and resumption support|
-<<<<<<< HEAD
+|[Adding RAG with text search](./Agent_Step18_TextSearchRag/)|This sample demonstrates how to enrich agent responses with retrieval augmented generation using the text search provider|
 |[Using Mem0-backed memory](./Agent_Step19_Mem0Provider/)|This sample demonstrates how to use the Mem0Provider to persist and recall memories across conversations|
-=======
-|[Adding RAG with text search](./Agent_Step18_TextSearchRag/)|This sample demonstrates how to enrich agent responses with retrieval augmented generation using the text search provider|
->>>>>>> 8a3cab38
 
 ## Running the samples from the console
 
