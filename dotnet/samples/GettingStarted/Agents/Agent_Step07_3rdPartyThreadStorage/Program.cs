--- conflicted
+++ resolved
@@ -98,11 +98,7 @@
 
         public override async Task AddMessagesAsync(IEnumerable<ChatMessage> messages, CancellationToken cancellationToken)
         {
-<<<<<<< HEAD
-            this._threadId ??= Guid.NewGuid().ToString("N");
-=======
-            this.ThreadDbKey ??= Guid.NewGuid().ToString();
->>>>>>> bd61e5f4
+            this.ThreadDbKey ??= Guid.NewGuid().ToString("N");
 
             var collection = this._vectorStore.GetCollection<string, ChatHistoryItem>("ChatHistory");
             await collection.EnsureCollectionExistsAsync(cancellationToken);
