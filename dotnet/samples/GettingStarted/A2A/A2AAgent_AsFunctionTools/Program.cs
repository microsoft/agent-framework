﻿// Copyright (c) Microsoft. All rights reserved.

// This sample shows how to represent an A2A agent as a set of function tools, where each function tool
// corresponds to a skill of the A2A agent, and register these function tools with another AI agent so
// it can leverage the A2A agent's skills.

using System.Text.RegularExpressions;
using A2A;
using Azure.AI.OpenAI;
using Azure.Identity;
using Microsoft.Agents.AI;
using Microsoft.Extensions.AI;
using OpenAI;

var endpoint = Environment.GetEnvironmentVariable("AZURE_OPENAI_ENDPOINT") ?? throw new InvalidOperationException("AZURE_OPENAI_ENDPOINT is not set.");
var deploymentName = Environment.GetEnvironmentVariable("AZURE_OPENAI_DEPLOYMENT_NAME") ?? "gpt-4o-mini";
var a2aAgentHost = Environment.GetEnvironmentVariable("A2A_AGENT_HOST") ?? throw new InvalidOperationException("A2A_AGENT_HOST is not set.");

// Initialize an A2ACardResolver to get an A2A agent card.
A2ACardResolver agentCardResolver = new(new Uri(a2aAgentHost));

// Get the agent card
AgentCard agentCard = await agentCardResolver.GetAgentCardAsync();

// Create an instance of the AIAgent for an existing A2A agent specified by the agent card.
AIAgent a2aAgent = await agentCard.GetAIAgentAsync();

// Create the main agent, and provide the a2a agent skills as a function tools.
AIAgent agent = new AzureOpenAIClient(
    new Uri(endpoint),
    new AzureCliCredential())
    .GetChatClient(deploymentName)
    .CreateAIAgent(
<<<<<<< HEAD
        instructions: "You are a helpful assistant that helps people with travel planning.",
        tools: [.. CreateFunctionTools(a2aAgent, agentCard)]
    );
=======
        instructions: "You are a helpful assistant that helps people with travel planning.", 
        tools: [.. CreateFunctionTools(a2aAgent, agentCard)]);
>>>>>>> 3d9df5a9

// Invoke the agent and output the text result.
Console.WriteLine(await agent.RunAsync("Plan a route from '1600 Amphitheatre Parkway, Mountain View, CA' to 'San Francisco International Airport' avoiding tolls"));

static IEnumerable<AIFunction> CreateFunctionTools(AIAgent a2aAgent, AgentCard agentCard)
{
    foreach (var skill in agentCard.Skills)
    {
        // A2A agent skills don't have schemas describing the expected shape of their inputs and outputs. 
        // Schemas can be beneficial for AI models to better understand the skill's contract, generate 
        // the skill's input accordingly and to know what to expect in the skill's output.
        // However, the A2A specification defines properties such as name, description, tags, examples, 
        // inputModes, and outputModes to provide context about the skill's purpose, capabilities, usage, 
        // and supported MIME types. These properties are added to the function tool description to help 
        // the model determine the appropriate shape of the skill's input and output.
        AIFunctionFactoryOptions options = new()
        {
            Name = FunctionNameSanitizer.Sanitize(skill.Name),
            Description = $$"""
            {
                "description": "{{skill.Description}}",
                "tags": "[{{string.Join(", ", skill.Tags ?? [])}}]",
                "examples": "[{{string.Join(", ", skill.Examples ?? [])}}]",
                "inputModes": "[{{string.Join(", ", skill.InputModes ?? [])}}]",
                "outputModes": "[{{string.Join(", ", skill.OutputModes ?? [])}}]"
            }
            """,
        };

        yield return AIFunctionFactory.Create(InvokeAgentAsync, options);
    }

    async Task<string> InvokeAgentAsync(string input, CancellationToken cancellationToken)
    {
        var response = await a2aAgent.RunAsync(input, cancellationToken: cancellationToken).ConfigureAwait(false);

        return response.Text;
    }
}

internal static partial class FunctionNameSanitizer
{
    public static string Sanitize(string name)
    {
        return InvalidNameCharsRegex().Replace(name, "_");
    }

    [GeneratedRegex("[^0-9A-Za-z]+")]
    private static partial Regex InvalidNameCharsRegex();
}<|MERGE_RESOLUTION|>--- conflicted
+++ resolved
@@ -31,14 +31,9 @@
     new AzureCliCredential())
     .GetChatClient(deploymentName)
     .CreateAIAgent(
-<<<<<<< HEAD
         instructions: "You are a helpful assistant that helps people with travel planning.",
         tools: [.. CreateFunctionTools(a2aAgent, agentCard)]
     );
-=======
-        instructions: "You are a helpful assistant that helps people with travel planning.", 
-        tools: [.. CreateFunctionTools(a2aAgent, agentCard)]);
->>>>>>> 3d9df5a9
 
 // Invoke the agent and output the text result.
 Console.WriteLine(await agent.RunAsync("Plan a route from '1600 Amphitheatre Parkway, Mountain View, CA' to 'San Francisco International Airport' avoiding tolls"));
