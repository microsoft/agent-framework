﻿// Copyright (c) Microsoft. All rights reserved.

using System.ClientModel;
using Azure.AI.Agents.Persistent;
using Azure.AI.OpenAI;
using Azure.Identity;
using Microsoft.Extensions.AI;
using Microsoft.Extensions.AI.Agents;
using Microsoft.Shared.Samples;
using OpenAI.Assistants;
using OpenAI.Chat;
using OpenAI.Responses;

#pragma warning disable OPENAI001

namespace GettingStarted;

public class AgentSample(ITestOutputHelper output) : BaseSample(output)
{
    /// <summary>
    /// Represents the available providers for <see cref="IChatClient"/> instances.
    /// </summary>
    public enum ChatClientProviders
    {
        AzureOpenAI,
        OpenAIChatCompletion,
        OpenAIAssistant,
        OpenAIResponses,
        OpenAIResponses_InMemoryMessageThread,
        OpenAIResponses_ConversationIdThread,
        AzureAIAgentsPersistent
    }

    protected IChatClient GetChatClient(ChatClientProviders provider, ChatClientAgentOptions options, CancellationToken cancellationToken = default)
        => provider switch
        {
            ChatClientProviders.OpenAIChatCompletion => GetOpenAIChatClient(),
            ChatClientProviders.OpenAIAssistant => GetOpenAIAssistantChatClient(options, cancellationToken),
            ChatClientProviders.AzureOpenAI => GetAzureOpenAIChatClient(),
            ChatClientProviders.AzureAIAgentsPersistent => GetAzureAIAgentPersistentClient(options, cancellationToken),
            ChatClientProviders.OpenAIResponses or
            ChatClientProviders.OpenAIResponses_InMemoryMessageThread or
            ChatClientProviders.OpenAIResponses_ConversationIdThread
                => GetOpenAIResponsesClientAsync(),
            _ => throw new NotSupportedException($"Provider {provider} is not supported.")
        };

    protected ChatOptions? GetChatOptions(ChatClientProviders? provider)
        => provider switch
        {
            ChatClientProviders.OpenAIResponses_InMemoryMessageThread => new() { RawRepresentationFactory = static (_) => new ResponseCreationOptions() { StoredOutputEnabled = false } },
            ChatClientProviders.OpenAIResponses_ConversationIdThread => new() { RawRepresentationFactory = static (_) => new ResponseCreationOptions() { StoredOutputEnabled = true } },
            _ => null
        };

    /// <summary>
    /// For providers that store the agent and the thread on the server side, this will clean and delete
    /// any sample agent and thread that was created during this execution.
    /// </summary>
    /// <param name="provider">The chat client provider type that determines the cleanup process.</param>
    /// <param name="agent">The agent instance to be cleaned up.</param>
    /// <param name="thread">Optional thread associated with the agent that may also need to be cleaned up.</param>
    /// <param name="cancellationToken">Cancellation token to monitor for cancellation requests. The default is <see cref="CancellationToken.None"/>.</param>
    /// <remarks>
    /// Ideally for faster execution and potential cost savings, server-side agents should be reused.
    /// </remarks>
    protected Task AgentCleanUpAsync(ChatClientProviders provider, ChatClientAgent agent, AgentThread? thread = null, CancellationToken cancellationToken = default)
    {
        return provider switch
        {
            ChatClientProviders.AzureAIAgentsPersistent => AzureAIAgentsPersistentAgentCleanUpAsync(agent, thread, cancellationToken),

            // For other remaining provider sample types, no cleanup is needed as they don't offer a server-side agent/thread clean-up API.
            _ => Task.CompletedTask
        };
    }

    protected Task<string?> AgentCreateAsync(ChatClientProviders provider, ChatClientAgentOptions options, CancellationToken cancellationToken = default)
    {
        // Create the chat client based on the provider.
        return provider switch
        {
            ChatClientProviders.OpenAIAssistant => OpenAIAssistantAgentCreateAsync(options, cancellationToken),
            ChatClientProviders.AzureAIAgentsPersistent => AzureAIAgentsPersistentAgentCreateAsync(options, cancellationToken),
            _ => Task.FromResult<string?>(null)
        };
    }

    #region Private GetChatClient

<<<<<<< HEAD
    private IChatClient GetOpenAIChatClient()
        => OpenAIClient
            .GetChatClient(TestConfiguration.OpenAI.ChatModelId)
            .AsIChatClient());
=======
    private Task<IChatClient> GetOpenAIChatClientAsync()
        => Task.FromResult(
                new ChatClient(TestConfiguration.OpenAI.ChatModelId, TestConfiguration.OpenAI.ApiKey)
                    .AsIChatClient());
>>>>>>> b9122ecc

    private Task<IChatClient> GetAzureOpenAIChatClient()
        => Task.FromResult(
            ((TestConfiguration.AzureOpenAI.ApiKey is null)
                // Use Azure CLI credentials if API key is not provided.
                ? new AzureOpenAIClient(TestConfiguration.AzureOpenAI.Endpoint, new AzureCliCredential())
                : new AzureOpenAIClient(TestConfiguration.AzureOpenAI.Endpoint, new ApiKeyCredential(TestConfiguration.AzureOpenAI.ApiKey)))
                    .GetChatClient(TestConfiguration.AzureOpenAI.DeploymentName)
                    .AsIChatClient());

    private Task<IChatClient> GetOpenAIResponsesClientAsync()
        => Task.FromResult(
                new OpenAIResponseClient(TestConfiguration.OpenAI.ChatModelId, TestConfiguration.OpenAI.ApiKey)
                    .AsIChatClient());

    private async Task<IChatClient> GetAzureAIAgentPersistentClient(ChatClientAgentOptions options, CancellationToken cancellationToken)
    {
        var persistentAgentsClient = new PersistentAgentsClient(
            TestConfiguration.AzureAI.Endpoint,
            new AzureCliCredential());

        // If the Id is not provided, create a new agent.
        if (options.Id is null)
        {
            var persistentAgentResponse = await persistentAgentsClient.Administration.CreateAgentAsync(
                       model: TestConfiguration.AzureAI.DeploymentName,
                       name: options.Name,
                       instructions: options.Instructions,
                       cancellationToken: cancellationToken);

            var persistentAgent = persistentAgentResponse.Value;

            return persistentAgentsClient.AsIChatClient(persistentAgent.Id);
        }

<<<<<<< HEAD
        // Set the created agent ID in the options for later use.
        options.Id = persistentAgent.Id;

        // Get the chat client to use for the agent.
        return AzureAIPersistentAgentsClient.AsIChatClient(persistentAgent.Id);
=======
        return persistentAgentsClient.AsIChatClient(options.Id);
>>>>>>> b9122ecc
    }

    private async Task<IChatClient> GetOpenAIAssistantChatClient(ChatClientAgentOptions options, CancellationToken cancellationToken)
    {
<<<<<<< HEAD
        var assistantClient = OpenAIClient.GetAssistantClient();

        Assistant assistant = await assistantClient.CreateAssistantAsync(
            TestConfiguration.OpenAI.ChatModelId,
            new()
            {
                Name = options.Name,
                Instructions = options.Instructions
            },
            cancellationToken);

        // Set the created agent ID in the options for later use.
        options.Id = assistant.Id;

        return assistantClient.AsIChatClient(assistant.Id);
=======
        var assistantClient = new AssistantClient(TestConfiguration.OpenAI.ApiKey);

        // If the Id is not provided, create a new assistant.
        if (options.Id is null)
        {
            Assistant assistant = await assistantClient.CreateAssistantAsync(
                TestConfiguration.OpenAI.ChatModelId,
                new()
                {
                    Name = options.Name,
                    Instructions = options.Instructions
                },
                cancellationToken);

            return new NewOpenAIAssistantChatClient(assistantClient, assistant.Id, null);
        }

        return new NewOpenAIAssistantChatClient(assistantClient, options.Id, null);
>>>>>>> b9122ecc
    }

    #endregion

    #region Private AgentCreate

    private async Task<string?> AzureAIAgentsPersistentAgentCreateAsync(ChatClientAgentOptions options, CancellationToken cancellationToken)
    {
        // Create a server side agent to work with.
        var result = await AzureAIPersistentAgentsClient.Administration.CreateAgentAsync(
            model: TestConfiguration.AzureAI.DeploymentName,
            name: options.Name,
            instructions: options.Instructions,
            cancellationToken: cancellationToken);

        return result?.Value.Id;
    }

    private async Task<string?> OpenAIAssistantAgentCreateAsync(ChatClientAgentOptions options, CancellationToken cancellationToken)
    {
        var assistantClient = OpenAIClient.GetAssistantClient();
        Assistant assistant = await assistantClient.CreateAssistantAsync(
            TestConfiguration.OpenAI.ChatModelId,
            new()
            {
                Name = options.Name,
                Instructions = options.Instructions
            },
            cancellationToken);

        return assistant.Id;
    }

    #endregion

    #region Private AgentCleanUp

    private async Task AzureAIAgentsPersistentAgentCleanUpAsync(ChatClientAgent agent, AgentThread? thread, CancellationToken cancellationToken)
    {
        var persistentAgentsClient = agent.ChatClient.GetService<PersistentAgentsClient>();
        if (persistentAgentsClient is null)
        {
            throw new InvalidOperationException("The provided chat client is not a Persistent Agents Chat Client");
        }

        await persistentAgentsClient.Administration.DeleteAgentAsync(agent.Id, cancellationToken);

        // If a thread is provided, delete it as well.
        if (thread is not null)
        {
            await persistentAgentsClient.Threads.DeleteThreadAsync(thread.Id, cancellationToken);
        }
    }

    #endregion
}<|MERGE_RESOLUTION|>--- conflicted
+++ resolved
@@ -88,33 +88,25 @@
 
     #region Private GetChatClient
 
-<<<<<<< HEAD
     private IChatClient GetOpenAIChatClient()
-        => OpenAIClient
-            .GetChatClient(TestConfiguration.OpenAI.ChatModelId)
+        => new ChatClient(TestConfiguration.OpenAI.ChatModelId)
             .AsIChatClient());
-=======
-    private Task<IChatClient> GetOpenAIChatClientAsync()
-        => Task.FromResult(
-                new ChatClient(TestConfiguration.OpenAI.ChatModelId, TestConfiguration.OpenAI.ApiKey)
-                    .AsIChatClient());
->>>>>>> b9122ecc
-
-    private Task<IChatClient> GetAzureOpenAIChatClient()
-        => Task.FromResult(
+
+    private IChatClient GetAzureOpenAIChatClient()
+        => 
             ((TestConfiguration.AzureOpenAI.ApiKey is null)
                 // Use Azure CLI credentials if API key is not provided.
                 ? new AzureOpenAIClient(TestConfiguration.AzureOpenAI.Endpoint, new AzureCliCredential())
                 : new AzureOpenAIClient(TestConfiguration.AzureOpenAI.Endpoint, new ApiKeyCredential(TestConfiguration.AzureOpenAI.ApiKey)))
                     .GetChatClient(TestConfiguration.AzureOpenAI.DeploymentName)
-                    .AsIChatClient());
+                    .AsIChatClient();
 
     private Task<IChatClient> GetOpenAIResponsesClientAsync()
         => Task.FromResult(
                 new OpenAIResponseClient(TestConfiguration.OpenAI.ChatModelId, TestConfiguration.OpenAI.ApiKey)
                     .AsIChatClient());
 
-    private async Task<IChatClient> GetAzureAIAgentPersistentClient(ChatClientAgentOptions options, CancellationToken cancellationToken)
+    private async IChatClient GetAzureAIAgentPersistentClient(ChatClientAgentOptions options, CancellationToken cancellationToken)
     {
         var persistentAgentsClient = new PersistentAgentsClient(
             TestConfiguration.AzureAI.Endpoint,
@@ -134,36 +126,14 @@
             return persistentAgentsClient.AsIChatClient(persistentAgent.Id);
         }
 
-<<<<<<< HEAD
         // Set the created agent ID in the options for later use.
         options.Id = persistentAgent.Id;
-
-        // Get the chat client to use for the agent.
-        return AzureAIPersistentAgentsClient.AsIChatClient(persistentAgent.Id);
-=======
+?        // Get the chat client to use for the agent.
         return persistentAgentsClient.AsIChatClient(options.Id);
->>>>>>> b9122ecc
-    }
-
-    private async Task<IChatClient> GetOpenAIAssistantChatClient(ChatClientAgentOptions options, CancellationToken cancellationToken)
-    {
-<<<<<<< HEAD
-        var assistantClient = OpenAIClient.GetAssistantClient();
-
-        Assistant assistant = await assistantClient.CreateAssistantAsync(
-            TestConfiguration.OpenAI.ChatModelId,
-            new()
-            {
-                Name = options.Name,
-                Instructions = options.Instructions
-            },
-            cancellationToken);
-
-        // Set the created agent ID in the options for later use.
-        options.Id = assistant.Id;
-
-        return assistantClient.AsIChatClient(assistant.Id);
-=======
+    }
+
+    private async IChatClient GetOpenAIAssistantChatClient(ChatClientAgentOptions options, CancellationToken cancellationToken)
+    {
         var assistantClient = new AssistantClient(TestConfiguration.OpenAI.ApiKey);
 
         // If the Id is not provided, create a new assistant.
@@ -181,8 +151,8 @@
             return new NewOpenAIAssistantChatClient(assistantClient, assistant.Id, null);
         }
 
+        return assistantClient.AsIChatClient(assistant.Id);
         return new NewOpenAIAssistantChatClient(assistantClient, options.Id, null);
->>>>>>> b9122ecc
     }
 
     #endregion
