﻿// Copyright (c) Microsoft. All rights reserved.

using System.ClientModel;
using Azure.AI.Agents.Persistent;
using Azure.AI.OpenAI;
using Azure.Identity;
using Microsoft.Agents;
using Microsoft.Extensions.AI;
using Microsoft.Extensions.AI.AzureAIAgentsPersistent;
using Microsoft.Shared.Samples;
using OpenAI;
using OpenAI.Assistants;
using OpenAI.Responses;

#pragma warning disable OPENAI001

namespace GettingStarted;

public class AgentSample(ITestOutputHelper output) : BaseSample(output)
{
    private const string AgentName = "HelpfulAssistant";
    private const string AgentInstructions = "You are a helpful assistant.";

    /// <summary>
    /// Represents the available providers for <see cref="IChatClient"/> instances.
    /// </summary>
    public enum ChatClientProviders
    {
        AzureOpenAI,
        OpenAIChatCompletion,
        OpenAIAssistant,
        OpenAIResponses,
<<<<<<< HEAD
        OpenAIResponses_InMemoryMessage,
        OpenAIResponses_ConversationId,
        AzureAIPersistentAgent
    }

    protected async Task<IChatClient> GetChatClientAsync(ChatClientProviders provider)
        => provider switch
        {
            ChatClientProviders.AzureOpenAI => GetAzureOpenAIChatClient(),
            ChatClientProviders.OpenAIChatCompletion => GetOpenAIChatClient(),
            ChatClientProviders.OpenAIAssistant => await GetOpenAIAssistantChatClientAsync(),
            ChatClientProviders.AzureAIPersistentAgent => await GetAzureAIPersistentAgentChatClientAsync(),
=======
        OpenAIResponses_InMemoryMessageThread,
        OpenAIResponses_ConversationIdThread,
        AzureAIAgentsPersistent
    }

    protected Task<IChatClient> GetChatClientAsync(ChatClientProviders provider, ChatClientAgentOptions options, CancellationToken cancellationToken = default)
        => provider switch
        {
            ChatClientProviders.OpenAI => GetOpenAIChatClientAsync(),
            ChatClientProviders.AzureOpenAI => GetAzureOpenAIChatClientAsync(),
            ChatClientProviders.AzureAIAgentsPersistent => GetAzureAIAgentPersistentClientAsync(options, cancellationToken),
>>>>>>> b46ee004
            ChatClientProviders.OpenAIResponses or
            ChatClientProviders.OpenAIResponses_InMemoryMessageThread or
            ChatClientProviders.OpenAIResponses_ConversationIdThread
                => GetOpenAIResponsesClientAsync(),
            _ => throw new NotSupportedException($"Provider {provider} is not supported.")
        };

    protected ChatOptions? GetChatOptions(ChatClientProviders? provider)
        => provider switch
        {
            ChatClientProviders.OpenAIResponses_InMemoryMessageThread => new() { RawRepresentationFactory = static (_) => new ResponseCreationOptions() { StoredOutputEnabled = false } },
            ChatClientProviders.OpenAIResponses_ConversationIdThread => new() { RawRepresentationFactory = static (_) => new ResponseCreationOptions() { StoredOutputEnabled = true } },
            _ => null
        };

<<<<<<< HEAD
    protected OpenAIClient OpenAIClient => new(TestConfiguration.OpenAI.ApiKey);

    protected PersistentAgentsClient AzureAIPersistentAgentsClient => new(TestConfiguration.AzureAI.Endpoint, new AzureCliCredential());

    private async Task<IChatClient> GetOpenAIAssistantChatClientAsync()
    {
        var assistantClient = OpenAIClient.GetAssistantClient();

        Assistant assistant = await assistantClient.CreateAssistantAsync(
            TestConfiguration.OpenAI.ChatModelId,
            new()
            {
                Name = AgentName,
                Instructions = AgentInstructions
            });

        return assistantClient.AsIChatClient(assistant.Id);
    }

    private async Task<IChatClient> GetAzureAIPersistentAgentChatClientAsync()
    {
        var persistentAgentsClient = new PersistentAgentsClient(TestConfiguration.AzureAI.Endpoint, new AzureCliCredential());

        PersistentAgent persistentAgent = await persistentAgentsClient.Administration.CreateAgentAsync(
            model: TestConfiguration.AzureAI.DeploymentName,
            name: AgentName,
            instructions: AgentInstructions);

        return persistentAgentsClient.AsIChatClient(persistentAgent.Id);
    }

    private IChatClient GetOpenAIChatClient()
        => OpenAIClient
            .GetChatClient(TestConfiguration.OpenAI.ChatModelId)
            .AsIChatClient();

    private IChatClient GetAzureOpenAIChatClient()
        => ((TestConfiguration.AzureOpenAI.ApiKey is null)
            // Use Azure CLI credentials if API key is not provided.
            ? new AzureOpenAIClient(TestConfiguration.AzureOpenAI.Endpoint, new AzureCliCredential())
            : new AzureOpenAIClient(TestConfiguration.AzureOpenAI.Endpoint, new ApiKeyCredential(TestConfiguration.AzureOpenAI.ApiKey)))
                .GetChatClient(TestConfiguration.AzureOpenAI.DeploymentName)
                .AsIChatClient();

    private IChatClient GetOpenAIResponsesClient()
        => OpenAIClient
            .GetOpenAIResponseClient(TestConfiguration.OpenAI.ChatModelId)
            .AsIChatClient();
=======
    /// <summary>
    /// For providers that store the agent and the thread on the server side, this will clean and delete
    /// any sample agent and thread that was created during this execution.
    /// </summary>
    /// <param name="provider">The chat client provider type that determines the cleanup process.</param>
    /// <param name="agent">The agent instance to be cleaned up.</param>
    /// <param name="thread">Optional thread associated with the agent that may also need to be cleaned up.</param>
    /// <param name="cancellationToken">Cancellation token to monitor for cancellation requests. The default is <see cref="CancellationToken.None"/>.</param>
    /// <remarks>
    /// Ideally for faster execution and potential cost savings, server-side agents should be reused.
    /// </remarks>
    protected Task AgentCleanUpAsync(ChatClientProviders provider, ChatClientAgent agent, AgentThread? thread = null, CancellationToken cancellationToken = default)
    {
        return provider switch
        {
            ChatClientProviders.AzureAIAgentsPersistent => AzureAIAgentsPersistentAgentCleanUpAsync(agent, thread, cancellationToken),

            // For other remaining provider sample types, no cleanup is needed as they don't offer a server-side agent/thread clean-up API.
            _ => Task.CompletedTask
        };
    }

    #region Private GetChatClient

    private Task<IChatClient> GetOpenAIChatClientAsync()
        => Task.FromResult(
                new OpenAIClient(TestConfiguration.OpenAI.ApiKey)
                    .GetChatClient(TestConfiguration.OpenAI.ChatModelId)
                    .AsIChatClient());

    private Task<IChatClient> GetAzureOpenAIChatClientAsync()
        => Task.FromResult(
            ((TestConfiguration.AzureOpenAI.ApiKey is null)
                // Use Azure CLI credentials if API key is not provided.
                ? new AzureOpenAIClient(TestConfiguration.AzureOpenAI.Endpoint, new AzureCliCredential())
                : new AzureOpenAIClient(TestConfiguration.AzureOpenAI.Endpoint, new ApiKeyCredential(TestConfiguration.AzureOpenAI.ApiKey)))
                    .GetChatClient(TestConfiguration.AzureOpenAI.DeploymentName)
                    .AsIChatClient());

    private Task<IChatClient> GetOpenAIResponsesClientAsync()
        => Task.FromResult(
                new OpenAIClient(TestConfiguration.OpenAI.ApiKey)
                    .GetOpenAIResponseClient(TestConfiguration.OpenAI.ChatModelId)
                    .AsIChatClient());

    private async Task<IChatClient> GetAzureAIAgentPersistentClientAsync(ChatClientAgentOptions options, CancellationToken cancellationToken)
    {
        // Get a client to create server side agents with.
        var persistentAgentsClient = new PersistentAgentsClient(TestConfiguration.AzureAI.Endpoint, new AzureCliCredential());

        // Create a server side agent to work with.
        var persistentAgentResponse = await persistentAgentsClient.Administration.CreateAgentAsync(
            model: TestConfiguration.AzureAI.DeploymentName,
            name: options.Name,
            instructions: options.Instructions,
            cancellationToken: cancellationToken);

        var persistentAgent = persistentAgentResponse.Value;

        // Get the chat client to use for the agent.
        return persistentAgentsClient.AsIChatClient(persistentAgent.Id);
    }

    #endregion

    #region Private AgentCleanUp

    private async Task AzureAIAgentsPersistentAgentCleanUpAsync(ChatClientAgent agent, AgentThread? thread, CancellationToken cancellationToken)
    {
        var persistentAgentsClient = agent.ChatClient.GetService<PersistentAgentsClient>();
        if (persistentAgentsClient is null)
        {
            throw new InvalidOperationException("The provided chat client is not a Persistent Agents Chat Client");
        }

        await persistentAgentsClient.Administration.DeleteAgentAsync(agent.Id, cancellationToken);

        // If a thread is provided, delete it as well.
        if (thread is not null)
        {
            await persistentAgentsClient.Threads.DeleteThreadAsync(thread.Id, cancellationToken);
        }
    }

    #endregion
>>>>>>> b46ee004
}<|MERGE_RESOLUTION|>--- conflicted
+++ resolved
@@ -18,9 +18,6 @@
 
 public class AgentSample(ITestOutputHelper output) : BaseSample(output)
 {
-    private const string AgentName = "HelpfulAssistant";
-    private const string AgentInstructions = "You are a helpful assistant.";
-
     /// <summary>
     /// Represents the available providers for <see cref="IChatClient"/> instances.
     /// </summary>
@@ -30,20 +27,6 @@
         OpenAIChatCompletion,
         OpenAIAssistant,
         OpenAIResponses,
-<<<<<<< HEAD
-        OpenAIResponses_InMemoryMessage,
-        OpenAIResponses_ConversationId,
-        AzureAIPersistentAgent
-    }
-
-    protected async Task<IChatClient> GetChatClientAsync(ChatClientProviders provider)
-        => provider switch
-        {
-            ChatClientProviders.AzureOpenAI => GetAzureOpenAIChatClient(),
-            ChatClientProviders.OpenAIChatCompletion => GetOpenAIChatClient(),
-            ChatClientProviders.OpenAIAssistant => await GetOpenAIAssistantChatClientAsync(),
-            ChatClientProviders.AzureAIPersistentAgent => await GetAzureAIPersistentAgentChatClientAsync(),
-=======
         OpenAIResponses_InMemoryMessageThread,
         OpenAIResponses_ConversationIdThread,
         AzureAIAgentsPersistent
@@ -53,9 +36,9 @@
         => provider switch
         {
             ChatClientProviders.OpenAI => GetOpenAIChatClientAsync(),
+            ChatClientProviders.OpenAIAssistant => GetOpenAIAssistantChatClientAsync(),
             ChatClientProviders.AzureOpenAI => GetAzureOpenAIChatClientAsync(),
             ChatClientProviders.AzureAIAgentsPersistent => GetAzureAIAgentPersistentClientAsync(options, cancellationToken),
->>>>>>> b46ee004
             ChatClientProviders.OpenAIResponses or
             ChatClientProviders.OpenAIResponses_InMemoryMessageThread or
             ChatClientProviders.OpenAIResponses_ConversationIdThread
@@ -71,56 +54,10 @@
             _ => null
         };
 
-<<<<<<< HEAD
     protected OpenAIClient OpenAIClient => new(TestConfiguration.OpenAI.ApiKey);
 
     protected PersistentAgentsClient AzureAIPersistentAgentsClient => new(TestConfiguration.AzureAI.Endpoint, new AzureCliCredential());
 
-    private async Task<IChatClient> GetOpenAIAssistantChatClientAsync()
-    {
-        var assistantClient = OpenAIClient.GetAssistantClient();
-
-        Assistant assistant = await assistantClient.CreateAssistantAsync(
-            TestConfiguration.OpenAI.ChatModelId,
-            new()
-            {
-                Name = AgentName,
-                Instructions = AgentInstructions
-            });
-
-        return assistantClient.AsIChatClient(assistant.Id);
-    }
-
-    private async Task<IChatClient> GetAzureAIPersistentAgentChatClientAsync()
-    {
-        var persistentAgentsClient = new PersistentAgentsClient(TestConfiguration.AzureAI.Endpoint, new AzureCliCredential());
-
-        PersistentAgent persistentAgent = await persistentAgentsClient.Administration.CreateAgentAsync(
-            model: TestConfiguration.AzureAI.DeploymentName,
-            name: AgentName,
-            instructions: AgentInstructions);
-
-        return persistentAgentsClient.AsIChatClient(persistentAgent.Id);
-    }
-
-    private IChatClient GetOpenAIChatClient()
-        => OpenAIClient
-            .GetChatClient(TestConfiguration.OpenAI.ChatModelId)
-            .AsIChatClient();
-
-    private IChatClient GetAzureOpenAIChatClient()
-        => ((TestConfiguration.AzureOpenAI.ApiKey is null)
-            // Use Azure CLI credentials if API key is not provided.
-            ? new AzureOpenAIClient(TestConfiguration.AzureOpenAI.Endpoint, new AzureCliCredential())
-            : new AzureOpenAIClient(TestConfiguration.AzureOpenAI.Endpoint, new ApiKeyCredential(TestConfiguration.AzureOpenAI.ApiKey)))
-                .GetChatClient(TestConfiguration.AzureOpenAI.DeploymentName)
-                .AsIChatClient();
-
-    private IChatClient GetOpenAIResponsesClient()
-        => OpenAIClient
-            .GetOpenAIResponseClient(TestConfiguration.OpenAI.ChatModelId)
-            .AsIChatClient();
-=======
     /// <summary>
     /// For providers that store the agent and the thread on the server side, this will clean and delete
     /// any sample agent and thread that was created during this execution.
@@ -147,7 +84,7 @@
 
     private Task<IChatClient> GetOpenAIChatClientAsync()
         => Task.FromResult(
-                new OpenAIClient(TestConfiguration.OpenAI.ApiKey)
+                OpenAIClient
                     .GetChatClient(TestConfiguration.OpenAI.ChatModelId)
                     .AsIChatClient());
 
@@ -162,17 +99,14 @@
 
     private Task<IChatClient> GetOpenAIResponsesClientAsync()
         => Task.FromResult(
-                new OpenAIClient(TestConfiguration.OpenAI.ApiKey)
+                OpenAIClient
                     .GetOpenAIResponseClient(TestConfiguration.OpenAI.ChatModelId)
                     .AsIChatClient());
 
     private async Task<IChatClient> GetAzureAIAgentPersistentClientAsync(ChatClientAgentOptions options, CancellationToken cancellationToken)
     {
-        // Get a client to create server side agents with.
-        var persistentAgentsClient = new PersistentAgentsClient(TestConfiguration.AzureAI.Endpoint, new AzureCliCredential());
-
         // Create a server side agent to work with.
-        var persistentAgentResponse = await persistentAgentsClient.Administration.CreateAgentAsync(
+        var persistentAgentResponse = await AzureAIPersistentAgentsClient.Administration.CreateAgentAsync(
             model: TestConfiguration.AzureAI.DeploymentName,
             name: options.Name,
             instructions: options.Instructions,
@@ -181,7 +115,23 @@
         var persistentAgent = persistentAgentResponse.Value;
 
         // Get the chat client to use for the agent.
-        return persistentAgentsClient.AsIChatClient(persistentAgent.Id);
+        return AzureAIPersistentAgentsClient.AsIChatClient(persistentAgent.Id);
+    }
+
+    private async Task<IChatClient> GetOpenAIAssistantChatClientAsync(ChatClientAgentOptions options, CancellationToken cancellationToken)
+    {
+        var assistantClient = OpenAIClient.GetAssistantClient();
+
+        Assistant assistant = await assistantClient.CreateAssistantAsync(
+            TestConfiguration.OpenAI.ChatModelId,
+            new()
+            {
+                Name = options.Name,
+                Instructions = options.Instructions
+            },
+            cancellationToken);
+
+        return assistantClient.AsIChatClient(assistant.Id);
     }
 
     #endregion
@@ -206,5 +156,4 @@
     }
 
     #endregion
->>>>>>> b46ee004
 }