--- conflicted
+++ resolved
@@ -21,27 +21,15 @@
     [InlineData(ChatClientProviders.OpenAIAssistant)]
     public async Task RunningWithFileReferenceAsync(ChatClientProviders provider)
     {
-<<<<<<< HEAD
         var codeInterpreterTool = new NewHostedCodeInterpreterTool()
         {
             Inputs = [new HostedFileContent(await UploadFileAsync("Resources/groceries.txt", provider))]
         };
 
-        var agentOptions = new ChatClientAgentOptions
-        {
-            Name = "HelpfulAssistant",
-            Instructions = "You are a helpful assistant.",
-            ChatOptions = new() { Tools = [codeInterpreterTool] }
-        };
-=======
-        var codeInterpreterTool = new NewHostedCodeInterpreterTool();
-        codeInterpreterTool.FileIds.Add(await UploadFileAsync("Resources/groceries.txt", provider));
-
         var agentOptions = new ChatClientAgentOptions(
             name: "HelpfulAssistant",
             instructions: "You are a helpful assistant.",
             tools: [codeInterpreterTool]);
->>>>>>> 62be8879
 
         // Create the server-side agent Id when applicable (depending on the provider).
         agentOptions.Id = await base.AgentCreateAsync(provider, agentOptions);
