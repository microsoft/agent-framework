﻿// Copyright (c) Microsoft. All rights reserved.

// This sample shows how to create and use a simple AI agent with OpenAI Responses as the backend, that uses a Hosted MCP Tool.
// In this case the OpenAI responses service will invoke any MCP tools as required. MCP tools are not invoked by the Agent Framework.
// The sample first shows how to use MCP tools with auto approval, and then how to set up a tool that requires approval before it can be invoked and how to approve such a tool.

using System.ClientModel.Primitives;
using Azure.Identity;
using Microsoft.Agents.AI;
using Microsoft.Extensions.AI;
using OpenAI;
using OpenAI.Responses;

var endpoint = Environment.GetEnvironmentVariable("AZURE_OPENAI_ENDPOINT") ?? throw new InvalidOperationException("AZURE_OPENAI_ENDPOINT is not set.");
var deploymentName = Environment.GetEnvironmentVariable("AZURE_OPENAI_DEPLOYMENT_NAME") ?? "gpt-4o-mini";

// **** MCP Tool with Auto Approval ****
// *************************************

// Create an MCP tool definition that the agent can use.
// In this case we allow the tool to always be called without approval.
var mcpTool = new HostedMcpServerTool(
    serverName: "microsoft_learn",
    serverAddress: "https://learn.microsoft.com/api/mcp")
{
    AllowedTools = ["microsoft_docs_search"],
    ApprovalMode = HostedMcpServerToolApprovalMode.NeverRequire
};

// Create an agent based on Azure OpenAI Responses as the backend.
<<<<<<< HEAD
AIAgent agent = new OpenAIClient(
    new BearerTokenPolicy(new AzureCliCredential(), "https://ai.azure.com/.default"),
    new OpenAIClientOptions() { Endpoint = new Uri($"{endpoint}/openai/v1") })
     .GetOpenAIResponseClient(deploymentName)
=======
AIAgent agent = new AzureOpenAIClient(
    new Uri(endpoint),
    new AzureCliCredential())
     .GetResponsesClient(deploymentName)
>>>>>>> 2f06fe55
     .CreateAIAgent(
        instructions: "You answer questions by searching the Microsoft Learn content only.",
        name: "MicrosoftLearnAgent",
        tools: [mcpTool]);

// You can then invoke the agent like any other AIAgent.
AgentThread thread = agent.GetNewThread();
Console.WriteLine(await agent.RunAsync("Please summarize the Azure AI Agent documentation related to MCP Tool calling?", thread));

// **** MCP Tool with Approval Required ****
// *****************************************

// Create an MCP tool definition that the agent can use.
// In this case we require approval before the tool can be called.
var mcpToolWithApproval = new HostedMcpServerTool(
    serverName: "microsoft_learn",
    serverAddress: "https://learn.microsoft.com/api/mcp")
{
    AllowedTools = ["microsoft_docs_search"],
    ApprovalMode = HostedMcpServerToolApprovalMode.AlwaysRequire
};

// Create an agent based on Azure OpenAI Responses as the backend.
<<<<<<< HEAD
AIAgent agentWithRequiredApproval = new OpenAIClient(
    new BearerTokenPolicy(new AzureCliCredential(), "https://ai.azure.com/.default"),
    new OpenAIClientOptions() { Endpoint = new Uri($"{endpoint}/openai/v1") })
    .GetOpenAIResponseClient(deploymentName)
=======
AIAgent agentWithRequiredApproval = new AzureOpenAIClient(
    new Uri(endpoint),
    new AzureCliCredential())
    .GetResponsesClient(deploymentName)
>>>>>>> 2f06fe55
    .CreateAIAgent(
        instructions: "You answer questions by searching the Microsoft Learn content only.",
        name: "MicrosoftLearnAgentWithApproval",
        tools: [mcpToolWithApproval]);

// You can then invoke the agent like any other AIAgent.
var threadWithRequiredApproval = agentWithRequiredApproval.GetNewThread();
var response = await agentWithRequiredApproval.RunAsync("Please summarize the Azure AI Agent documentation related to MCP Tool calling?", threadWithRequiredApproval);
var userInputRequests = response.UserInputRequests.ToList();

while (userInputRequests.Count > 0)
{
    // Ask the user to approve each MCP call request.
    // For simplicity, we are assuming here that only MCP approval requests are being made.
    var userInputResponses = userInputRequests
        .OfType<McpServerToolApprovalRequestContent>()
        .Select(approvalRequest =>
        {
            Console.WriteLine($"""
                The agent would like to invoke the following MCP Tool, please reply Y to approve.
                ServerName: {approvalRequest.ToolCall.ServerName}
                Name: {approvalRequest.ToolCall.ToolName}
                Arguments: {string.Join(", ", approvalRequest.ToolCall.Arguments?.Select(x => $"{x.Key}: {x.Value}") ?? [])}
                """);
            return new ChatMessage(ChatRole.User, [approvalRequest.CreateResponse(Console.ReadLine()?.Equals("Y", StringComparison.OrdinalIgnoreCase) ?? false)]);
        })
        .ToList();

    // Pass the user input responses back to the agent for further processing.
    response = await agentWithRequiredApproval.RunAsync(userInputResponses, threadWithRequiredApproval);

    userInputRequests = response.UserInputRequests.ToList();
}

Console.WriteLine($"\nAgent: {response}");<|MERGE_RESOLUTION|>--- conflicted
+++ resolved
@@ -28,17 +28,10 @@
 };
 
 // Create an agent based on Azure OpenAI Responses as the backend.
-<<<<<<< HEAD
 AIAgent agent = new OpenAIClient(
     new BearerTokenPolicy(new AzureCliCredential(), "https://ai.azure.com/.default"),
     new OpenAIClientOptions() { Endpoint = new Uri($"{endpoint}/openai/v1") })
-     .GetOpenAIResponseClient(deploymentName)
-=======
-AIAgent agent = new AzureOpenAIClient(
-    new Uri(endpoint),
-    new AzureCliCredential())
      .GetResponsesClient(deploymentName)
->>>>>>> 2f06fe55
      .CreateAIAgent(
         instructions: "You answer questions by searching the Microsoft Learn content only.",
         name: "MicrosoftLearnAgent",
@@ -62,17 +55,10 @@
 };
 
 // Create an agent based on Azure OpenAI Responses as the backend.
-<<<<<<< HEAD
 AIAgent agentWithRequiredApproval = new OpenAIClient(
     new BearerTokenPolicy(new AzureCliCredential(), "https://ai.azure.com/.default"),
     new OpenAIClientOptions() { Endpoint = new Uri($"{endpoint}/openai/v1") })
-    .GetOpenAIResponseClient(deploymentName)
-=======
-AIAgent agentWithRequiredApproval = new AzureOpenAIClient(
-    new Uri(endpoint),
-    new AzureCliCredential())
     .GetResponsesClient(deploymentName)
->>>>>>> 2f06fe55
     .CreateAIAgent(
         instructions: "You answer questions by searching the Microsoft Learn content only.",
         name: "MicrosoftLearnAgentWithApproval",
