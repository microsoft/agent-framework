--- conflicted
+++ resolved
@@ -11,17 +11,10 @@
 var endpoint = Environment.GetEnvironmentVariable("AZURE_OPENAI_ENDPOINT") ?? throw new InvalidOperationException("AZURE_OPENAI_ENDPOINT is not set.");
 var deploymentName = Environment.GetEnvironmentVariable("AZURE_OPENAI_DEPLOYMENT_NAME") ?? "gpt-4o-mini";
 
-<<<<<<< HEAD
 AIAgent agent = new OpenAIClient(
     new BearerTokenPolicy(new AzureCliCredential(), "https://ai.azure.com/.default"),
     new OpenAIClientOptions() { Endpoint = new Uri($"{endpoint}/openai/v1") })
-     .GetOpenAIResponseClient(deploymentName)
-=======
-AIAgent agent = new AzureOpenAIClient(
-    new Uri(endpoint),
-    new AzureCliCredential())
      .GetResponsesClient(deploymentName)
->>>>>>> 2f06fe55
      .CreateAIAgent(instructions: "You are good at telling jokes.", name: "Joker");
 
 // Invoke the agent and output the text result.
