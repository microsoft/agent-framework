--- conflicted
+++ resolved
@@ -15,16 +15,8 @@
     <TargetFrameworks>$(ProjectsTargetFrameworks)</TargetFrameworks>
     <TargetFrameworks Condition="'$(Configuration)' == 'Debug'">$(ProjectsDebugTargetFrameworks)</TargetFrameworks>
   </PropertyGroup>
-<<<<<<< HEAD
 
-  <ItemGroup>
-    <None Include="Workflows\Workflows_Declarative.cs" />
-  </ItemGroup>
-  
-=======
- 
->>>>>>> 435fd14d
-  <ItemGroup>
+   <ItemGroup>
     <PackageReference Include="Azure.AI.Agents.Persistent" />
     <PackageReference Include="Azure.AI.OpenAI" />
     <PackageReference Include="Azure.Identity" />
