--- conflicted
+++ resolved
@@ -23,43 +23,6 @@
     {
         Debug.WriteLine("WORKFLOW INIT\n");
 
-        //////////////////////////////////////////////////////
-        //
-        // HOW TO: Create a workflow from a YAML file.
-        //
-        using StreamReader yamlReader = File.OpenText(@$"{nameof(Workflows)}\{fileName}.yaml");
-        //
-        // DeclarativeWorkflowContext provides the components for workflow execution.
-        //
-        DeclarativeWorkflowContext workflowContext =
-            new()
-            {
-                LoggerFactory = this.LoggerFactory,
-                ProjectEndpoint = Throw.IfNull(TestConfiguration.AzureAI.Endpoint),
-                ProjectCredentials = new AzureCliCredential(),
-            };
-        //
-        // Use DeclarativeWorkflowBuilder to build a workflow based on a YAML file.
-        //
-        Workflow<string> workflow = DeclarativeWorkflowBuilder.Build<string>(yamlReader, workflowContext);
-        //
-        //////////////////////////////////////////////////////
-
-        Debug.WriteLine("\nWORKFLOW INVOKE\n");
-
-        StreamingRun run = await InProcessExecution.StreamAsync(workflow, "<placeholder>");
-        await foreach (WorkflowEvent evt in run.WatchStreamAsync().ConfigureAwait(false))
-        {
-            if (evt is ExecutorInvokeEvent executorInvoked)
-            {
-                Debug.WriteLine($"!!! ENTER #{executorInvoked.ExecutorId}");
-            }
-<<<<<<< HEAD
-            else if (evt is ExecutorCompleteEvent executorComplete)
-=======
-
-            Debug.WriteLine("WORKFLOW INIT\n");
-
             //////////////////////////////////////////////////////
             //
             // HOW TO: Create a workflow from a YAML file.
@@ -71,7 +34,6 @@
             DeclarativeWorkflowOptions workflowContext =
                 new()
                 {
-                    HttpClient = customClient,
                     LoggerFactory = this.LoggerFactory,
                     ProjectEndpoint = Throw.IfNull(TestConfiguration.AzureAI.Endpoint),
                     ProjectCredentials = new AzureCliCredential(),
@@ -83,11 +45,16 @@
             //
             //////////////////////////////////////////////////////
 
-            Debug.WriteLine("\nWORKFLOW INVOKE\n");
+        Debug.WriteLine("\nWORKFLOW INVOKE\n");
 
-            StreamingRun run = await InProcessExecution.StreamAsync(workflow, "<placeholder>");
-            await foreach (WorkflowEvent evt in run.WatchStreamAsync().ConfigureAwait(false))
->>>>>>> 57919420
+        StreamingRun run = await InProcessExecution.StreamAsync(workflow, "<placeholder>");
+        await foreach (WorkflowEvent evt in run.WatchStreamAsync().ConfigureAwait(false))
+        {
+            if (evt is ExecutorInvokeEvent executorInvoked)
+            {
+                Debug.WriteLine($"!!! ENTER #{executorInvoked.ExecutorId}");
+            }
+            else if (evt is ExecutorCompleteEvent executorComplete)
             {
                 Debug.WriteLine($"!!! EXIT #{executorComplete.ExecutorId}");
             }
