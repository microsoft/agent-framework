﻿# Summary

These samples showcases the ability to parse a declarative Foundry Workflow file (YAML) 
to build a `Workflow` that may be executed using the same pattern as any code-based workflow.

## Configuration

These samples must be configured to create and use agents your 
[Azure Foundry Project](https://learn.microsoft.com/azure/ai-foundry).

### Settings

We suggest using .NET [Secret Manager](https://learn.microsoft.com/en-us/aspnet/core/security/app-secrets) 
to avoid the risk of leaking secrets into the repository, branches and pull requests. 
You can also use environment variables if you prefer.

The configuraton required by the samples is:

|Setting Name| Description|
|:--|:--|
|FOUNDRY_PROJECT_ENDPOINT| The endpoint URL of your Azure Foundry Project.|
|FOUNDRY_MODEL_DEPLOYMENT_NAME| The name of the model deployment to use
|FOUNDRY_CONNECTION_GROUNDING_TOOL| The name of the Bing Grounding connection configured in your Azure Foundry Project.|

To set your secrets with .NET Secret Manager:

1. From the root of the repository, navigate the console to the project folder:

    ```
    cd dotnet/samples/GettingStarted/Workflows/Declarative/ExecuteWorkflow
    ```

2. Examine existing secret definitions:

    ```
    dotnet user-secrets list
    ```

3. If needed, perform first time initialization:

    ```
    dotnet user-secrets init
    ```

4. Define setting that identifies your Azure Foundry Project (endpoint):

    ```
    dotnet user-secrets set "FOUNDRY_PROJECT_ENDPOINT" "https://..."
    ```

5. Define setting that identifies your Azure Foundry Model Deployment (endpoint):

    ```
    dotnet user-secrets set "FOUNDRY_MODEL_DEPLOYMENT_NAME" "gpt-5"
    ```

6. Define setting that identifies your Bing Grounding connection:

    ```
    dotnet user-secrets set "FOUNDRY_CONNECTION_GROUNDING_TOOL" "mybinggrounding"
    ```

You may alternatively set your secrets as an environment variable (PowerShell):

```pwsh
$env:FOUNDRY_PROJECT_ENDPOINT="https://..."
$env:FOUNDRY_MODEL_DEPLOYMENT_NAME="gpt-5"
$env:FOUNDRY_CONNECTION_GROUNDING_TOOL="mybinggrounding"
```

### Authorization

Use [_Azure CLI_](https://learn.microsoft.com/cli/azure/authenticate-azure-cli) to authorize access to your Azure Foundry Project:

```
az login
az account get-access-token
```

## Execution

The samples may be executed within _Visual Studio_ or _VS Code_.

To run the sampes from the command line:

1. From the root of the repository, navigate the console to the project folder:

    ```sh
<<<<<<< HEAD
    cd dotnet/samples/GettingStarted/Workflows/Declarative/StudentTeacher
=======
    cd dotnet/samples/GettingStarted/Workflows/Declarative/Marketing
    dotnet run Marketing
>>>>>>> ec86cb56
    ```

2. Run the demo and optionally provided input:

    ```sh
<<<<<<< HEAD
    dotnet run "How would you compute the value of PI?"
=======
    dotnet run "An eco-friendly stainless steel water bottle that keeps drinks cold for 24 hours."
    dotnet run c:/myworkflows/Marketing.yaml
>>>>>>> ec86cb56
    ```
   >  The sample will allow for interactive input in the absence of an input argument.<|MERGE_RESOLUTION|>--- conflicted
+++ resolved
@@ -86,22 +86,14 @@
 1. From the root of the repository, navigate the console to the project folder:
 
     ```sh
-<<<<<<< HEAD
-    cd dotnet/samples/GettingStarted/Workflows/Declarative/StudentTeacher
-=======
     cd dotnet/samples/GettingStarted/Workflows/Declarative/Marketing
     dotnet run Marketing
->>>>>>> ec86cb56
     ```
 
 2. Run the demo and optionally provided input:
 
     ```sh
-<<<<<<< HEAD
-    dotnet run "How would you compute the value of PI?"
-=======
     dotnet run "An eco-friendly stainless steel water bottle that keeps drinks cold for 24 hours."
     dotnet run c:/myworkflows/Marketing.yaml
->>>>>>> ec86cb56
     ```
    >  The sample will allow for interactive input in the absence of an input argument.