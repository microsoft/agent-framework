--- conflicted
+++ resolved
@@ -346,13 +346,10 @@
 cd "AzureAIFoundry\Step01_Basics"
 dotnet run
 
-<<<<<<< HEAD
 # Azure OpenAI Examples
 cd "AzureOpenAI\Step01_Basics"
 dotnet run
 
-=======
->>>>>>> cf0e7796
 # OpenAI Examples
 cd "OpenAI\Step01_Basics"
 dotnet run
@@ -361,16 +358,14 @@
 cd "OpenAIAssistants\Step01_Basics"
 dotnet run
 
-<<<<<<< HEAD
 # OpenAI Responses Examples
 cd "OpenAIResponses\Step01_Basics"
-=======
+
 # Azure OpenAI Examples
 cd "AzureOpenAI\Step01_Basics"
 dotnet run
 
 # Azure OpenAI Assistants Examples
 cd "AzureOpenAIAssistants\Step01_Basics"
->>>>>>> cf0e7796
 dotnet run
 ```