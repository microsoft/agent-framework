﻿name: AgentsInWorkflows
displayName: "Translation Chain Workflow Agent"
description: |
  This sample demonstrates how to integrate AI agents into a workflow pipeline and
  convert the entire workflow into a hosted AI agent.

  Three translation agents are connected sequentially to create a translation chain:
  English → French → Spanish → English. This showcases how AI-powered agents can be
  seamlessly integrated into workflow pipelines and composed as workflow executors.
metadata:
<<<<<<< HEAD
  authors:
    - Agent Framework Team
  tags:
    - example
    - Agent Framework
    - workflows
=======
    authors:
        - Microsoft Agent Framework Team
    tags:
        - example
        - Agent Framework
        - workflows
>>>>>>> e753b87b
template:
  kind: hosted
  name: AgentsInWorkflows
  protocols:
    - protocol: responses
      version: "v1"
  environment_variables:
    - name: AZURE_OPENAI_ENDPOINT
      value: ${AZURE_OPENAI_ENDPOINT}
    - name: AZURE_OPENAI_DEPLOYMENT_NAME
      value: gpt-4o-mini
resources:
  - name: "gpt-4o-mini"
    kind: model
    id: gpt-4o-mini<|MERGE_RESOLUTION|>--- conflicted
+++ resolved
@@ -8,21 +8,12 @@
   English → French → Spanish → English. This showcases how AI-powered agents can be
   seamlessly integrated into workflow pipelines and composed as workflow executors.
 metadata:
-<<<<<<< HEAD
   authors:
     - Agent Framework Team
   tags:
     - example
-    - Agent Framework
+    - Microsoft Agent Framework Team
     - workflows
-=======
-    authors:
-        - Microsoft Agent Framework Team
-    tags:
-        - example
-        - Agent Framework
-        - workflows
->>>>>>> e753b87b
 template:
   kind: hosted
   name: AgentsInWorkflows
