name: AgentWithTextSearchRag
displayName: "Text Search RAG Agent"
description: |
  This sample demonstrates how to use TextSearchProvider to add retrieval augmented generation (RAG) 
  capabilities to an AI agent. The provider runs a search against an external knowledge base before 
  each model invocation and injects the results into the model context. 
  
  This agent can answer questions about Contoso Outdoors policies and products, including return 
  policies, refunds, shipping options, and product care instructions (e.g., tent maintenance).
metadata:
<<<<<<< HEAD
  authors:
    - Agent Framework Team
tags:
    - example
    - Agent Framework
=======
    authors:
        - Microsoft Agent Framework Team
    tags:
        - example
        - Agent Framework
>>>>>>> e753b87b
template:
  kind: hosted
  name: AgentWithTextSearchRag
  protocols:
    - protocol: responses
      version: "v1"
  environment_variables:
    - name: AZURE_OPENAI_ENDPOINT
      value: ${AZURE_OPENAI_ENDPOINT}
    - name: AZURE_OPENAI_DEPLOYMENT_NAME
      value: gpt-4o-mini
resources:
  - name: "gpt-4o-mini"
    kind: model
    id: gpt-4o-mini<|MERGE_RESOLUTION|>--- conflicted
+++ resolved
@@ -8,19 +8,11 @@
   This agent can answer questions about Contoso Outdoors policies and products, including return 
   policies, refunds, shipping options, and product care instructions (e.g., tent maintenance).
 metadata:
-<<<<<<< HEAD
   authors:
-    - Agent Framework Team
+    - Microsoft Agent Framework Team
 tags:
     - example
     - Agent Framework
-=======
-    authors:
-        - Microsoft Agent Framework Team
-    tags:
-        - example
-        - Agent Framework
->>>>>>> e753b87b
 template:
   kind: hosted
   name: AgentWithTextSearchRag
