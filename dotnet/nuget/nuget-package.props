--- conflicted
+++ resolved
@@ -2,15 +2,9 @@
   <PropertyGroup>
     <!-- Central version prefix - applies to all nuget packages. -->
     <VersionPrefix>1.0.0</VersionPrefix>
-<<<<<<< HEAD
-    <PackageVersion Condition="'$(VersionSuffix)' != ''">$(VersionPrefix)-$(VersionSuffix).251112.1</PackageVersion>
-    <PackageVersion Condition="'$(VersionSuffix)' == ''">$(VersionPrefix)-preview.251112.1</PackageVersion>
-    <GitTag>1.0.0-preview.251112.1</GitTag>
-=======
     <PackageVersion Condition="'$(VersionSuffix)' != ''">$(VersionPrefix)-$(VersionSuffix).251113.1</PackageVersion>
     <PackageVersion Condition="'$(VersionSuffix)' == ''">$(VersionPrefix)-preview.251113.1</PackageVersion>
     <GitTag>1.0.0-preview.251113.1</GitTag>
->>>>>>> 045dc668
 
     <Configurations>Debug;Release;Publish</Configurations>
     <IsPackable>true</IsPackable>
