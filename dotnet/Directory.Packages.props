<Project>
  <PropertyGroup>
    <!-- Enable central package management -->
    <!-- https://learn.microsoft.com/en-us/nuget/consume-packages/Central-Package-Management -->
    <ManagePackageVersionsCentrally>true</ManagePackageVersionsCentrally>
    <CentralPackageTransitivePinningEnabled>true</CentralPackageTransitivePinningEnabled>
  </PropertyGroup>
  <PropertyGroup>
    <!-- Aspire -->
    <AspireAppHostSdkVersion>13.0.2</AspireAppHostSdkVersion>
  </PropertyGroup>
  <ItemGroup>
    <!-- Aspire.* -->
    <PackageVersion Include="Anthropic" Version="12.0.0" />
    <PackageVersion Include="Anthropic.Foundry" Version="0.1.0" />
    <PackageVersion Include="Aspire.Azure.AI.OpenAI" Version="13.0.0-preview.1.25560.3" />
    <PackageVersion Include="Aspire.Hosting.AppHost" Version="$(AspireAppHostSdkVersion)" />
    <PackageVersion Include="Aspire.Hosting.Azure.CognitiveServices" Version="$(AspireAppHostSdkVersion)" />
    <PackageVersion Include="Aspire.Microsoft.Azure.Cosmos" Version="$(AspireAppHostSdkVersion)" />
    <PackageVersion Include="CommunityToolkit.Aspire.OllamaSharp" Version="13.0.0" />
    <!-- Azure.* -->
    <PackageVersion Include="Azure.AI.Projects" Version="1.2.0-beta.5" />
    <PackageVersion Include="Azure.AI.Projects.OpenAI" Version="1.0.0-beta.5" />
    <PackageVersion Include="Azure.AI.Agents.Persistent" Version="1.2.0-beta.8" />
    <PackageVersion Include="Azure.AI.OpenAI" Version="2.8.0-beta.1" />
    <PackageVersion Include="Azure.Identity" Version="1.17.1" />
    <PackageVersion Include="Azure.Monitor.OpenTelemetry.Exporter" Version="1.4.0" />
    <!-- Google Gemini  -->
    <PackageVersion Include="Google.GenAI" Version="0.6.0" />
    <PackageVersion Include="Mscc.GenerativeAI.Microsoft" Version="2.9.3" />
    <!-- Microsoft.Azure.* -->
    <PackageVersion Include="Microsoft.Azure.Cosmos" Version="3.54.0" />
    <!-- Newtonsoft.Json -->
    <PackageVersion Include="Newtonsoft.Json" Version="13.0.4" />
    <!-- System.* -->
    <PackageVersion Include="Microsoft.Bcl.AsyncInterfaces" Version="10.0.1" />
    <PackageVersion Include="Microsoft.Bcl.HashCode" Version="6.0.0" />
    <PackageVersion Include="System.ClientModel" Version="1.8.1" />
    <PackageVersion Include="System.CodeDom" Version="10.0.0" />
    <PackageVersion Include="System.Collections.Immutable" Version="10.0.0" />
    <PackageVersion Include="System.CommandLine" Version="2.0.0-rc.2.25502.107" />
    <PackageVersion Include="System.Diagnostics.DiagnosticSource" Version="10.0.1" />
    <PackageVersion Include="System.Linq.AsyncEnumerable" Version="10.0.0" />
    <PackageVersion Include="System.Net.Http.Json" Version="10.0.0" />
    <PackageVersion Include="System.Net.ServerSentEvents" Version="10.0.0" />
    <PackageVersion Include="System.Text.Json" Version="10.0.1" />
    <PackageVersion Include="System.Threading.Channels" Version="10.0.1" />
    <PackageVersion Include="System.Threading.Tasks.Extensions" Version="4.6.3" />
    <PackageVersion Include="System.Net.Security" Version="4.3.2" />
    <!-- OpenTelemetry -->
    <PackageVersion Include="OpenTelemetry" Version="1.13.1" />
    <PackageVersion Include="OpenTelemetry.Api" Version="1.13.1" />
    <PackageVersion Include="OpenTelemetry.Exporter.Console" Version="1.13.1" />
    <PackageVersion Include="OpenTelemetry.Exporter.InMemory" Version="1.13.1" />
    <PackageVersion Include="OpenTelemetry.Exporter.OpenTelemetryProtocol" Version="1.13.1" />
    <PackageVersion Include="OpenTelemetry.Extensions.Hosting" Version="1.13.1" />
    <PackageVersion Include="OpenTelemetry.Instrumentation.AspNetCore" Version="1.13.0" />
    <PackageVersion Include="OpenTelemetry.Instrumentation.Http" Version="1.13.0" />
    <PackageVersion Include="OpenTelemetry.Instrumentation.Runtime" Version="1.13.0" />
    <!-- Microsoft.AspNetCore.* -->
    <PackageVersion Include="Microsoft.AspNetCore.OpenApi" Version="10.0.0" />
    <PackageVersion Include="Swashbuckle.AspNetCore.SwaggerUI" Version="10.0.0" />
    <!-- Microsoft.Extensions.* -->
    <PackageVersion Include="Microsoft.Extensions.AI" Version="10.1.1" />
    <PackageVersion Include="Microsoft.Extensions.AI.Abstractions" Version="10.1.1" />
    <PackageVersion Include="Microsoft.Extensions.AI.OpenAI" Version="10.1.1-preview.1.25612.2" />
    <PackageVersion Include="Microsoft.Extensions.Caching.Memory" Version="10.0.0" />
    <PackageVersion Include="Microsoft.Extensions.Configuration" Version="10.0.0" />
    <PackageVersion Include="Microsoft.Extensions.Configuration.Binder" Version="10.0.0" />
    <PackageVersion Include="Microsoft.Extensions.Configuration.EnvironmentVariables" Version="10.0.0" />
    <PackageVersion Include="Microsoft.Extensions.Configuration.Json" Version="10.0.0" />
    <PackageVersion Include="Microsoft.Extensions.Configuration.UserSecrets" Version="10.0.0" />
    <PackageVersion Include="Microsoft.Extensions.DependencyInjection" Version="10.0.0" />
    <PackageVersion Include="Microsoft.Extensions.DependencyInjection.Abstractions" Version="10.0.1" />
    <PackageVersion Include="Microsoft.Extensions.Hosting" Version="10.0.0" />
    <PackageVersion Include="Microsoft.Extensions.Http.Resilience" Version="10.0.0" />
    <PackageVersion Include="Microsoft.Extensions.Logging" Version="10.0.0" />
    <PackageVersion Include="Microsoft.Extensions.Logging.Abstractions" Version="10.0.1" />
    <PackageVersion Include="Microsoft.Extensions.Logging.Console" Version="10.0.0" />
    <PackageVersion Include="Microsoft.Extensions.ServiceDiscovery" Version="10.0.0" />
    <PackageVersion Include="Microsoft.Extensions.VectorData.Abstractions" Version="9.7.0" />
    <!-- Vector Stores -->
    <PackageVersion Include="Microsoft.SemanticKernel.Connectors.InMemory" Version="1.67.0-preview" />
    <PackageVersion Include="Microsoft.SemanticKernel.Connectors.Qdrant" Version="1.67.0-preview" />
    <!-- Semantic Kernel -->
    <PackageVersion Include="Microsoft.SemanticKernel" Version="1.67.0" />
    <PackageVersion Include="Microsoft.SemanticKernel.Agents.Core" Version="1.67.0" />
    <PackageVersion Include="Microsoft.SemanticKernel.Agents.OpenAI" Version="1.67.0-preview" />
    <PackageVersion Include="Microsoft.SemanticKernel.Agents.AzureAI" Version="1.67.0-preview" />
    <PackageVersion Include="Microsoft.SemanticKernel.Plugins.OpenApi" Version="1.67.0" />
    <!-- Agent SDKs -->
    <PackageVersion Include="Microsoft.Agents.CopilotStudio.Client" Version="1.3.171-beta" />
    <!-- M365 Agents SDK -->
    <PackageVersion Include="AdaptiveCards" Version="3.1.0" />
    <PackageVersion Include="Microsoft.Agents.Authentication.Msal" Version="1.3.171-beta" />
    <PackageVersion Include="Microsoft.Agents.Hosting.AspNetCore" Version="1.3.171-beta" />
    <!-- A2A -->
    <PackageVersion Include="A2A" Version="0.3.3-preview" />
    <PackageVersion Include="A2A.AspNetCore" Version="0.3.3-preview" />
    <!-- MCP -->
    <PackageVersion Include="ModelContextProtocol" Version="0.4.0-preview.3" />
    <!-- Inference SDKs -->
<<<<<<< HEAD
    <PackageVersion Include="AWSSDK.Extensions.Bedrock.MEAI" Version="4.0.4.11" />
=======
    <PackageVersion Include="AWSSDK.Extensions.Bedrock.MEAI" Version="4.0.5" />
>>>>>>> 8b4f7d5e
    <PackageVersion Include="Microsoft.ML.OnnxRuntimeGenAI" Version="0.10.0" />
    <PackageVersion Include="OllamaSharp" Version="5.4.8" />
    <PackageVersion Include="OpenAI" Version="2.8.0" />
    <!-- Identity -->
    <PackageVersion Include="Microsoft.Identity.Client.Extensions.Msal" Version="4.78.0" />
    <!-- Workflows -->
    <PackageVersion Include="Microsoft.Bot.ObjectModel" Version="1.2025.1106.1" />
    <PackageVersion Include="Microsoft.Bot.ObjectModel.Json" Version="1.2025.1106.1" />
    <PackageVersion Include="Microsoft.Bot.ObjectModel.PowerFx" Version="1.2025.1106.1" />
    <PackageVersion Include="Microsoft.PowerFx.Interpreter" Version="1.5.0-build.20251008-1002" />
    <!-- Durable Task -->
    <PackageVersion Include="Microsoft.DurableTask.Client" Version="1.18.0" />
    <PackageVersion Include="Microsoft.DurableTask.Client.AzureManaged" Version="1.18.0" />
    <PackageVersion Include="Microsoft.DurableTask.Worker" Version="1.18.0" />
    <PackageVersion Include="Microsoft.DurableTask.Worker.AzureManaged" Version="1.18.0" />
    <!-- Azure Functions -->
    <PackageVersion Include="Microsoft.Azure.Functions.Worker" Version="2.50.0" />
    <PackageVersion Include="Microsoft.Azure.Functions.Worker.ApplicationInsights" Version="2.50.0" />
    <PackageVersion Include="Microsoft.Azure.Functions.Worker.Extensions.DurableTask" Version="1.11.0" />
    <PackageVersion Include="Microsoft.Azure.Functions.Worker.Extensions.DurableTask.AzureManaged" Version="1.0.1" />
    <PackageVersion Include="Microsoft.Azure.Functions.Worker.Extensions.Http" Version="3.3.0" />
    <PackageVersion Include="Microsoft.Azure.Functions.Worker.Extensions.Http.AspNetCore" Version="2.1.0" />
    <PackageVersion Include="Microsoft.Azure.Functions.Worker.Extensions.Mcp" Version="1.0.0" />
    <PackageVersion Include="Microsoft.Azure.Functions.Worker.Sdk" Version="2.0.7" />
    <!-- Redis -->
    <PackageVersion Include="StackExchange.Redis" Version="2.10.1" />
    <!-- Test -->
    <PackageVersion Include="FluentAssertions" Version="8.8.0" />
    <PackageVersion Include="Microsoft.AspNetCore.TestHost" Condition="'$(TargetFramework)' == 'net8.0'" Version="8.0.22" />
    <PackageVersion Include="Microsoft.AspNetCore.TestHost" Condition="'$(TargetFramework)' == 'net9.0'" Version="9.0.11" />
    <PackageVersion Include="Microsoft.AspNetCore.TestHost" Condition="'$(TargetFramework)' == 'net10.0'" Version="10.0.0" />
    <PackageVersion Include="Microsoft.NET.Test.Sdk" Version="18.0.0" />
    <PackageVersion Include="Moq" Version="[4.18.4]" />
    <PackageVersion Include="xunit" Version="2.9.3" />
    <PackageVersion Include="xunit.abstractions" Version="2.0.3" />
    <PackageVersion Include="xunit.runner.visualstudio" Version="3.1.3" />
    <PackageVersion Include="Xunit.SkippableFact" Version="1.5.23" />
    <PackageVersion Include="xretry" Version="1.9.0" />
    <PackageVersion Include="coverlet.collector" Version="6.0.4" />
    <!-- Symbols -->
    <PackageVersion Include="Microsoft.SourceLink.GitHub" Version="8.0.0" />
    <!-- Toolset -->
    <PackageVersion Include="Microsoft.CodeAnalysis.CSharp" Version="4.14.0" />
    <PackageVersion Include="Microsoft.CodeAnalysis.NetAnalyzers" Version="10.0.100" />
    <PackageReference Include="Microsoft.CodeAnalysis.NetAnalyzers">
      <PrivateAssets>all</PrivateAssets>
      <IncludeAssets>runtime; build; native; contentfiles; analyzers; buildtransitive</IncludeAssets>
    </PackageReference>
    <PackageVersion Include="Microsoft.VisualStudio.Threading.Analyzers" Version="17.14.15" />
    <PackageReference Include="Microsoft.VisualStudio.Threading.Analyzers">
      <PrivateAssets>all</PrivateAssets>
      <IncludeAssets>runtime; build; native; contentfiles; analyzers; buildtransitive</IncludeAssets>
    </PackageReference>
    <PackageVersion Include="xunit.analyzers" Version="1.23.0" />
    <PackageReference Include="xunit.analyzers">
      <PrivateAssets>all</PrivateAssets>
      <IncludeAssets>runtime; build; native; contentfiles; analyzers; buildtransitive</IncludeAssets>
    </PackageReference>
    <PackageVersion Include="Moq.Analyzers" Version="0.3.1" />
    <PackageReference Include="Moq.Analyzers">
      <PrivateAssets>all</PrivateAssets>
      <IncludeAssets>runtime; build; native; contentfiles; analyzers; buildtransitive</IncludeAssets>
    </PackageReference>
    <PackageVersion Include="Roslynator.Analyzers" Version="4.14.1" />
    <PackageReference Include="Roslynator.Analyzers">
      <PrivateAssets>all</PrivateAssets>
      <IncludeAssets>runtime; build; native; contentfiles; analyzers; buildtransitive</IncludeAssets>
    </PackageReference>
    <PackageVersion Include="Roslynator.CodeAnalysis.Analyzers" Version="4.14.1" />
    <PackageReference Include="Roslynator.CodeAnalysis.Analyzers">
      <PrivateAssets>all</PrivateAssets>
      <IncludeAssets>runtime; build; native; contentfiles; analyzers; buildtransitive</IncludeAssets>
    </PackageReference>
    <PackageVersion Include="Roslynator.Formatting.Analyzers" Version="4.14.1" />
    <PackageReference Include="Roslynator.Formatting.Analyzers">
      <PrivateAssets>all</PrivateAssets>
      <IncludeAssets>runtime; build; native; contentfiles; analyzers; buildtransitive</IncludeAssets>
    </PackageReference>
  </ItemGroup>
</Project><|MERGE_RESOLUTION|>--- conflicted
+++ resolved
@@ -100,11 +100,7 @@
     <!-- MCP -->
     <PackageVersion Include="ModelContextProtocol" Version="0.4.0-preview.3" />
     <!-- Inference SDKs -->
-<<<<<<< HEAD
-    <PackageVersion Include="AWSSDK.Extensions.Bedrock.MEAI" Version="4.0.4.11" />
-=======
     <PackageVersion Include="AWSSDK.Extensions.Bedrock.MEAI" Version="4.0.5" />
->>>>>>> 8b4f7d5e
     <PackageVersion Include="Microsoft.ML.OnnxRuntimeGenAI" Version="0.10.0" />
     <PackageVersion Include="OllamaSharp" Version="5.4.8" />
     <PackageVersion Include="OpenAI" Version="2.8.0" />
