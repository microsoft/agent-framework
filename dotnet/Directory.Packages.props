--- conflicted
+++ resolved
@@ -95,12 +95,8 @@
     <PackageVersion Include="AWSSDK.Extensions.Bedrock.MEAI" Version="4.0.4.6" />
     <PackageVersion Include="Microsoft.ML.OnnxRuntimeGenAI" Version="0.10.0" />
     <PackageVersion Include="OllamaSharp" Version="5.4.8" />
-<<<<<<< HEAD
-    <PackageVersion Include="OpenAI" Version="2.5.0" />
     <PackageVersion Include="Dapr.AI.Microsoft.Extensions" Version="1.16.0" />
-=======
     <PackageVersion Include="OpenAI" Version="2.6.0" />
->>>>>>> d5037172
     <!-- Identity -->
     <PackageVersion Include="Microsoft.Identity.Client.Extensions.Msal" Version="4.78.0" />
     <!-- Workflows -->
