<Project>
  <PropertyGroup>
    <!-- Enable central package management -->
    <!-- https://learn.microsoft.com/en-us/nuget/consume-packages/Central-Package-Management -->
    <ManagePackageVersionsCentrally>true</ManagePackageVersionsCentrally>
    <CentralPackageTransitivePinningEnabled>true</CentralPackageTransitivePinningEnabled>
  </PropertyGroup>
  <PropertyGroup>
    <!-- Aspire -->
    <AspireAppHostSdkVersion>13.0.0</AspireAppHostSdkVersion>
  </PropertyGroup>
  <ItemGroup>
    <!-- Aspire.* -->
    <PackageVersion Include="Aspire.Azure.AI.OpenAI" Version="13.0.0-preview.1.25560.3" />
    <PackageVersion Include="Aspire.Hosting.AppHost" Version="$(AspireAppHostSdkVersion)" />
    <PackageVersion Include="Aspire.Hosting.Azure.CognitiveServices" Version="$(AspireAppHostSdkVersion)" />
    <PackageVersion Include="Aspire.Microsoft.Azure.Cosmos" Version="$(AspireAppHostSdkVersion)" />
    <PackageVersion Include="CommunityToolkit.Aspire.OllamaSharp" Version="13.0.0-beta.440" />
    <!-- Azure.* -->
    <PackageVersion Include="Azure.AI.Projects" Version="1.2.0-beta.3" />
    <PackageVersion Include="Azure.AI.Projects.OpenAI" Version="1.0.0-beta.3" />
    <PackageVersion Include="Azure.AI.Agents.Persistent" Version="1.2.0-beta.7" />
    <PackageVersion Include="Azure.AI.OpenAI" Version="2.5.0-beta.1" />
    <PackageVersion Include="Azure.Identity" Version="1.17.0" />
    <PackageVersion Include="Azure.Monitor.OpenTelemetry.Exporter" Version="1.4.0" />
    <!-- System.* -->
    <PackageVersion Include="Microsoft.Bcl.AsyncInterfaces" Version="10.0.0" />
    <PackageVersion Include="Microsoft.Bcl.HashCode" Version="6.0.0" />
    <PackageVersion Include="System.ClientModel" Version="1.8.0" />
    <PackageVersion Include="System.CodeDom" Version="10.0.0" />
    <PackageVersion Include="System.Collections.Immutable" Version="10.0.0" />
    <PackageVersion Include="System.CommandLine" Version="2.0.0-rc.2.25502.107" />
    <PackageVersion Include="System.Diagnostics.DiagnosticSource" Version="10.0.0" />
    <PackageVersion Include="System.Linq.AsyncEnumerable" Version="10.0.0" />
    <PackageVersion Include="System.Net.Http.Json" Version="10.0.0" />
    <PackageVersion Include="System.Net.ServerSentEvents" Version="10.0.0" />
    <PackageVersion Include="System.Text.Json" Version="10.0.0" />
    <PackageVersion Include="System.Threading.Channels" Version="10.0.0" />
    <PackageVersion Include="System.Threading.Tasks.Extensions" Version="4.6.3" />
    <!-- OpenTelemetry -->
    <PackageVersion Include="OpenTelemetry" Version="1.13.1" />
    <PackageVersion Include="OpenTelemetry.Api" Version="1.13.1" />
    <PackageVersion Include="OpenTelemetry.Exporter.Console" Version="1.13.1" />
    <PackageVersion Include="OpenTelemetry.Exporter.InMemory" Version="1.13.1" />
    <PackageVersion Include="OpenTelemetry.Exporter.OpenTelemetryProtocol" Version="1.13.1" />
    <PackageVersion Include="OpenTelemetry.Extensions.Hosting" Version="1.13.1" />
    <PackageVersion Include="OpenTelemetry.Instrumentation.AspNetCore" Version="1.13.0" />
    <PackageVersion Include="OpenTelemetry.Instrumentation.Http" Version="1.13.0" />
    <PackageVersion Include="OpenTelemetry.Instrumentation.Runtime" Version="1.13.0" />
    <!-- Microsoft.AspNetCore.* -->
    <PackageVersion Include="Microsoft.AspNetCore.OpenApi" Version="9.0.11" />
    <PackageVersion Include="Swashbuckle.AspNetCore.SwaggerUI" Version="10.0.0" />
    <!-- Microsoft.Extensions.* -->
    <PackageVersion Include="Microsoft.Extensions.AI" Version="10.0.0" />
    <PackageVersion Include="Microsoft.Extensions.AI.Abstractions" Version="10.0.0" />
    <PackageVersion Include="Microsoft.Extensions.AI.AzureAIInference" Version="10.0.0-preview.1.25559.3" />
    <PackageVersion Include="Microsoft.Extensions.AI.OpenAI" Version="10.0.0-preview.1.25559.3" />
    <PackageVersion Include="Microsoft.Extensions.Caching.Memory" Version="10.0.0" />
    <PackageVersion Include="Microsoft.Extensions.Configuration" Version="10.0.0" />
    <PackageVersion Include="Microsoft.Extensions.Configuration.Binder" Version="10.0.0" />
    <PackageVersion Include="Microsoft.Extensions.Configuration.EnvironmentVariables" Version="10.0.0" />
    <PackageVersion Include="Microsoft.Extensions.Configuration.Json" Version="10.0.0" />
    <PackageVersion Include="Microsoft.Extensions.Configuration.UserSecrets" Version="10.0.0" />
    <PackageVersion Include="Microsoft.Extensions.DependencyInjection" Version="10.0.0" />
    <PackageVersion Include="Microsoft.Extensions.DependencyInjection.Abstractions" Version="10.0.0" />
    <PackageVersion Include="Microsoft.Extensions.Hosting" Version="10.0.0" />
    <PackageVersion Include="Microsoft.Extensions.Http.Resilience" Version="10.0.0" />
    <PackageVersion Include="Microsoft.Extensions.Logging" Version="10.0.0" />
    <PackageVersion Include="Microsoft.Extensions.Logging.Abstractions" Version="10.0.0" />
    <PackageVersion Include="Microsoft.Extensions.Logging.Console" Version="10.0.0" />
    <PackageVersion Include="Microsoft.Extensions.ServiceDiscovery" Version="10.0.0" />
    <PackageVersion Include="Microsoft.Extensions.VectorData.Abstractions" Version="9.7.0" />
    <!-- Vector Stores -->
    <PackageVersion Include="Microsoft.SemanticKernel.Connectors.InMemory" Version="1.67.0-preview" />
    <PackageVersion Include="Microsoft.SemanticKernel.Connectors.Qdrant" Version="1.67.0-preview" />
    <!-- Semantic Kernel -->
    <PackageVersion Include="Microsoft.SemanticKernel" Version="1.67.0" />
    <PackageVersion Include="Microsoft.SemanticKernel.Agents.Core" Version="1.67.0" />
    <PackageVersion Include="Microsoft.SemanticKernel.Agents.OpenAI" Version="1.67.0-preview" />
    <PackageVersion Include="Microsoft.SemanticKernel.Agents.AzureAI" Version="1.67.0-preview" />
    <PackageVersion Include="Microsoft.SemanticKernel.Plugins.OpenApi" Version="1.67.0" />
    <!-- Agent SDKs -->
    <PackageVersion Include="Microsoft.Agents.CopilotStudio.Client" Version="1.2.41" />
    <!-- M365 Agents SDK -->
    <PackageVersion Include="AdaptiveCards" Version="3.1.0" />
    <PackageVersion Include="Microsoft.Agents.Authentication.Msal" Version="1.2.41" />
    <PackageVersion Include="Microsoft.Agents.Hosting.AspNetCore" Version="1.2.41" />
    <!-- A2A -->
    <PackageVersion Include="A2A" Version="0.3.3-preview" />
    <PackageVersion Include="A2A.AspNetCore" Version="0.3.3-preview" />
    <!-- MCP -->
    <PackageVersion Include="ModelContextProtocol" Version="0.4.0-preview.3" />
    <!-- Inference SDKs -->
    <PackageVersion Include="Anthropic.SDK" Version="5.8.0" />
    <PackageVersion Include="AWSSDK.Extensions.Bedrock.MEAI" Version="4.0.4.6" />
    <PackageVersion Include="Microsoft.ML.OnnxRuntimeGenAI" Version="0.10.0" />
    <PackageVersion Include="OllamaSharp" Version="5.4.8" />
    <PackageVersion Include="OpenAI" Version="2.6.0" />
    <!-- Identity -->
    <PackageVersion Include="Microsoft.Identity.Client.Extensions.Msal" Version="4.78.0" />
    <!-- Workflows -->
<<<<<<< HEAD
    <PackageVersion Include="Microsoft.Bot.ObjectModel" Version="1.2025.1003.2" />
    <PackageVersion Include="Microsoft.Bot.ObjectModel.Json" Version="1.2025.1003.2" />
    <PackageVersion Include="Microsoft.Bot.ObjectModel.PowerFx" Version="1.2025.1003.2" />
    <PackageVersion Include="Microsoft.PowerFx.Interpreter" Version="1.4.0" />
=======
    <PackageVersion Include="Microsoft.Bot.ObjectModel" Version="1.2025.1106.1" />
    <PackageVersion Include="Microsoft.Bot.ObjectModel.Json" Version="1.2025.1106.1" />
    <PackageVersion Include="Microsoft.Bot.ObjectModel.PowerFx" Version="1.2025.1106.1" />
    <PackageVersion Include="Microsoft.PowerFx.Interpreter" Version="1.5.0-build.20251008-1002" />
>>>>>>> 6ae32f00
    <!-- Durable Task -->
    <PackageVersion Include="Microsoft.DurableTask.Client" Version="1.16.2" />
    <PackageVersion Include="Microsoft.DurableTask.Client.AzureManaged" Version="1.16.2-preview.1" />
    <PackageVersion Include="Microsoft.DurableTask.Worker" Version="1.16.2" />
    <PackageVersion Include="Microsoft.DurableTask.Worker.AzureManaged" Version="1.16.2-preview.1" />
    <!-- Azure Functions -->
<<<<<<< HEAD
    <PackageVersion Include="Microsoft.Azure.Functions.Worker" Version="2.2.0" />
    <PackageVersion Include="Microsoft.Azure.Functions.Worker.ApplicationInsights" Version="2.0.0" />
=======
    <PackageVersion Include="Microsoft.Azure.Functions.Worker" Version="2.50.0" />
    <PackageVersion Include="Microsoft.Azure.Functions.Worker.ApplicationInsights" Version="2.50.0" />
>>>>>>> 6ae32f00
    <PackageVersion Include="Microsoft.Azure.Functions.Worker.Extensions.DurableTask" Version="1.9.0" />
    <PackageVersion Include="Microsoft.Azure.Functions.Worker.Extensions.DurableTask.AzureManaged" Version="1.0.0" />
    <PackageVersion Include="Microsoft.Azure.Functions.Worker.Extensions.Http" Version="3.3.0" />
    <PackageVersion Include="Microsoft.Azure.Functions.Worker.Extensions.Http.AspNetCore" Version="2.1.0" />
    <PackageVersion Include="Microsoft.Azure.Functions.Worker.Extensions.Mcp" Version="1.0.0" />
<<<<<<< HEAD
    <PackageVersion Include="Microsoft.Azure.Functions.Worker.Sdk" Version="2.0.5" />
=======
    <PackageVersion Include="Microsoft.Azure.Functions.Worker.Sdk" Version="2.0.7" />
>>>>>>> 6ae32f00
    <!-- Community -->
    <PackageVersion Include="System.Linq.Async" Version="6.0.3" />
    <!-- Test -->
    <PackageVersion Include="FluentAssertions" Version="8.8.0" />
    <PackageVersion Include="Microsoft.AspNetCore.TestHost" Version="9.0.11" />
    <PackageVersion Include="Microsoft.NET.Test.Sdk" Version="18.0.0" />
    <PackageVersion Include="Moq" Version="[4.18.4]" />
    <PackageVersion Include="xunit" Version="2.9.3" />
    <PackageVersion Include="xunit.abstractions" Version="2.0.3" />
    <PackageVersion Include="xunit.runner.visualstudio" Version="3.1.3" />
    <PackageVersion Include="xretry" Version="1.9.0" />
    <PackageVersion Include="coverlet.collector" Version="6.0.4" />
    <!-- Symbols -->
    <PackageVersion Include="Microsoft.SourceLink.GitHub" Version="8.0.0" />
    <!-- Toolset -->
    <PackageVersion Include="Microsoft.CodeAnalysis.CSharp" Version="4.14.0" />
    <PackageVersion Include="Microsoft.CodeAnalysis.NetAnalyzers" Version="10.0.100" />
    <PackageReference Include="Microsoft.CodeAnalysis.NetAnalyzers">
      <PrivateAssets>all</PrivateAssets>
      <IncludeAssets>runtime; build; native; contentfiles; analyzers; buildtransitive</IncludeAssets>
    </PackageReference>
    <PackageVersion Include="Microsoft.VisualStudio.Threading.Analyzers" Version="17.14.15" />
    <PackageReference Include="Microsoft.VisualStudio.Threading.Analyzers">
      <PrivateAssets>all</PrivateAssets>
      <IncludeAssets>runtime; build; native; contentfiles; analyzers; buildtransitive</IncludeAssets>
    </PackageReference>
    <PackageVersion Include="xunit.analyzers" Version="1.23.0" />
    <PackageReference Include="xunit.analyzers">
      <PrivateAssets>all</PrivateAssets>
      <IncludeAssets>runtime; build; native; contentfiles; analyzers; buildtransitive</IncludeAssets>
    </PackageReference>
    <PackageVersion Include="Moq.Analyzers" Version="0.3.1" />
    <PackageReference Include="Moq.Analyzers">
      <PrivateAssets>all</PrivateAssets>
      <IncludeAssets>runtime; build; native; contentfiles; analyzers; buildtransitive</IncludeAssets>
    </PackageReference>
    <PackageVersion Include="Roslynator.Analyzers" Version="[4.14.1]" />
    <PackageReference Include="Roslynator.Analyzers">
      <PrivateAssets>all</PrivateAssets>
      <IncludeAssets>runtime; build; native; contentfiles; analyzers; buildtransitive</IncludeAssets>
    </PackageReference>
    <PackageVersion Include="Roslynator.CodeAnalysis.Analyzers" Version="[4.14.0]" />
    <PackageReference Include="Roslynator.CodeAnalysis.Analyzers">
      <PrivateAssets>all</PrivateAssets>
      <IncludeAssets>runtime; build; native; contentfiles; analyzers; buildtransitive</IncludeAssets>
    </PackageReference>
    <PackageVersion Include="Roslynator.Formatting.Analyzers" Version="[4.14.0]" />
    <PackageReference Include="Roslynator.Formatting.Analyzers">
      <PrivateAssets>all</PrivateAssets>
      <IncludeAssets>runtime; build; native; contentfiles; analyzers; buildtransitive</IncludeAssets>
    </PackageReference>
  </ItemGroup>
</Project><|MERGE_RESOLUTION|>--- conflicted
+++ resolved
@@ -99,40 +99,24 @@
     <!-- Identity -->
     <PackageVersion Include="Microsoft.Identity.Client.Extensions.Msal" Version="4.78.0" />
     <!-- Workflows -->
-<<<<<<< HEAD
-    <PackageVersion Include="Microsoft.Bot.ObjectModel" Version="1.2025.1003.2" />
-    <PackageVersion Include="Microsoft.Bot.ObjectModel.Json" Version="1.2025.1003.2" />
-    <PackageVersion Include="Microsoft.Bot.ObjectModel.PowerFx" Version="1.2025.1003.2" />
-    <PackageVersion Include="Microsoft.PowerFx.Interpreter" Version="1.4.0" />
-=======
     <PackageVersion Include="Microsoft.Bot.ObjectModel" Version="1.2025.1106.1" />
     <PackageVersion Include="Microsoft.Bot.ObjectModel.Json" Version="1.2025.1106.1" />
     <PackageVersion Include="Microsoft.Bot.ObjectModel.PowerFx" Version="1.2025.1106.1" />
     <PackageVersion Include="Microsoft.PowerFx.Interpreter" Version="1.5.0-build.20251008-1002" />
->>>>>>> 6ae32f00
     <!-- Durable Task -->
     <PackageVersion Include="Microsoft.DurableTask.Client" Version="1.16.2" />
     <PackageVersion Include="Microsoft.DurableTask.Client.AzureManaged" Version="1.16.2-preview.1" />
     <PackageVersion Include="Microsoft.DurableTask.Worker" Version="1.16.2" />
     <PackageVersion Include="Microsoft.DurableTask.Worker.AzureManaged" Version="1.16.2-preview.1" />
     <!-- Azure Functions -->
-<<<<<<< HEAD
-    <PackageVersion Include="Microsoft.Azure.Functions.Worker" Version="2.2.0" />
-    <PackageVersion Include="Microsoft.Azure.Functions.Worker.ApplicationInsights" Version="2.0.0" />
-=======
     <PackageVersion Include="Microsoft.Azure.Functions.Worker" Version="2.50.0" />
     <PackageVersion Include="Microsoft.Azure.Functions.Worker.ApplicationInsights" Version="2.50.0" />
->>>>>>> 6ae32f00
     <PackageVersion Include="Microsoft.Azure.Functions.Worker.Extensions.DurableTask" Version="1.9.0" />
     <PackageVersion Include="Microsoft.Azure.Functions.Worker.Extensions.DurableTask.AzureManaged" Version="1.0.0" />
     <PackageVersion Include="Microsoft.Azure.Functions.Worker.Extensions.Http" Version="3.3.0" />
     <PackageVersion Include="Microsoft.Azure.Functions.Worker.Extensions.Http.AspNetCore" Version="2.1.0" />
     <PackageVersion Include="Microsoft.Azure.Functions.Worker.Extensions.Mcp" Version="1.0.0" />
-<<<<<<< HEAD
-    <PackageVersion Include="Microsoft.Azure.Functions.Worker.Sdk" Version="2.0.5" />
-=======
     <PackageVersion Include="Microsoft.Azure.Functions.Worker.Sdk" Version="2.0.7" />
->>>>>>> 6ae32f00
     <!-- Community -->
     <PackageVersion Include="System.Linq.Async" Version="6.0.3" />
     <!-- Test -->
