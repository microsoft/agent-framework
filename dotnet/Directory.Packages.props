--- conflicted
+++ resolved
@@ -82,13 +82,8 @@
     <!-- MCP -->
     <PackageVersion Include="ModelContextProtocol" Version="0.3.0-preview.4" />
     <!-- Inference SDKs -->
-<<<<<<< HEAD
     <PackageVersion Include="Microsoft.ML.OnnxRuntimeGenAI" Version="0.9.2" />
-    <PackageVersion Include="OllamaSharp" Version="5.3.6" />
-=======
-    <PackageVersion Include="Microsoft.ML.OnnxRuntimeGenAI" Version="0.9.1" />
     <PackageVersion Include="OllamaSharp" Version="5.4.4" />
->>>>>>> 6a66ad51
     <!-- Identity -->
     <PackageVersion Include="Microsoft.Identity.Client.Extensions.Msal" Version="4.77.0" />
     <!-- Workflows -->
