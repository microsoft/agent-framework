--- conflicted
+++ resolved
@@ -17,12 +17,9 @@
     <PackageVersion Include="Aspire.Microsoft.Azure.Cosmos" Version="$(AspireAppHostSdkVersion)" />
     <PackageVersion Include="CommunityToolkit.Aspire.OllamaSharp" Version="13.0.0-beta.440" />
     <!-- Azure.* -->
-<<<<<<< HEAD
     <PackageVersion Include="Azure.AI.Agents" Version="2.0.0-alpha.20251107.3" />
-=======
     <PackageVersion Include="Azure.AI.Projects" Version="1.2.0-beta.3" />
     <PackageVersion Include="Azure.AI.Projects.OpenAI" Version="1.0.0-beta.4" />
->>>>>>> c6928218
     <PackageVersion Include="Azure.AI.Agents.Persistent" Version="1.2.0-beta.7" />
     <PackageVersion Include="Azure.AI.OpenAI" Version="2.5.0-beta.1" />
     <PackageVersion Include="Azure.Identity" Version="1.17.0" />
@@ -107,10 +104,8 @@
     <PackageVersion Include="Microsoft.Bot.ObjectModel.Json" Version="1.2025.1106.1" />
     <PackageVersion Include="Microsoft.Bot.ObjectModel.PowerFx" Version="1.2025.1106.1" />
     <PackageVersion Include="Microsoft.PowerFx.Interpreter" Version="1.5.0-build.20251008-1002" />
-<<<<<<< HEAD
     <!-- Community -->
     <PackageVersion Include="System.Linq.Async" Version="6.0.3" />
-=======
     <!-- Durable Task -->
     <PackageVersion Include="Microsoft.DurableTask.Client" Version="1.16.2" />
     <PackageVersion Include="Microsoft.DurableTask.Client.AzureManaged" Version="1.16.2-preview.1" />
@@ -125,7 +120,6 @@
     <PackageVersion Include="Microsoft.Azure.Functions.Worker.Extensions.Http.AspNetCore" Version="2.1.0" />
     <PackageVersion Include="Microsoft.Azure.Functions.Worker.Extensions.Mcp" Version="1.0.0" />
     <PackageVersion Include="Microsoft.Azure.Functions.Worker.Sdk" Version="2.0.7" />
->>>>>>> c6928218
     <!-- Test -->
     <PackageVersion Include="FluentAssertions" Version="8.8.0" />
     <PackageVersion Include="Microsoft.AspNetCore.TestHost" Condition="'$(TargetFramework)' == 'net8.0'" Version="8.0.22" />
