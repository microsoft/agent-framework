<Project>
  <PropertyGroup>
    <!-- Enable central package management -->
    <!-- https://learn.microsoft.com/en-us/nuget/consume-packages/Central-Package-Management -->
    <ManagePackageVersionsCentrally>true</ManagePackageVersionsCentrally>
    <CentralPackageTransitivePinningEnabled>true</CentralPackageTransitivePinningEnabled>
  </PropertyGroup>
  <PropertyGroup>
    <!-- Aspire -->
    <AspireAppHostSdkVersion>9.4.1</AspireAppHostSdkVersion>
  </PropertyGroup>
  <ItemGroup>
    <!-- Azure.* -->
    <PackageVersion Include="Aspire.Azure.AI.OpenAI" Version="9.4.2-preview.1.25428.12" />
    <PackageVersion Include="Aspire.Hosting.AppHost" Version="9.4.2" />
    <PackageVersion Include="Aspire.Hosting.Azure.CognitiveServices" Version="9.4.2" />
    <PackageVersion Include="Aspire.Hosting.Azure.CosmosDB" Version="9.4.2" />
    <PackageVersion Include="Aspire.Microsoft.Azure.Cosmos" Version="9.4.2" />
    <PackageVersion Include="Aspire.Hosting.Testing" Version="9.4.2" />
    <PackageVersion Include="Azure.AI.Agents.Persistent" Version="1.2.0-beta.4" />
    <PackageVersion Include="Azure.AI.OpenAI" Version="2.3.0-beta.2" />
    <PackageVersion Include="Azure.Identity" Version="1.15.0" />
    <PackageVersion Include="CommunityToolkit.Aspire.OllamaSharp" Version="9.7.2" />
    <PackageVersion Include="Microsoft.AspNetCore.OpenApi" Version="9.0.9" />
    <PackageVersion Include="Microsoft.Extensions.AI.AzureAIInference" Version="9.9.0-preview.1.25458.4" />
    <PackageVersion Include="Microsoft.Extensions.Http.Resilience" Version="9.9.0" />
    <PackageVersion Include="Microsoft.Extensions.ServiceDiscovery" Version="9.4.2" />
    <PackageVersion Include="OpenTelemetry.Exporter.OpenTelemetryProtocol" Version="1.12.0" />
    <PackageVersion Include="OpenTelemetry.Instrumentation.AspNetCore" Version="1.12.0" />
    <PackageVersion Include="OpenTelemetry.Instrumentation.Http" Version="1.12.0" />
    <PackageVersion Include="OpenTelemetry.Instrumentation.Runtime" Version="1.12.0" />
    <PackageVersion Include="Microsoft.Azure.Cosmos" Version="3.53.1" />
    <!-- Newtonsoft (Required by CosmosClient) -->
    <PackageVersion Include="Newtonsoft.Json" Version="13.0.3" />
    <PackageVersion Include="Swashbuckle.AspNetCore.SwaggerUI" Version="9.0.4" />
    <!-- System.* -->
    <PackageVersion Include="System.Linq.Async" Version="6.0.3" />
    <PackageVersion Include="System.Net.ServerSentEvents" Version="9.0.9" />
    <PackageVersion Include="System.Text.Json" Version="9.0.9" />
    <PackageVersion Include="System.Collections.Immutable" Version="9.0.9" />
    <PackageVersion Include="System.Diagnostics.DiagnosticSource" Version="9.0.9" />
    <PackageVersion Include="System.Threading.Channels" Version="9.0.9" />
    <PackageVersion Include="System.Threading.Tasks.Extensions" Version="4.6.3" />
    <PackageVersion Include="System.CommandLine" Version="2.0.0-beta4.22272.1" />
    <!-- OpenTelemetry -->
    <PackageVersion Include="OpenTelemetry" Version="1.12.0" />
    <PackageVersion Include="OpenTelemetry.Exporter.Console" Version="1.12.0" />
    <PackageVersion Include="OpenTelemetry.Exporter.InMemory" Version="1.12.0" />
    <PackageVersion Include="OpenTelemetry.Extensions.Hosting" Version="1.12.0" />
    <!-- Microsoft.Extensions.* -->
    <PackageVersion Include="Microsoft.Bcl.HashCode" Version="6.0.0" />
    <PackageVersion Include="Microsoft.Bcl.AsyncInterfaces" Version="9.0.9" />
    <PackageVersion Include="OpenAI" Version="2.4.0" />
    <PackageVersion Include="Microsoft.Extensions.AI" Version="9.9.0" />
    <PackageVersion Include="Microsoft.Extensions.AI.OpenAI" Version="9.9.0-preview.1.25458.4" />
    <PackageVersion Include="Microsoft.Extensions.AI.Abstractions" Version="9.9.0" />
    <PackageVersion Include="Microsoft.Extensions.Configuration" Version="9.0.9" />
    <PackageVersion Include="Microsoft.Extensions.Configuration.Abstractions" Version="9.0.9" />
    <PackageVersion Include="Microsoft.Extensions.Configuration.Binder" Version="9.0.9" />
    <PackageVersion Include="Microsoft.Extensions.Configuration.EnvironmentVariables" Version="9.0.9" />
    <PackageVersion Include="Microsoft.Extensions.Configuration.Json" Version="9.0.9" />
    <PackageVersion Include="Microsoft.Extensions.Configuration.UserSecrets" Version="9.0.9" />
    <PackageVersion Include="Microsoft.Extensions.DependencyInjection" Version="9.0.9" />
    <PackageVersion Include="Microsoft.Extensions.DependencyInjection.Abstractions" Version="9.0.9" />
    <PackageVersion Include="Microsoft.Extensions.Hosting" Version="9.0.9" />
    <PackageVersion Include="Microsoft.Extensions.Logging" Version="9.0.9" />
    <PackageVersion Include="Microsoft.Extensions.Logging.Abstractions" Version="9.0.9" />
    <PackageVersion Include="Microsoft.Extensions.Logging.Console" Version="9.0.9" />
    <PackageVersion Include="Microsoft.Extensions.Logging.Testing" Version="9.0.9" />
    <PackageVersion Include="Microsoft.Extensions.Options" Version="9.0.9" />
    <!-- Vector Stores -->
    <PackageVersion Include="Microsoft.SemanticKernel.Connectors.InMemory" Version="1.65.0-preview" />
    <PackageVersion Include="Microsoft.SemanticKernel" Version="1.65.0" />
    <PackageVersion Include="Microsoft.SemanticKernel.Agents.Core" Version="1.65.0" />
    <PackageVersion Include="Microsoft.SemanticKernel.Agents.OpenAI" Version="1.65.0-preview" />
    <PackageVersion Include="Microsoft.SemanticKernel.Agents.AzureAI" Version="1.65.0-preview" />
    <!-- Agent SDKs -->
    <PackageVersion Include="Microsoft.Agents.CopilotStudio.Client" Version="1.2.41" />
    <!-- A2A -->
    <PackageVersion Include="A2A" Version="0.1.0-preview.2" />
    <PackageVersion Include="A2A.AspNetCore" Version="0.1.0-preview.2" />
    <!-- MCP -->
    <PackageVersion Include="ModelContextProtocol" Version="0.3.0-preview.4" />
    <!-- Inference SDKs -->
    <PackageVersion Include="Microsoft.ML.OnnxRuntimeGenAI" Version="0.9.1" />
    <PackageVersion Include="OllamaSharp" Version="5.3.6" />
    <!-- Identity -->
    <PackageVersion Include="Microsoft.Identity.Client.Extensions.Msal" Version="4.74.1" />
    <!-- Workflows -->
<<<<<<< HEAD
    <PackageVersion Include="Microsoft.Bot.ObjectModel" Version="2025.8.2-1" />
    <PackageVersion Include="Microsoft.Bot.ObjectModel.Json" Version="2025.8.2-1" />
    <PackageVersion Include="Microsoft.Bot.ObjectModel.PowerFx" Version="2025.8.2-1" />
    <PackageVersion Include="Microsoft.PowerFx.Interpreter" Version="1.4.0-build.20250625-1002" />
    <PackageVersion Include="System.CodeDom" Version="9.0.8" />
=======
    <PackageVersion Include="Microsoft.Bot.ObjectModel" Version="1.2025.915-1" />
    <PackageVersion Include="Microsoft.Bot.ObjectModel.Json" Version="1.2025.915-1" />
    <PackageVersion Include="Microsoft.Bot.ObjectModel.PowerFx" Version="1.2025.915-1" />
    <PackageVersion Include="Microsoft.PowerFx.Interpreter" Version="1.4.0-build.20250821-1001" />
>>>>>>> fb513c38
    <!-- Test -->
    <PackageVersion Include="FluentAssertions" Version="8.6.0" />
    <PackageVersion Include="Microsoft.NET.Test.Sdk" Version="17.14.1" />
    <PackageVersion Include="Moq" Version="[4.18.4]" />
    <PackageVersion Include="Microsoft.SemanticKernel.Agents.Abstractions" Version="1.65.0" />
    <PackageVersion Include="Microsoft.SemanticKernel.Agents.Yaml" Version="1.65.0-beta" />
    <PackageVersion Include="xunit" Version="2.9.3" />
    <PackageVersion Include="xunit.abstractions" Version="2.0.3" />
    <PackageVersion Include="xunit.runner.visualstudio" Version="3.1.3" />
    <PackageVersion Include="xretry" Version="1.9.0" />
    <PackageVersion Include="coverlet.collector" Version="6.0.4" />
    <!-- Symbols -->
    <PackageVersion Include="Microsoft.SourceLink.GitHub" Version="8.0.0" />
    <!-- Toolset -->
    <PackageVersion Include="Microsoft.Net.Compilers.Toolset" Version="4.12.0" />
    <PackageVersion Include="Microsoft.CodeAnalysis.NetAnalyzers" Version="9.0.0" />
    <PackageReference Include="Microsoft.CodeAnalysis.NetAnalyzers">
      <PrivateAssets>all</PrivateAssets>
      <IncludeAssets>runtime; build; native; contentfiles; analyzers; buildtransitive</IncludeAssets>
    </PackageReference>
    <PackageVersion Include="Microsoft.VisualStudio.Threading.Analyzers" Version="17.14.15" />
    <PackageReference Include="Microsoft.VisualStudio.Threading.Analyzers">
      <PrivateAssets>all</PrivateAssets>
      <IncludeAssets>runtime; build; native; contentfiles; analyzers; buildtransitive</IncludeAssets>
    </PackageReference>
    <PackageVersion Include="xunit.analyzers" Version="1.23.0" />
    <PackageReference Include="xunit.analyzers">
      <PrivateAssets>all</PrivateAssets>
      <IncludeAssets>runtime; build; native; contentfiles; analyzers; buildtransitive</IncludeAssets>
    </PackageReference>
    <PackageVersion Include="Moq.Analyzers" Version="0.3.0" />
    <PackageReference Include="Moq.Analyzers">
      <PrivateAssets>all</PrivateAssets>
      <IncludeAssets>runtime; build; native; contentfiles; analyzers; buildtransitive</IncludeAssets>
    </PackageReference>
    <PackageVersion Include="Roslynator.Analyzers" Version="[4.14.0]" />
    <PackageReference Include="Roslynator.Analyzers">
      <PrivateAssets>all</PrivateAssets>
      <IncludeAssets>runtime; build; native; contentfiles; analyzers; buildtransitive</IncludeAssets>
    </PackageReference>
    <PackageVersion Include="Roslynator.CodeAnalysis.Analyzers" Version="[4.14.0]" />
    <PackageReference Include="Roslynator.CodeAnalysis.Analyzers">
      <PrivateAssets>all</PrivateAssets>
      <IncludeAssets>runtime; build; native; contentfiles; analyzers; buildtransitive</IncludeAssets>
    </PackageReference>
    <PackageVersion Include="Roslynator.Formatting.Analyzers" Version="[4.14.0]" />
    <PackageReference Include="Roslynator.Formatting.Analyzers">
      <PrivateAssets>all</PrivateAssets>
      <IncludeAssets>runtime; build; native; contentfiles; analyzers; buildtransitive</IncludeAssets>
    </PackageReference>
  </ItemGroup>
</Project><|MERGE_RESOLUTION|>--- conflicted
+++ resolved
@@ -37,6 +37,7 @@
     <PackageVersion Include="System.Linq.Async" Version="6.0.3" />
     <PackageVersion Include="System.Net.ServerSentEvents" Version="9.0.9" />
     <PackageVersion Include="System.Text.Json" Version="9.0.9" />
+    <PackageVersion Include="System.CodeDom" Version="9.0.8" />
     <PackageVersion Include="System.Collections.Immutable" Version="9.0.9" />
     <PackageVersion Include="System.Diagnostics.DiagnosticSource" Version="9.0.9" />
     <PackageVersion Include="System.Threading.Channels" Version="9.0.9" />
@@ -87,18 +88,10 @@
     <!-- Identity -->
     <PackageVersion Include="Microsoft.Identity.Client.Extensions.Msal" Version="4.74.1" />
     <!-- Workflows -->
-<<<<<<< HEAD
-    <PackageVersion Include="Microsoft.Bot.ObjectModel" Version="2025.8.2-1" />
-    <PackageVersion Include="Microsoft.Bot.ObjectModel.Json" Version="2025.8.2-1" />
-    <PackageVersion Include="Microsoft.Bot.ObjectModel.PowerFx" Version="2025.8.2-1" />
-    <PackageVersion Include="Microsoft.PowerFx.Interpreter" Version="1.4.0-build.20250625-1002" />
-    <PackageVersion Include="System.CodeDom" Version="9.0.8" />
-=======
     <PackageVersion Include="Microsoft.Bot.ObjectModel" Version="1.2025.915-1" />
     <PackageVersion Include="Microsoft.Bot.ObjectModel.Json" Version="1.2025.915-1" />
     <PackageVersion Include="Microsoft.Bot.ObjectModel.PowerFx" Version="1.2025.915-1" />
     <PackageVersion Include="Microsoft.PowerFx.Interpreter" Version="1.4.0-build.20250821-1001" />
->>>>>>> fb513c38
     <!-- Test -->
     <PackageVersion Include="FluentAssertions" Version="8.6.0" />
     <PackageVersion Include="Microsoft.NET.Test.Sdk" Version="17.14.1" />
