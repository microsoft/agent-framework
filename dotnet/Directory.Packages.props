<Project>
  <PropertyGroup>
    <!-- Enable central package management -->
    <!-- https://learn.microsoft.com/en-us/nuget/consume-packages/Central-Package-Management -->
    <ManagePackageVersionsCentrally>true</ManagePackageVersionsCentrally>
    <CentralPackageTransitivePinningEnabled>true</CentralPackageTransitivePinningEnabled>
  </PropertyGroup>
  <PropertyGroup>
    <!-- Aspire -->
    <AspireAppHostSdkVersion>13.0.0</AspireAppHostSdkVersion>
  </PropertyGroup>
  <ItemGroup>
    <!-- Aspire.* -->
    <PackageVersion Include="Aspire.Azure.AI.OpenAI" Version="13.0.0-preview.1.25560.3" />
    <PackageVersion Include="Aspire.Hosting.AppHost" Version="$(AspireAppHostSdkVersion)" />
    <PackageVersion Include="Aspire.Hosting.Azure.CognitiveServices" Version="$(AspireAppHostSdkVersion)" />
    <PackageVersion Include="Aspire.Microsoft.Azure.Cosmos" Version="$(AspireAppHostSdkVersion)" />
    <PackageVersion Include="CommunityToolkit.Aspire.OllamaSharp" Version="13.0.0-beta.435" />
    <!-- Azure.* -->
    <PackageVersion Include="Azure.AI.Agents" Version="2.0.0-alpha.20251107.3" />
    <PackageVersion Include="Azure.AI.Agents.Persistent" Version="1.2.0-beta.7" />
    <PackageVersion Include="Azure.AI.OpenAI" Version="2.5.0-beta.1" />
    <PackageVersion Include="Azure.Identity" Version="1.17.0" />
    <PackageVersion Include="Azure.Monitor.OpenTelemetry.Exporter" Version="1.4.0" />
    <!-- System.* -->
    <PackageVersion Include="Microsoft.Bcl.AsyncInterfaces" Version="10.0.0" />
    <PackageVersion Include="Microsoft.Bcl.HashCode" Version="6.0.0" />
    <PackageVersion Include="System.ClientModel" Version="1.8.0" />
    <PackageVersion Include="System.CodeDom" Version="10.0.0" />
    <PackageVersion Include="System.Collections.Immutable" Version="10.0.0" />
    <PackageVersion Include="System.CommandLine" Version="2.0.0-rc.2.25502.107" />
    <PackageVersion Include="System.Diagnostics.DiagnosticSource" Version="10.0.0" />
    <PackageVersion Include="System.Linq.AsyncEnumerable" Version="10.0.0" />
    <PackageVersion Include="System.Net.Http.Json" Version="10.0.0" />
    <PackageVersion Include="System.Net.ServerSentEvents" Version="10.0.0" />
    <PackageVersion Include="System.Text.Json" Version="10.0.0" />
    <PackageVersion Include="System.Threading.Channels" Version="10.0.0" />
    <PackageVersion Include="System.Threading.Tasks.Extensions" Version="4.6.3" />
    <!-- OpenTelemetry -->
    <PackageVersion Include="OpenTelemetry" Version="1.13.1" />
    <PackageVersion Include="OpenTelemetry.Api" Version="1.13.1" />
    <PackageVersion Include="OpenTelemetry.Exporter.Console" Version="1.13.1" />
    <PackageVersion Include="OpenTelemetry.Exporter.InMemory" Version="1.13.1" />
    <PackageVersion Include="OpenTelemetry.Exporter.OpenTelemetryProtocol" Version="1.13.1" />
    <PackageVersion Include="OpenTelemetry.Extensions.Hosting" Version="1.13.1" />
    <PackageVersion Include="OpenTelemetry.Instrumentation.AspNetCore" Version="1.13.0" />
    <PackageVersion Include="OpenTelemetry.Instrumentation.Http" Version="1.13.0" />
    <PackageVersion Include="OpenTelemetry.Instrumentation.Runtime" Version="1.13.0" />
    <!-- Microsoft.AspNetCore.* -->
    <PackageVersion Include="Microsoft.AspNetCore.OpenApi" Version="9.0.11" />
    <PackageVersion Include="Swashbuckle.AspNetCore.SwaggerUI" Version="10.0.0" />
    <!-- Microsoft.Extensions.* -->
    <PackageVersion Include="Microsoft.Extensions.AI" Version="10.0.0" />
    <PackageVersion Include="Microsoft.Extensions.AI.Abstractions" Version="10.0.0" />
    <PackageVersion Include="Microsoft.Extensions.AI.AzureAIInference" Version="10.0.0-preview.1.25559.3" />
    <PackageVersion Include="Microsoft.Extensions.AI.OpenAI" Version="10.0.0-preview.1.25559.3" />
    <PackageVersion Include="Microsoft.Extensions.Caching.Memory" Version="10.0.0" />
    <PackageVersion Include="Microsoft.Extensions.Configuration" Version="10.0.0" />
    <PackageVersion Include="Microsoft.Extensions.Configuration.Binder" Version="10.0.0" />
    <PackageVersion Include="Microsoft.Extensions.Configuration.EnvironmentVariables" Version="10.0.0" />
    <PackageVersion Include="Microsoft.Extensions.Configuration.Json" Version="10.0.0" />
    <PackageVersion Include="Microsoft.Extensions.Configuration.UserSecrets" Version="10.0.0" />
    <PackageVersion Include="Microsoft.Extensions.DependencyInjection" Version="10.0.0" />
    <PackageVersion Include="Microsoft.Extensions.DependencyInjection.Abstractions" Version="10.0.0" />
    <PackageVersion Include="Microsoft.Extensions.Hosting" Version="10.0.0" />
    <PackageVersion Include="Microsoft.Extensions.Http.Resilience" Version="10.0.0" />
    <PackageVersion Include="Microsoft.Extensions.Logging" Version="10.0.0" />
    <PackageVersion Include="Microsoft.Extensions.Logging.Abstractions" Version="10.0.0" />
    <PackageVersion Include="Microsoft.Extensions.Logging.Console" Version="10.0.0" />
    <PackageVersion Include="Microsoft.Extensions.ServiceDiscovery" Version="10.0.0" />
    <PackageVersion Include="Microsoft.Extensions.VectorData.Abstractions" Version="9.7.0" />
    <!-- Vector Stores -->
    <PackageVersion Include="Microsoft.SemanticKernel.Connectors.InMemory" Version="1.67.0-preview" />
    <PackageVersion Include="Microsoft.SemanticKernel.Connectors.Qdrant" Version="1.67.0-preview" />
    <!-- Semantic Kernel -->
    <PackageVersion Include="Microsoft.SemanticKernel" Version="1.67.0" />
    <PackageVersion Include="Microsoft.SemanticKernel.Agents.Core" Version="1.67.0" />
    <PackageVersion Include="Microsoft.SemanticKernel.Agents.OpenAI" Version="1.67.0-preview" />
    <PackageVersion Include="Microsoft.SemanticKernel.Agents.AzureAI" Version="1.67.0-preview" />
    <PackageVersion Include="Microsoft.SemanticKernel.Plugins.OpenApi" Version="1.67.0" />
    <!-- Agent SDKs -->
    <PackageVersion Include="Microsoft.Agents.CopilotStudio.Client" Version="1.2.41" />
    <!-- A2A -->
    <PackageVersion Include="A2A" Version="0.3.3-preview" />
    <PackageVersion Include="A2A.AspNetCore" Version="0.3.3-preview" />
    <!-- MCP -->
    <PackageVersion Include="ModelContextProtocol" Version="0.4.0-preview.3" />
    <!-- Inference SDKs -->
    <PackageVersion Include="Anthropic.SDK" Version="5.8.0" />
    <PackageVersion Include="AWSSDK.Extensions.Bedrock.MEAI" Version="4.0.4.6" />
    <PackageVersion Include="Microsoft.ML.OnnxRuntimeGenAI" Version="0.10.0" />
    <PackageVersion Include="OllamaSharp" Version="5.4.8" />
    <PackageVersion Include="OpenAI" Version="2.6.0" />
    <!-- Identity -->
    <PackageVersion Include="Microsoft.Identity.Client.Extensions.Msal" Version="4.78.0" />
    <!-- Workflows -->
<<<<<<< HEAD
    <PackageVersion Include="Microsoft.Bot.ObjectModel" Version="1.2025.1106.1" />
    <PackageVersion Include="Microsoft.Bot.ObjectModel.Json" Version="1.2025.1106.1" />
    <PackageVersion Include="Microsoft.Bot.ObjectModel.PowerFx" Version="1.2025.1106.1" />
    <PackageVersion Include="Microsoft.PowerFx.Interpreter" Version="1.5.0-build.20251008-1002" />
=======
    <PackageVersion Include="Microsoft.Bot.ObjectModel" Version="1.2025.1003.2" />
    <PackageVersion Include="Microsoft.Bot.ObjectModel.Json" Version="1.2025.1003.2" />
    <PackageVersion Include="Microsoft.Bot.ObjectModel.PowerFx" Version="1.2025.1003.2" />
    <PackageVersion Include="Microsoft.PowerFx.Interpreter" Version="1.4.0" />
    <!-- Durable Task -->
    <PackageVersion Include="Microsoft.DurableTask.Client" Version="1.16.2" />
    <PackageVersion Include="Microsoft.DurableTask.Client.AzureManaged" Version="1.16.2-preview.1" />
    <PackageVersion Include="Microsoft.DurableTask.Worker" Version="1.16.2" />
    <PackageVersion Include="Microsoft.DurableTask.Worker.AzureManaged" Version="1.16.2-preview.1" />
    <!-- Azure Functions -->
    <PackageVersion Include="Microsoft.Azure.Functions.Worker" Version="2.2.0" />
    <PackageVersion Include="Microsoft.Azure.Functions.Worker.ApplicationInsights" Version="2.0.0" />
    <PackageVersion Include="Microsoft.Azure.Functions.Worker.Extensions.DurableTask" Version="1.9.0" />
    <PackageVersion Include="Microsoft.Azure.Functions.Worker.Extensions.DurableTask.AzureManaged" Version="1.0.0" />
    <PackageVersion Include="Microsoft.Azure.Functions.Worker.Extensions.Http" Version="3.3.0" />
    <PackageVersion Include="Microsoft.Azure.Functions.Worker.Extensions.Http.AspNetCore" Version="2.1.0" />
    <PackageVersion Include="Microsoft.Azure.Functions.Worker.Extensions.Mcp" Version="1.0.0" />
    <PackageVersion Include="Microsoft.Azure.Functions.Worker.Sdk" Version="2.0.5" />
>>>>>>> 67a81471
    <!-- Community -->
    <PackageVersion Include="System.Linq.Async" Version="6.0.3" />
    <!-- Test -->
    <PackageVersion Include="FluentAssertions" Version="8.8.0" />
    <PackageVersion Include="Microsoft.AspNetCore.TestHost" Version="9.0.11" />
    <PackageVersion Include="Microsoft.NET.Test.Sdk" Version="18.0.0" />
    <PackageVersion Include="Moq" Version="[4.18.4]" />
    <PackageVersion Include="xunit" Version="2.9.3" />
    <PackageVersion Include="xunit.abstractions" Version="2.0.3" />
    <PackageVersion Include="xunit.runner.visualstudio" Version="3.1.3" />
    <PackageVersion Include="xretry" Version="1.9.0" />
    <PackageVersion Include="coverlet.collector" Version="6.0.4" />
    <!-- Symbols -->
    <PackageVersion Include="Microsoft.SourceLink.GitHub" Version="8.0.0" />
    <!-- Toolset -->
    <PackageVersion Include="Microsoft.CodeAnalysis.CSharp" Version="4.14.0" />
    <PackageVersion Include="Microsoft.CodeAnalysis.NetAnalyzers" Version="10.0.100" />
    <PackageReference Include="Microsoft.CodeAnalysis.NetAnalyzers">
      <PrivateAssets>all</PrivateAssets>
      <IncludeAssets>runtime; build; native; contentfiles; analyzers; buildtransitive</IncludeAssets>
    </PackageReference>
    <PackageVersion Include="Microsoft.VisualStudio.Threading.Analyzers" Version="17.14.15" />
    <PackageReference Include="Microsoft.VisualStudio.Threading.Analyzers">
      <PrivateAssets>all</PrivateAssets>
      <IncludeAssets>runtime; build; native; contentfiles; analyzers; buildtransitive</IncludeAssets>
    </PackageReference>
    <PackageVersion Include="xunit.analyzers" Version="1.23.0" />
    <PackageReference Include="xunit.analyzers">
      <PrivateAssets>all</PrivateAssets>
      <IncludeAssets>runtime; build; native; contentfiles; analyzers; buildtransitive</IncludeAssets>
    </PackageReference>
    <PackageVersion Include="Moq.Analyzers" Version="0.3.1" />
    <PackageReference Include="Moq.Analyzers">
      <PrivateAssets>all</PrivateAssets>
      <IncludeAssets>runtime; build; native; contentfiles; analyzers; buildtransitive</IncludeAssets>
    </PackageReference>
    <PackageVersion Include="Roslynator.Analyzers" Version="[4.14.1]" />
    <PackageReference Include="Roslynator.Analyzers">
      <PrivateAssets>all</PrivateAssets>
      <IncludeAssets>runtime; build; native; contentfiles; analyzers; buildtransitive</IncludeAssets>
    </PackageReference>
    <PackageVersion Include="Roslynator.CodeAnalysis.Analyzers" Version="[4.14.0]" />
    <PackageReference Include="Roslynator.CodeAnalysis.Analyzers">
      <PrivateAssets>all</PrivateAssets>
      <IncludeAssets>runtime; build; native; contentfiles; analyzers; buildtransitive</IncludeAssets>
    </PackageReference>
    <PackageVersion Include="Roslynator.Formatting.Analyzers" Version="[4.14.0]" />
    <PackageReference Include="Roslynator.Formatting.Analyzers">
      <PrivateAssets>all</PrivateAssets>
      <IncludeAssets>runtime; build; native; contentfiles; analyzers; buildtransitive</IncludeAssets>
    </PackageReference>
  </ItemGroup>
</Project><|MERGE_RESOLUTION|>--- conflicted
+++ resolved
@@ -94,16 +94,10 @@
     <!-- Identity -->
     <PackageVersion Include="Microsoft.Identity.Client.Extensions.Msal" Version="4.78.0" />
     <!-- Workflows -->
-<<<<<<< HEAD
     <PackageVersion Include="Microsoft.Bot.ObjectModel" Version="1.2025.1106.1" />
     <PackageVersion Include="Microsoft.Bot.ObjectModel.Json" Version="1.2025.1106.1" />
     <PackageVersion Include="Microsoft.Bot.ObjectModel.PowerFx" Version="1.2025.1106.1" />
     <PackageVersion Include="Microsoft.PowerFx.Interpreter" Version="1.5.0-build.20251008-1002" />
-=======
-    <PackageVersion Include="Microsoft.Bot.ObjectModel" Version="1.2025.1003.2" />
-    <PackageVersion Include="Microsoft.Bot.ObjectModel.Json" Version="1.2025.1003.2" />
-    <PackageVersion Include="Microsoft.Bot.ObjectModel.PowerFx" Version="1.2025.1003.2" />
-    <PackageVersion Include="Microsoft.PowerFx.Interpreter" Version="1.4.0" />
     <!-- Durable Task -->
     <PackageVersion Include="Microsoft.DurableTask.Client" Version="1.16.2" />
     <PackageVersion Include="Microsoft.DurableTask.Client.AzureManaged" Version="1.16.2-preview.1" />
@@ -118,7 +112,6 @@
     <PackageVersion Include="Microsoft.Azure.Functions.Worker.Extensions.Http.AspNetCore" Version="2.1.0" />
     <PackageVersion Include="Microsoft.Azure.Functions.Worker.Extensions.Mcp" Version="1.0.0" />
     <PackageVersion Include="Microsoft.Azure.Functions.Worker.Sdk" Version="2.0.5" />
->>>>>>> 67a81471
     <!-- Community -->
     <PackageVersion Include="System.Linq.Async" Version="6.0.3" />
     <!-- Test -->
