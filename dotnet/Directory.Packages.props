--- conflicted
+++ resolved
@@ -125,8 +125,10 @@
     <PackageVersion Include="Microsoft.Azure.Functions.Worker.Sdk" Version="2.0.7" />
     <!-- Test -->
     <PackageVersion Include="FluentAssertions" Version="8.8.0" />
-<<<<<<< HEAD
-    <PackageVersion Include="Microsoft.AspNetCore.TestHost" Version="9.0.11" />
+    <PackageVersion Include="Microsoft.AspNetCore.TestHost" Condition="'$(TargetFramework)' == 'net8.0'" Version="8.0.22" />
+    <PackageVersion Include="Microsoft.AspNetCore.TestHost" Condition="'$(TargetFramework)' == 'net9.0'" Version="9.0.11" />
+    <PackageVersion Include="Microsoft.AspNetCore.TestHost" Condition="'$(TargetFramework)' == 'net10.0'" Version="10.0.0" />
+    <PackageVersion Include="Microsoft.NET.Test.Sdk" Version="18.0.0" />
     <PackageVersion Include="Moq" Version="[4.18.4]" />
     <PackageVersion Include="xunit.v3.mtp-v2" Version="3.2.0" />
     <PackageVersion Include="xunit.v3.extensibility.core" Version="3.2.0" />
@@ -134,19 +136,6 @@
     <PackageVersion Include="xretry.v3" Version="1.0.0-rc2" />
     <PackageVersion Include="Microsoft.Testing.Extensions.TrxReport" Version="2.0.2" />
     <PackageVersion Include="Microsoft.Testing.Extensions.CodeCoverage" Version="18.1.0" />
-=======
-    <PackageVersion Include="Microsoft.AspNetCore.TestHost" Condition="'$(TargetFramework)' == 'net8.0'" Version="8.0.22" />
-    <PackageVersion Include="Microsoft.AspNetCore.TestHost" Condition="'$(TargetFramework)' == 'net9.0'" Version="9.0.11" />
-    <PackageVersion Include="Microsoft.AspNetCore.TestHost" Condition="'$(TargetFramework)' == 'net10.0'" Version="10.0.0" />
-    <PackageVersion Include="Microsoft.NET.Test.Sdk" Version="18.0.0" />
-    <PackageVersion Include="Moq" Version="[4.18.4]" />
-    <PackageVersion Include="xunit" Version="2.9.3" />
-    <PackageVersion Include="xunit.abstractions" Version="2.0.3" />
-    <PackageVersion Include="xunit.runner.visualstudio" Version="3.1.3" />
-    <PackageVersion Include="Xunit.SkippableFact" Version="1.5.23" />
-    <PackageVersion Include="xretry" Version="1.9.0" />
-    <PackageVersion Include="coverlet.collector" Version="6.0.4" />
->>>>>>> a57b37d5
     <!-- Symbols -->
     <PackageVersion Include="Microsoft.SourceLink.GitHub" Version="8.0.0" />
     <!-- Toolset -->
