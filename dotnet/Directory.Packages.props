<Project>
  <PropertyGroup>
    <!-- Enable central package management -->
    <!-- https://learn.microsoft.com/en-us/nuget/consume-packages/Central-Package-Management -->
    <ManagePackageVersionsCentrally>true</ManagePackageVersionsCentrally>
    <CentralPackageTransitivePinningEnabled>true</CentralPackageTransitivePinningEnabled>
  </PropertyGroup>
  <PropertyGroup>
    <!-- Aspire -->
    <AspireAppHostSdkVersion>9.4.1</AspireAppHostSdkVersion>
  </PropertyGroup>
  <ItemGroup>
    <!-- Azure.* -->
    <PackageVersion Include="Aspire.Azure.AI.OpenAI" Version="9.4.1-preview.1.25408.4" />
    <PackageVersion Include="Aspire.Hosting.AppHost" Version="9.4.1" />
    <PackageVersion Include="Aspire.Hosting.Azure.CognitiveServices" Version="9.4.1" />
    <PackageVersion Include="Aspire.Hosting.Azure.CosmosDB" Version="9.4.1" />
    <PackageVersion Include="Aspire.Microsoft.Azure.Cosmos" Version="9.4.1" />
    <PackageVersion Include="Aspire.Hosting.Testing" Version="9.4.1" />
    <PackageVersion Include="Azure.AI.Agents.Persistent" Version="1.2.0-beta.3" />
    <PackageVersion Include="Azure.AI.OpenAI" Version="2.3.0-beta.1" />
    <PackageVersion Include="Azure.Identity" Version="1.14.2" />
    <PackageVersion Include="CommunityToolkit.Aspire.OllamaSharp" Version="9.6.0" />
    <PackageVersion Include="Microsoft.AspNetCore.OpenApi" Version="9.0.8" />
    <PackageVersion Include="Microsoft.Extensions.AI.AzureAIInference" Version="9.8.0-preview.1.25412.6" />
    <PackageVersion Include="Microsoft.Extensions.Http.Resilience" Version="9.8.0" />
    <PackageVersion Include="Microsoft.Extensions.ServiceDiscovery" Version="9.3.1" />
    <PackageVersion Include="OpenTelemetry.Exporter.OpenTelemetryProtocol" Version="1.12.0" />
    <PackageVersion Include="OpenTelemetry.Instrumentation.AspNetCore" Version="1.12.0" />
    <PackageVersion Include="OpenTelemetry.Instrumentation.Http" Version="1.12.0" />
    <PackageVersion Include="OpenTelemetry.Instrumentation.Runtime" Version="1.12.0" />
    <PackageVersion Include="Microsoft.Azure.Cosmos" Version="3.52.0" />
    <!-- Newtonsoft (Required by CosmosClient) -->
    <PackageVersion Include="Newtonsoft.Json" Version="13.0.3" />
    <PackageVersion Include="Swashbuckle.AspNetCore.SwaggerUI" Version="9.0.3" />
    <!-- System.* -->
    <PackageVersion Include="System.Linq.Async" Version="6.0.3" />
    <PackageVersion Include="System.Net.ServerSentEvents" Version="9.0.8" />
    <PackageVersion Include="System.Text.Json" Version="9.0.8" />
    <PackageVersion Include="System.Diagnostics.DiagnosticSource" Version="9.0.8" />
    <PackageVersion Include="System.Threading.Channels" Version="9.0.8" />
    <PackageVersion Include="System.Threading.Tasks.Extensions" Version="4.6.3" />
    <!-- OpenTelemetry -->
    <PackageVersion Include="OpenTelemetry" Version="1.12.0" />
    <PackageVersion Include="OpenTelemetry.Exporter.Console" Version="1.12.0" />
    <PackageVersion Include="OpenTelemetry.Exporter.InMemory" Version="1.12.0" />
    <PackageVersion Include="OpenTelemetry.Extensions.Hosting" Version="1.12.0" />
    <!-- Microsoft.Extensions.* -->
    <PackageVersion Include="Microsoft.Bcl.HashCode" Version="6.0.0" />
    <PackageVersion Include="Microsoft.Bcl.AsyncInterfaces" Version="9.0.8" />
    <PackageVersion Include="OpenAI" Version="2.3.0" />
    <PackageVersion Include="Microsoft.Extensions.AI" Version="9.8.0" />
    <PackageVersion Include="Microsoft.Extensions.AI.OpenAI" Version="9.8.0-preview.1.25412.6" />
    <PackageVersion Include="Microsoft.Extensions.AI.Abstractions" Version="9.8.0" />
    <PackageVersion Include="Microsoft.Extensions.Configuration" Version="9.0.8" />
    <PackageVersion Include="Microsoft.Extensions.Configuration.Abstractions" Version="9.0.8" />
    <PackageVersion Include="Microsoft.Extensions.Configuration.Binder" Version="9.0.8" />
    <PackageVersion Include="Microsoft.Extensions.Configuration.EnvironmentVariables" Version="9.0.8" />
    <PackageVersion Include="Microsoft.Extensions.Configuration.Json" Version="9.0.8" />
    <PackageVersion Include="Microsoft.Extensions.Configuration.UserSecrets" Version="9.0.8" />
    <PackageVersion Include="Microsoft.Extensions.DependencyInjection" Version="9.0.8" />
    <PackageVersion Include="Microsoft.Extensions.DependencyInjection.Abstractions" Version="9.0.8" />
    <PackageVersion Include="Microsoft.Extensions.Hosting" Version="9.0.8" />
    <PackageVersion Include="Microsoft.Extensions.Logging" Version="9.0.8" />
    <PackageVersion Include="Microsoft.Extensions.Logging.Abstractions" Version="9.0.8" />
    <PackageVersion Include="Microsoft.Extensions.Logging.Console" Version="9.0.8" />
    <PackageVersion Include="Microsoft.Extensions.Logging.Testing" Version="9.0.8" />
    <PackageVersion Include="Microsoft.Extensions.Options" Version="9.0.8" />
    <!-- Vector Stores -->
    <PackageVersion Include="Microsoft.SemanticKernel.Connectors.InMemory" Version="1.64.0-preview" />
    <PackageVersion Include="Microsoft.SemanticKernel" Version="1.64.0" />
    <PackageVersion Include="Microsoft.SemanticKernel.Agents.Core" Version="1.64.0" />
    <PackageVersion Include="Microsoft.SemanticKernel.Agents.OpenAI" Version="1.64.0-preview" />
    <PackageVersion Include="Microsoft.SemanticKernel.Agents.AzureAI" Version="1.64.0-preview" />
    <!-- Agent SDKs -->
    <PackageVersion Include="Microsoft.Agents.CopilotStudio.Client" Version="1.1.151" />
    <PackageVersion Include="A2A" Version="0.1.0-preview.2" />
    <PackageVersion Include="A2A.AspNetCore" Version="0.1.0-preview.2" />
    <!-- Inference SDKs -->
    <PackageVersion Include="Microsoft.ML.OnnxRuntimeGenAI" Version="0.9.0" />
    <!-- Identity -->
    <PackageVersion Include="Microsoft.Identity.Client.Extensions.Msal" Version="4.74.1" />
<<<<<<< HEAD
    <!-- YAML -->
    <PackageVersion Include="YamlDotNet" Version="16.3.0" />  
=======
    <!-- Workflows -->
    <PackageVersion Include="Microsoft.Bot.ObjectModel" Version="2025.8.2-1" />
    <PackageVersion Include="Microsoft.Bot.ObjectModel.Json" Version="2025.8.2-1" />
    <PackageVersion Include="Microsoft.Bot.ObjectModel.PowerFx" Version="2025.8.2-1" />
    <PackageVersion Include="Microsoft.PowerFx.Interpreter" Version="1.4.0-build.20250625-1002" />
>>>>>>> 40ab6e9d
    <!-- Test -->
    <PackageVersion Include="FluentAssertions" Version="8.5.0" />
    <PackageVersion Include="Microsoft.NET.Test.Sdk" Version="17.14.1" />
    <PackageVersion Include="Moq" Version="[4.18.4]" />
    <PackageVersion Include="xunit" Version="2.9.3" />
    <PackageVersion Include="xunit.abstractions" Version="2.0.3" />
    <PackageVersion Include="xunit.runner.visualstudio" Version="3.1.3" />
    <PackageVersion Include="xretry" Version="1.9.0" />
    <PackageVersion Include="coverlet.collector" Version="6.0.4" />
    <!-- Symbols -->
    <PackageVersion Include="Microsoft.SourceLink.GitHub" Version="8.0.0" />
    <!-- Toolset -->
    <PackageVersion Include="Microsoft.Net.Compilers.Toolset" Version="4.12.0" />
    <PackageVersion Include="Microsoft.CodeAnalysis.NetAnalyzers" Version="9.0.0" />
    <PackageReference Include="Microsoft.CodeAnalysis.NetAnalyzers">
      <PrivateAssets>all</PrivateAssets>
      <IncludeAssets>runtime; build; native; contentfiles; analyzers; buildtransitive</IncludeAssets>
    </PackageReference>
    <PackageVersion Include="Microsoft.VisualStudio.Threading.Analyzers" Version="17.14.15" />
    <PackageReference Include="Microsoft.VisualStudio.Threading.Analyzers">
      <PrivateAssets>all</PrivateAssets>
      <IncludeAssets>runtime; build; native; contentfiles; analyzers; buildtransitive</IncludeAssets>
    </PackageReference>
    <PackageVersion Include="xunit.analyzers" Version="1.23.0" />
    <PackageReference Include="xunit.analyzers">
      <PrivateAssets>all</PrivateAssets>
      <IncludeAssets>runtime; build; native; contentfiles; analyzers; buildtransitive</IncludeAssets>
    </PackageReference>
    <PackageVersion Include="Moq.Analyzers" Version="0.3.0" />
    <PackageReference Include="Moq.Analyzers">
      <PrivateAssets>all</PrivateAssets>
      <IncludeAssets>runtime; build; native; contentfiles; analyzers; buildtransitive</IncludeAssets>
    </PackageReference>
    <PackageVersion Include="Roslynator.Analyzers" Version="[4.14.0]" />
    <PackageReference Include="Roslynator.Analyzers">
      <PrivateAssets>all</PrivateAssets>
      <IncludeAssets>runtime; build; native; contentfiles; analyzers; buildtransitive</IncludeAssets>
    </PackageReference>
    <PackageVersion Include="Roslynator.CodeAnalysis.Analyzers" Version="[4.14.0]" />
    <PackageReference Include="Roslynator.CodeAnalysis.Analyzers">
      <PrivateAssets>all</PrivateAssets>
      <IncludeAssets>runtime; build; native; contentfiles; analyzers; buildtransitive</IncludeAssets>
    </PackageReference>
    <PackageVersion Include="Roslynator.Formatting.Analyzers" Version="[4.14.0]" />
    <PackageReference Include="Roslynator.Formatting.Analyzers">
      <PrivateAssets>all</PrivateAssets>
      <IncludeAssets>runtime; build; native; contentfiles; analyzers; buildtransitive</IncludeAssets>
    </PackageReference>
  </ItemGroup>
</Project><|MERGE_RESOLUTION|>--- conflicted
+++ resolved
@@ -80,16 +80,13 @@
     <PackageVersion Include="Microsoft.ML.OnnxRuntimeGenAI" Version="0.9.0" />
     <!-- Identity -->
     <PackageVersion Include="Microsoft.Identity.Client.Extensions.Msal" Version="4.74.1" />
-<<<<<<< HEAD
     <!-- YAML -->
     <PackageVersion Include="YamlDotNet" Version="16.3.0" />  
-=======
     <!-- Workflows -->
     <PackageVersion Include="Microsoft.Bot.ObjectModel" Version="2025.8.2-1" />
     <PackageVersion Include="Microsoft.Bot.ObjectModel.Json" Version="2025.8.2-1" />
     <PackageVersion Include="Microsoft.Bot.ObjectModel.PowerFx" Version="2025.8.2-1" />
     <PackageVersion Include="Microsoft.PowerFx.Interpreter" Version="1.4.0-build.20250625-1002" />
->>>>>>> 40ab6e9d
     <!-- Test -->
     <PackageVersion Include="FluentAssertions" Version="8.5.0" />
     <PackageVersion Include="Microsoft.NET.Test.Sdk" Version="17.14.1" />
