--- conflicted
+++ resolved
@@ -31,18 +31,11 @@
     <PackageVersion Include="Swashbuckle.AspNetCore.SwaggerUI" Version="9.0.3" />
     <!-- System.* -->
     <PackageVersion Include="System.Linq.Async" Version="6.0.3" />
-<<<<<<< HEAD
     <PackageVersion Include="System.Net.Http" Version="4.3.4" />
     <PackageVersion Include="System.Net.ServerSentEvents" Version="10.0.0-preview.6.25358.103" />
-    <PackageVersion Include="System.Text.Json" Version="9.0.7" />
-    <PackageVersion Include="System.Diagnostics.DiagnosticSource" Version="9.0.7" />
-    <PackageVersion Include="System.Threading.Channels" Version="9.0.7" />
-=======
-    <PackageVersion Include="System.Net.ServerSentEvents" Version="9.0.8" />
     <PackageVersion Include="System.Text.Json" Version="9.0.8" />
     <PackageVersion Include="System.Diagnostics.DiagnosticSource" Version="9.0.8" />
     <PackageVersion Include="System.Threading.Channels" Version="9.0.8" />
->>>>>>> 0982aa9d
     <PackageVersion Include="System.Threading.Tasks.Extensions" Version="4.6.3" />
     <!-- OpenTelemetry -->
     <PackageVersion Include="OpenTelemetry" Version="1.12.0" />
@@ -51,27 +44,7 @@
     <PackageVersion Include="OpenTelemetry.Extensions.Hosting" Version="1.12.0" />
     <!-- Microsoft.Extensions.* -->
     <PackageVersion Include="Microsoft.Bcl.HashCode" Version="6.0.0" />
-<<<<<<< HEAD
     <PackageVersion Include="Microsoft.Bcl.AsyncInterfaces" Version="10.0.0-preview.6.25358.103" />
-    <PackageVersion Include="Microsoft.Extensions.AI" Version="9.7.1" />
-    <PackageVersion Include="Microsoft.Extensions.AI.OpenAI" Version="9.7.1-preview.1.25365.4" />
-    <PackageVersion Include="Microsoft.Extensions.AI.Abstractions" Version="9.7.1" />
-    <PackageVersion Include="OpenAI" Version="2.2.0" />
-    <PackageVersion Include="Microsoft.Extensions.Configuration" Version="9.0.7" />
-    <PackageVersion Include="Microsoft.Extensions.Configuration.Abstractions" Version="9.0.7" />
-    <PackageVersion Include="Microsoft.Extensions.Configuration.Binder" Version="9.0.7" />
-    <PackageVersion Include="Microsoft.Extensions.Configuration.EnvironmentVariables" Version="9.0.7" />
-    <PackageVersion Include="Microsoft.Extensions.Configuration.Json" Version="9.0.7" />
-    <PackageVersion Include="Microsoft.Extensions.Configuration.UserSecrets" Version="9.0.7" />
-    <PackageVersion Include="Microsoft.Extensions.DependencyInjection" Version="9.0.7" />
-    <PackageVersion Include="Microsoft.Extensions.DependencyInjection.Abstractions" Version="9.0.7" />
-    <PackageVersion Include="Microsoft.Extensions.Hosting" Version="9.0.7" />
-    <PackageVersion Include="Microsoft.Extensions.Logging" Version="9.0.7" />
-    <PackageVersion Include="Microsoft.Extensions.Logging.Abstractions" Version="9.0.7" />
-    <PackageVersion Include="Microsoft.Extensions.Logging.Console" Version="9.0.7" />
-    <PackageVersion Include="Microsoft.Extensions.Logging.Testing" Version="9.0.7" />
-=======
-    <PackageVersion Include="Microsoft.Bcl.AsyncInterfaces" Version="9.0.8" />
     <PackageVersion Include="OpenAI" Version="2.3.0" />
     <PackageVersion Include="Microsoft.Extensions.AI" Version="9.8.0" />
     <PackageVersion Include="Microsoft.Extensions.AI.OpenAI" Version="9.8.0-preview.1.25412.6" />
@@ -89,7 +62,6 @@
     <PackageVersion Include="Microsoft.Extensions.Logging.Abstractions" Version="9.0.8" />
     <PackageVersion Include="Microsoft.Extensions.Logging.Console" Version="9.0.8" />
     <PackageVersion Include="Microsoft.Extensions.Logging.Testing" Version="9.0.8" />
->>>>>>> 0982aa9d
     <!-- Vector Stores -->
     <PackageVersion Include="Microsoft.SemanticKernel.Connectors.InMemory" Version="1.61.0-preview" />
     <!-- Agent SDKs -->
