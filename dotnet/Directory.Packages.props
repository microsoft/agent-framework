--- conflicted
+++ resolved
@@ -17,12 +17,8 @@
     <PackageVersion Include="Aspire.Microsoft.Azure.Cosmos" Version="$(AspireAppHostSdkVersion)" />
     <PackageVersion Include="CommunityToolkit.Aspire.OllamaSharp" Version="9.8.0" />
     <!-- Azure.* -->
-<<<<<<< HEAD
     <PackageVersion Include="Azure.AI.Agents" Version="2.0.0-alpha.20251016.2" />
-    <PackageVersion Include="Azure.AI.Agents.Persistent" Version="1.2.0-beta.6" />
-=======
     <PackageVersion Include="Azure.AI.Agents.Persistent" Version="1.2.0-beta.7" />
->>>>>>> 00a78d7b
     <PackageVersion Include="Azure.AI.OpenAI" Version="2.5.0-beta.1" />
     <PackageVersion Include="Azure.Identity" Version="1.17.0" />
     <PackageVersion Include="Azure.Monitor.OpenTelemetry.Exporter" Version="1.4.0" />
