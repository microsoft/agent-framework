<Project>
  <PropertyGroup>
    <!-- Enable central package management -->
    <!-- https://learn.microsoft.com/en-us/nuget/consume-packages/Central-Package-Management -->
    <ManagePackageVersionsCentrally>true</ManagePackageVersionsCentrally>
    <CentralPackageTransitivePinningEnabled>true</CentralPackageTransitivePinningEnabled>
  </PropertyGroup>
  <PropertyGroup>
    <!-- Aspire -->
    <AspireAppHostSdkVersion>13.0.2</AspireAppHostSdkVersion>
  </PropertyGroup>
  <ItemGroup>
    <!-- Aspire.* -->
    <PackageVersion Include="Anthropic" Version="11.0.0" />
    <PackageVersion Include="Anthropic.Foundry" Version="0.1.0" />
    <PackageVersion Include="Aspire.Azure.AI.OpenAI" Version="13.0.0-preview.1.25560.3" />
    <PackageVersion Include="Aspire.Hosting.AppHost" Version="$(AspireAppHostSdkVersion)" />
    <PackageVersion Include="Aspire.Hosting.Azure.CognitiveServices" Version="$(AspireAppHostSdkVersion)" />
    <PackageVersion Include="Aspire.Microsoft.Azure.Cosmos" Version="$(AspireAppHostSdkVersion)" />
    <PackageVersion Include="CommunityToolkit.Aspire.OllamaSharp" Version="13.0.0-beta.440" />
    <!-- Azure.* -->
    <PackageVersion Include="Azure.AI.Projects" Version="1.2.0-beta.5" />
    <PackageVersion Include="Azure.AI.Projects.OpenAI" Version="1.0.0-beta.5" />
    <PackageVersion Include="Azure.AI.Agents.Persistent" Version="1.2.0-beta.8" />
    <PackageVersion Include="Azure.AI.OpenAI" Version="2.8.0-beta.1" />
    <PackageVersion Include="Azure.Identity" Version="1.17.1" />
    <PackageVersion Include="Azure.Monitor.OpenTelemetry.Exporter" Version="1.4.0" />
    <!-- Google Gemini  -->
    <PackageVersion Include="Google.GenAI" Version="0.6.0" />
    <PackageVersion Include="Mscc.GenerativeAI.Microsoft" Version="2.9.3" />
    <!-- Microsoft.Azure.* -->
    <PackageVersion Include="Microsoft.Azure.Cosmos" Version="3.54.0" />
    <!-- Newtonsoft.Json -->
    <PackageVersion Include="Newtonsoft.Json" Version="13.0.4" />
    <!-- System.* -->
    <PackageVersion Include="Microsoft.Bcl.AsyncInterfaces" Version="10.0.1" />
    <PackageVersion Include="Microsoft.Bcl.HashCode" Version="6.0.0" />
    <PackageVersion Include="System.ClientModel" Version="1.8.1" />
    <PackageVersion Include="System.CodeDom" Version="10.0.0" />
    <PackageVersion Include="System.Collections.Immutable" Version="10.0.0" />
    <PackageVersion Include="System.CommandLine" Version="2.0.0-rc.2.25502.107" />
    <PackageVersion Include="System.Diagnostics.DiagnosticSource" Version="10.0.1" />
    <PackageVersion Include="System.Linq.AsyncEnumerable" Version="10.0.0" />
    <PackageVersion Include="System.Net.Http.Json" Version="10.0.0" />
    <PackageVersion Include="System.Net.ServerSentEvents" Version="10.0.0" />
    <PackageVersion Include="System.Text.Json" Version="10.0.1" />
    <PackageVersion Include="System.Threading.Channels" Version="10.0.1" />
    <PackageVersion Include="System.Threading.Tasks.Extensions" Version="4.6.3" />
    <PackageVersion Include="System.Net.Security" Version="4.3.2" />
    <!-- OpenTelemetry -->
    <PackageVersion Include="OpenTelemetry" Version="1.13.1" />
    <PackageVersion Include="OpenTelemetry.Api" Version="1.13.1" />
    <PackageVersion Include="OpenTelemetry.Exporter.Console" Version="1.13.1" />
    <PackageVersion Include="OpenTelemetry.Exporter.InMemory" Version="1.13.1" />
    <PackageVersion Include="OpenTelemetry.Exporter.OpenTelemetryProtocol" Version="1.13.1" />
    <PackageVersion Include="OpenTelemetry.Extensions.Hosting" Version="1.13.1" />
    <PackageVersion Include="OpenTelemetry.Instrumentation.AspNetCore" Version="1.13.0" />
    <PackageVersion Include="OpenTelemetry.Instrumentation.Http" Version="1.13.0" />
    <PackageVersion Include="OpenTelemetry.Instrumentation.Runtime" Version="1.13.0" />
    <!-- Microsoft.AspNetCore.* -->
    <PackageVersion Include="Microsoft.AspNetCore.OpenApi" Version="10.0.0" />
    <PackageVersion Include="Swashbuckle.AspNetCore.SwaggerUI" Version="10.0.0" />
    <!-- Microsoft.Extensions.* -->
    <PackageVersion Include="Microsoft.Extensions.AI" Version="10.1.1" />
    <PackageVersion Include="Microsoft.Extensions.AI.Abstractions" Version="10.1.1" />
    <PackageVersion Include="Microsoft.Extensions.AI.OpenAI" Version="10.1.1-preview.1.25612.2" />
    <PackageVersion Include="Microsoft.Extensions.Caching.Memory" Version="10.0.0" />
    <PackageVersion Include="Microsoft.Extensions.Configuration" Version="10.0.0" />
    <PackageVersion Include="Microsoft.Extensions.Configuration.Binder" Version="10.0.0" />
    <PackageVersion Include="Microsoft.Extensions.Configuration.EnvironmentVariables" Version="10.0.0" />
    <PackageVersion Include="Microsoft.Extensions.Configuration.Json" Version="10.0.0" />
    <PackageVersion Include="Microsoft.Extensions.Configuration.UserSecrets" Version="10.0.0" />
    <PackageVersion Include="Microsoft.Extensions.DependencyInjection" Version="10.0.0" />
    <PackageVersion Include="Microsoft.Extensions.DependencyInjection.Abstractions" Version="10.0.1" />
    <PackageVersion Include="Microsoft.Extensions.Hosting" Version="10.0.0" />
    <PackageVersion Include="Microsoft.Extensions.Http.Resilience" Version="10.0.0" />
    <PackageVersion Include="Microsoft.Extensions.Logging" Version="10.0.0" />
    <PackageVersion Include="Microsoft.Extensions.Logging.Abstractions" Version="10.0.1" />
    <PackageVersion Include="Microsoft.Extensions.Logging.Console" Version="10.0.0" />
    <PackageVersion Include="Microsoft.Extensions.ServiceDiscovery" Version="10.0.0" />
    <PackageVersion Include="Microsoft.Extensions.VectorData.Abstractions" Version="9.7.0" />
    <!-- Vector Stores -->
    <PackageVersion Include="Microsoft.SemanticKernel.Connectors.InMemory" Version="1.67.0-preview" />
    <PackageVersion Include="Microsoft.SemanticKernel.Connectors.Qdrant" Version="1.67.0-preview" />
    <!-- Semantic Kernel -->
    <PackageVersion Include="Microsoft.SemanticKernel" Version="1.67.0" />
    <PackageVersion Include="Microsoft.SemanticKernel.Agents.Core" Version="1.67.0" />
    <PackageVersion Include="Microsoft.SemanticKernel.Agents.OpenAI" Version="1.67.0-preview" />
    <PackageVersion Include="Microsoft.SemanticKernel.Agents.AzureAI" Version="1.67.0-preview" />
    <PackageVersion Include="Microsoft.SemanticKernel.Plugins.OpenApi" Version="1.67.0" />
    <!-- Agent SDKs -->
    <PackageVersion Include="Microsoft.Agents.CopilotStudio.Client" Version="1.3.171-beta" />
    <!-- M365 Agents SDK -->
    <PackageVersion Include="AdaptiveCards" Version="3.1.0" />
    <PackageVersion Include="Microsoft.Agents.Authentication.Msal" Version="1.3.171-beta" />
    <PackageVersion Include="Microsoft.Agents.Hosting.AspNetCore" Version="1.3.171-beta" />
    <!-- A2A -->
    <PackageVersion Include="A2A" Version="0.3.3-preview" />
    <PackageVersion Include="A2A.AspNetCore" Version="0.3.3-preview" />
    <!-- MCP -->
    <PackageVersion Include="ModelContextProtocol" Version="0.4.0-preview.3" />
    <!-- Inference SDKs -->
    <PackageVersion Include="AWSSDK.Extensions.Bedrock.MEAI" Version="4.0.4.11" />
    <PackageVersion Include="Microsoft.ML.OnnxRuntimeGenAI" Version="0.10.0" />
    <PackageVersion Include="OllamaSharp" Version="5.4.8" />
<<<<<<< HEAD
    <PackageVersion Include="Dapr.AI.Microsoft.Extensions" Version="1.16.0" />
    <PackageVersion Include="OpenAI" Version="2.7.0" />
=======
    <PackageVersion Include="OpenAI" Version="2.8.0" />
>>>>>>> e3197070
    <!-- Identity -->
    <PackageVersion Include="Microsoft.Identity.Client.Extensions.Msal" Version="4.78.0" />
    <!-- Workflows -->
    <PackageVersion Include="Microsoft.Bot.ObjectModel" Version="1.2025.1106.1" />
    <PackageVersion Include="Microsoft.Bot.ObjectModel.Json" Version="1.2025.1106.1" />
    <PackageVersion Include="Microsoft.Bot.ObjectModel.PowerFx" Version="1.2025.1106.1" />
    <PackageVersion Include="Microsoft.PowerFx.Interpreter" Version="1.5.0-build.20251008-1002" />
    <!-- Durable Task -->
    <PackageVersion Include="Microsoft.DurableTask.Client" Version="1.16.2" />
    <PackageVersion Include="Microsoft.DurableTask.Client.AzureManaged" Version="1.16.2-preview.1" />
    <PackageVersion Include="Microsoft.DurableTask.Worker" Version="1.16.2" />
    <PackageVersion Include="Microsoft.DurableTask.Worker.AzureManaged" Version="1.16.2-preview.1" />
    <!-- Azure Functions -->
    <PackageVersion Include="Microsoft.Azure.Functions.Worker" Version="2.50.0" />
    <PackageVersion Include="Microsoft.Azure.Functions.Worker.ApplicationInsights" Version="2.50.0" />
    <PackageVersion Include="Microsoft.Azure.Functions.Worker.Extensions.DurableTask" Version="1.9.0" />
    <PackageVersion Include="Microsoft.Azure.Functions.Worker.Extensions.DurableTask.AzureManaged" Version="1.0.0" />
    <PackageVersion Include="Microsoft.Azure.Functions.Worker.Extensions.Http" Version="3.3.0" />
    <PackageVersion Include="Microsoft.Azure.Functions.Worker.Extensions.Http.AspNetCore" Version="2.1.0" />
    <PackageVersion Include="Microsoft.Azure.Functions.Worker.Extensions.Mcp" Version="1.0.0" />
    <PackageVersion Include="Microsoft.Azure.Functions.Worker.Sdk" Version="2.0.7" />
    <!-- Test -->
    <PackageVersion Include="FluentAssertions" Version="8.8.0" />
    <PackageVersion Include="Microsoft.AspNetCore.TestHost" Condition="'$(TargetFramework)' == 'net8.0'" Version="8.0.22" />
    <PackageVersion Include="Microsoft.AspNetCore.TestHost" Condition="'$(TargetFramework)' == 'net9.0'" Version="9.0.11" />
    <PackageVersion Include="Microsoft.AspNetCore.TestHost" Condition="'$(TargetFramework)' == 'net10.0'" Version="10.0.0" />
    <PackageVersion Include="Microsoft.NET.Test.Sdk" Version="18.0.0" />
    <PackageVersion Include="Moq" Version="[4.18.4]" />
    <PackageVersion Include="xunit" Version="2.9.3" />
    <PackageVersion Include="xunit.abstractions" Version="2.0.3" />
    <PackageVersion Include="xunit.runner.visualstudio" Version="3.1.3" />
    <PackageVersion Include="Xunit.SkippableFact" Version="1.5.23" />
    <PackageVersion Include="xretry" Version="1.9.0" />
    <PackageVersion Include="coverlet.collector" Version="6.0.4" />
    <!-- Symbols -->
    <PackageVersion Include="Microsoft.SourceLink.GitHub" Version="8.0.0" />
    <!-- Toolset -->
    <PackageVersion Include="Microsoft.CodeAnalysis.CSharp" Version="4.14.0" />
    <PackageVersion Include="Microsoft.CodeAnalysis.NetAnalyzers" Version="10.0.100" />
    <PackageReference Include="Microsoft.CodeAnalysis.NetAnalyzers">
      <PrivateAssets>all</PrivateAssets>
      <IncludeAssets>runtime; build; native; contentfiles; analyzers; buildtransitive</IncludeAssets>
    </PackageReference>
    <PackageVersion Include="Microsoft.VisualStudio.Threading.Analyzers" Version="17.14.15" />
    <PackageReference Include="Microsoft.VisualStudio.Threading.Analyzers">
      <PrivateAssets>all</PrivateAssets>
      <IncludeAssets>runtime; build; native; contentfiles; analyzers; buildtransitive</IncludeAssets>
    </PackageReference>
    <PackageVersion Include="xunit.analyzers" Version="1.23.0" />
    <PackageReference Include="xunit.analyzers">
      <PrivateAssets>all</PrivateAssets>
      <IncludeAssets>runtime; build; native; contentfiles; analyzers; buildtransitive</IncludeAssets>
    </PackageReference>
    <PackageVersion Include="Moq.Analyzers" Version="0.3.1" />
    <PackageReference Include="Moq.Analyzers">
      <PrivateAssets>all</PrivateAssets>
      <IncludeAssets>runtime; build; native; contentfiles; analyzers; buildtransitive</IncludeAssets>
    </PackageReference>
    <PackageVersion Include="Roslynator.Analyzers" Version="4.14.1" />
    <PackageReference Include="Roslynator.Analyzers">
      <PrivateAssets>all</PrivateAssets>
      <IncludeAssets>runtime; build; native; contentfiles; analyzers; buildtransitive</IncludeAssets>
    </PackageReference>
    <PackageVersion Include="Roslynator.CodeAnalysis.Analyzers" Version="4.14.1" />
    <PackageReference Include="Roslynator.CodeAnalysis.Analyzers">
      <PrivateAssets>all</PrivateAssets>
      <IncludeAssets>runtime; build; native; contentfiles; analyzers; buildtransitive</IncludeAssets>
    </PackageReference>
    <PackageVersion Include="Roslynator.Formatting.Analyzers" Version="4.14.1" />
    <PackageReference Include="Roslynator.Formatting.Analyzers">
      <PrivateAssets>all</PrivateAssets>
      <IncludeAssets>runtime; build; native; contentfiles; analyzers; buildtransitive</IncludeAssets>
    </PackageReference>
  </ItemGroup>
</Project><|MERGE_RESOLUTION|>--- conflicted
+++ resolved
@@ -103,12 +103,8 @@
     <PackageVersion Include="AWSSDK.Extensions.Bedrock.MEAI" Version="4.0.4.11" />
     <PackageVersion Include="Microsoft.ML.OnnxRuntimeGenAI" Version="0.10.0" />
     <PackageVersion Include="OllamaSharp" Version="5.4.8" />
-<<<<<<< HEAD
     <PackageVersion Include="Dapr.AI.Microsoft.Extensions" Version="1.16.0" />
-    <PackageVersion Include="OpenAI" Version="2.7.0" />
-=======
     <PackageVersion Include="OpenAI" Version="2.8.0" />
->>>>>>> e3197070
     <!-- Identity -->
     <PackageVersion Include="Microsoft.Identity.Client.Extensions.Msal" Version="4.78.0" />
     <!-- Workflows -->
