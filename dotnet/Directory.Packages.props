--- conflicted
+++ resolved
@@ -85,13 +85,9 @@
     <PackageVersion Include="Microsoft.ML.OnnxRuntimeGenAI" Version="0.9.1" />
     <PackageVersion Include="OllamaSharp" Version="5.3.6" />
     <!-- Identity -->
-<<<<<<< HEAD
-    <PackageVersion Include="Microsoft.Identity.Client.Extensions.Msal" Version="4.74.1" />
+    <PackageVersion Include="Microsoft.Identity.Client.Extensions.Msal" Version="4.77.0" />
     <!-- YAML -->
     <PackageVersion Include="YamlDotNet" Version="16.3.0" />  
-=======
-    <PackageVersion Include="Microsoft.Identity.Client.Extensions.Msal" Version="4.77.0" />
->>>>>>> 1dba779f
     <!-- Workflows -->
     <PackageVersion Include="Microsoft.Bot.ObjectModel" Version="1.2025.915-1" />
     <PackageVersion Include="Microsoft.Bot.ObjectModel.Json" Version="1.2025.915-1" />
