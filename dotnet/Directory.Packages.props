--- conflicted
+++ resolved
@@ -68,25 +68,15 @@
     <PackageVersion Include="Microsoft.Extensions.Logging.Console" Version="9.0.10" />
     <PackageVersion Include="Microsoft.Extensions.ServiceDiscovery" Version="$(AspireAppHostSdkVersion)" />
     <PackageVersion Include="Microsoft.Extensions.VectorData.Abstractions" Version="9.7.0" />
-<<<<<<< HEAD
     <!-- Vector Stores -->
-    <PackageVersion Include="Microsoft.SemanticKernel" Version="1.67.0" />
     <PackageVersion Include="Microsoft.SemanticKernel.Connectors.InMemory" Version="1.67.0-preview" />
     <PackageVersion Include="Microsoft.SemanticKernel.Connectors.Qdrant" Version="1.67.0-preview" />
+    <!-- Semantic Kernel -->
+    <PackageVersion Include="Microsoft.SemanticKernel" Version="1.67.0" />
     <PackageVersion Include="Microsoft.SemanticKernel.Agents.Core" Version="1.67.0" />
     <PackageVersion Include="Microsoft.SemanticKernel.Agents.OpenAI" Version="1.67.0-preview" />
     <PackageVersion Include="Microsoft.SemanticKernel.Agents.AzureAI" Version="1.67.0-preview" />
-=======
-    <!-- Semantic Kernel -->
-    <PackageVersion Include="Microsoft.SemanticKernel" Version="1.66.0" />
-    <PackageVersion Include="Microsoft.SemanticKernel.Agents.Core" Version="1.66.0" />
-    <PackageVersion Include="Microsoft.SemanticKernel.Agents.OpenAI" Version="1.66.0-preview" />
-    <PackageVersion Include="Microsoft.SemanticKernel.Agents.AzureAI" Version="1.66.0-preview" />
-    <PackageVersion Include="Microsoft.SemanticKernel.Plugins.OpenApi" Version="1.66.0" />
-    <!-- Vector Stores -->
-    <PackageVersion Include="Microsoft.SemanticKernel.Connectors.InMemory" Version="1.66.0-preview" />
-    <PackageVersion Include="Microsoft.SemanticKernel.Connectors.Qdrant" Version="1.66.0-preview" />
->>>>>>> 6e205445
+    <PackageVersion Include="Microsoft.SemanticKernel.Plugins.OpenApi" Version="1.67.0" />
     <!-- Agent SDKs -->
     <PackageVersion Include="Microsoft.Agents.CopilotStudio.Client" Version="1.2.41" />
     <!-- A2A -->
