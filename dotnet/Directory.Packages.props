<Project>
  <PropertyGroup>
    <!-- Enable central package management -->
    <!-- https://learn.microsoft.com/en-us/nuget/consume-packages/Central-Package-Management -->
    <ManagePackageVersionsCentrally>true</ManagePackageVersionsCentrally>
  </PropertyGroup>
  <ItemGroup>
    <!-- Azure.* -->
    <PackageVersion Include="Azure.AI.Agents.Persistent" Version="1.1.0-beta.2" />
    <PackageVersion Include="Azure.AI.OpenAI" Version="2.2.0-beta.4" />
    <PackageVersion Include="Azure.Identity" Version="1.14.0" />
    <!-- System.* -->
    <PackageVersion Include="System.Linq.Async" Version="6.0.1" />
    <!-- Microsoft.Extensions.* -->
    <PackageVersion Include="Microsoft.Extensions.AI" Version="9.6.0" />
    <PackageVersion Include="Microsoft.Extensions.AI.OpenAI" Version="9.6.0-preview.1.25310.2" />
    <PackageVersion Include="Microsoft.Extensions.AI.Abstractions" Version="9.6.0" />
    <PackageVersion Include="Microsoft.Extensions.Configuration" Version="9.0.6" />
    <PackageVersion Include="Microsoft.Extensions.Configuration.Abstractions" Version="9.0.6" />
    <PackageVersion Include="Microsoft.Extensions.Configuration.Binder" Version="9.0.6" />
    <PackageVersion Include="Microsoft.Extensions.Configuration.EnvironmentVariables" Version="9.0.6" />
    <PackageVersion Include="Microsoft.Extensions.Configuration.Json" Version="9.0.6" />
    <PackageVersion Include="Microsoft.Extensions.Configuration.UserSecrets" Version="9.0.6" />
    <PackageVersion Include="Microsoft.Extensions.DependencyInjection" Version="8.0.1" />
    <PackageVersion Include="Microsoft.Extensions.DependencyInjection.Abstractions" Version="9.0.5" />
    <PackageVersion Include="Microsoft.Extensions.Hosting" Version="8.0.1" />
    <PackageVersion Include="Microsoft.Extensions.Logging" Version="8.0.1" />
    <PackageVersion Include="Microsoft.Extensions.Logging.Abstractions" Version="9.0.6" />
<<<<<<< HEAD
    <!-- Agent SDKs -->
    <PackageVersion Include="Microsoft.Agents.CopilotStudio.Client" Version="1.1.125-beta" />
    <!-- Identity -->
    <PackageVersion Include="Microsoft.Identity.Client.Extensions.Msal" Version="4.67.2" />
=======
    <!-- Microsoft.SemanticKernel.Agents.Runtime.* -->
    <PackageVersion Include="Microsoft.SemanticKernel.Agents.Runtime.Abstractions" Version="1.58.0-preview" />
    <PackageVersion Include="Microsoft.SemanticKernel.Agents.Runtime.Core" Version="1.58.0-preview" />
    <PackageVersion Include="Microsoft.SemanticKernel.Agents.Runtime.InProcess" Version="1.58.0-preview" />
>>>>>>> e5ec41b8
    <!-- Test -->
    <PackageVersion Include="FluentAssertions" Version="8.2.0" />
    <PackageVersion Include="Microsoft.NET.Test.Sdk" Version="17.12.0" />
    <PackageVersion Include="Moq" Version="[4.18.4]" />
    <PackageVersion Include="xunit" Version="2.9.2" />
    <PackageVersion Include="xunit.abstractions" Version="2.0.3" />
    <PackageVersion Include="xunit.runner.visualstudio" Version="3.0.2" />
    <PackageVersion Include="xretry" Version="1.9.0" />
    <PackageVersion Include="coverlet.collector" Version="6.0.4" />
    <!-- Symbols -->
    <PackageVersion Include="Microsoft.SourceLink.GitHub" Version="8.0.0" />
    <!-- Toolset -->
    <PackageVersion Include="Microsoft.Net.Compilers.Toolset" Version="4.12.0" />
    <PackageVersion Include="Microsoft.CodeAnalysis.NetAnalyzers" Version="9.0.0" />
    <PackageReference Include="Microsoft.CodeAnalysis.NetAnalyzers">
      <PrivateAssets>all</PrivateAssets>
      <IncludeAssets>runtime; build; native; contentfiles; analyzers; buildtransitive</IncludeAssets>
    </PackageReference>
    <PackageVersion Include="Microsoft.VisualStudio.Threading.Analyzers" Version="17.12.19" />
    <PackageReference Include="Microsoft.VisualStudio.Threading.Analyzers">
      <PrivateAssets>all</PrivateAssets>
      <IncludeAssets>runtime; build; native; contentfiles; analyzers; buildtransitive</IncludeAssets>
    </PackageReference>
    <PackageVersion Include="xunit.analyzers" Version="1.17.0" />
    <PackageReference Include="xunit.analyzers">
      <PrivateAssets>all</PrivateAssets>
      <IncludeAssets>runtime; build; native; contentfiles; analyzers; buildtransitive</IncludeAssets>
    </PackageReference>
    <PackageVersion Include="Moq.Analyzers" Version="0.3.0" />
    <PackageReference Include="Moq.Analyzers">
      <PrivateAssets>all</PrivateAssets>
      <IncludeAssets>runtime; build; native; contentfiles; analyzers; buildtransitive</IncludeAssets>
    </PackageReference>
    <PackageVersion Include="Roslynator.Analyzers" Version="[4.12.10]" />
    <PackageReference Include="Roslynator.Analyzers">
      <PrivateAssets>all</PrivateAssets>
      <IncludeAssets>runtime; build; native; contentfiles; analyzers; buildtransitive</IncludeAssets>
    </PackageReference>
    <PackageVersion Include="Roslynator.CodeAnalysis.Analyzers" Version="[4.12.4]" />
    <PackageReference Include="Roslynator.CodeAnalysis.Analyzers">
      <PrivateAssets>all</PrivateAssets>
      <IncludeAssets>runtime; build; native; contentfiles; analyzers; buildtransitive</IncludeAssets>
    </PackageReference>
    <PackageVersion Include="Roslynator.Formatting.Analyzers" Version="[4.12.11]" />
    <PackageReference Include="Roslynator.Formatting.Analyzers">
      <PrivateAssets>all</PrivateAssets>
      <IncludeAssets>runtime; build; native; contentfiles; analyzers; buildtransitive</IncludeAssets>
    </PackageReference>
  </ItemGroup>
</Project><|MERGE_RESOLUTION|>--- conflicted
+++ resolved
@@ -26,17 +26,14 @@
     <PackageVersion Include="Microsoft.Extensions.Hosting" Version="8.0.1" />
     <PackageVersion Include="Microsoft.Extensions.Logging" Version="8.0.1" />
     <PackageVersion Include="Microsoft.Extensions.Logging.Abstractions" Version="9.0.6" />
-<<<<<<< HEAD
+    <!-- Microsoft.SemanticKernel.Agents.Runtime.* -->
+    <PackageVersion Include="Microsoft.SemanticKernel.Agents.Runtime.Abstractions" Version="1.58.0-preview" />
+    <PackageVersion Include="Microsoft.SemanticKernel.Agents.Runtime.Core" Version="1.58.0-preview" />
+    <PackageVersion Include="Microsoft.SemanticKernel.Agents.Runtime.InProcess" Version="1.58.0-preview" />
     <!-- Agent SDKs -->
     <PackageVersion Include="Microsoft.Agents.CopilotStudio.Client" Version="1.1.125-beta" />
     <!-- Identity -->
     <PackageVersion Include="Microsoft.Identity.Client.Extensions.Msal" Version="4.67.2" />
-=======
-    <!-- Microsoft.SemanticKernel.Agents.Runtime.* -->
-    <PackageVersion Include="Microsoft.SemanticKernel.Agents.Runtime.Abstractions" Version="1.58.0-preview" />
-    <PackageVersion Include="Microsoft.SemanticKernel.Agents.Runtime.Core" Version="1.58.0-preview" />
-    <PackageVersion Include="Microsoft.SemanticKernel.Agents.Runtime.InProcess" Version="1.58.0-preview" />
->>>>>>> e5ec41b8
     <!-- Test -->
     <PackageVersion Include="FluentAssertions" Version="8.2.0" />
     <PackageVersion Include="Microsoft.NET.Test.Sdk" Version="17.12.0" />
