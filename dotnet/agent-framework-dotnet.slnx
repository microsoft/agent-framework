--- conflicted
+++ resolved
@@ -1,4 +1,3 @@
-<<<<<<< HEAD
 <Solution>
   <Configurations>
     <BuildType Name="Debug" />
@@ -42,6 +41,12 @@
   <Folder Name="/Solution Items/tests/">
     <File Path="tests/.editorconfig" />
     <File Path="tests/Directory.Build.props" />
+  </Folder>
+  <Folder Name="/Solution Items/.github/" />
+  <Folder Name="/Solution Items/.github/workflows/">
+    <File Path="../.github/workflows/dotnet-build-and-test.yml" />
+    <File Path="../.github/workflows/dotnet-check-coverage.ps1" />
+    <File Path="../.github/workflows/dotnet-format.yml" />
   </Folder>
   <Folder Name="/Solution Items/eng/" />
   <Folder Name="/Solution Items/eng/MSBuild/">
@@ -127,126 +132,4 @@
   <Project Path="tests/Microsoft.Agents.UnitTests/Microsoft.Agents.UnitTests.csproj">
     <BuildType Solution="Publish|*" Project="Debug" />
   </Project>
-</Solution>
-=======
-<Solution>
-  <Configurations>
-    <BuildType Name="Debug" />
-    <BuildType Name="Publish" />
-    <BuildType Name="Release" />
-  </Configurations>
-  <Folder Name="/ConformanceTests/">
-    <Project Path="tests/AgentConformance.IntegrationTests/AgentConformance.IntegrationTests.csproj">
-      <BuildType Solution="Publish|*" Project="Release" />
-    </Project>
-    <Project Path="tests/AzureAIAgentsPersistent.IntegrationTests/AzureAIAgentsPersistent.IntegrationTests.csproj" Id="e91d4745-7ccd-4de8-9bc0-31081f540038">
-      <BuildType Solution="Publish|*" Project="Release" />
-    </Project>
-    <Project Path="tests/OpenAIAssistant.IntegrationTests/OpenAIAssistant.IntegrationTests.csproj" Id="a35b6971-6f27-4904-a168-8e12b229cced">
-      <BuildType Solution="Publish|*" Project="Release" />
-    </Project>
-    <Project Path="tests/OpenAIChatCompletion.IntegrationTests/OpenAIChatCompletion.IntegrationTests.csproj">
-      <BuildType Solution="Publish|*" Project="Release" />
-    </Project>
-    <Project Path="tests/OpenAIResponse.IntegrationTests/OpenAIResponse.IntegrationTests.csproj">
-      <BuildType Solution="Publish|*" Project="Release" />
-    </Project>
-  </Folder>
-  <Folder Name="/Samples/">
-    <Project Path="samples/GettingStarted/GettingStarted.csproj">
-      <BuildType Solution="Publish|*" Project="Debug" />
-    </Project>
-  </Folder>
-  <Folder Name="/Solution Items/">
-    <File Path=".editorconfig" />
-    <File Path=".gitignore" />
-    <File Path="Directory.Build.props" />
-    <File Path="Directory.Build.targets" />
-    <File Path="Directory.Packages.props" />
-    <File Path="unittests.runsettings" />
-  </Folder>
-  <Folder Name="/Solution Items/nuget/">
-    <File Path="nuget/icon.png" />
-    <File Path="nuget/nuget-package.props" />
-    <File Path="nuget/NUGET.md" />
-  </Folder>
-  <Folder Name="/Solution Items/tests/">
-    <File Path="tests/.editorconfig" />
-    <File Path="tests/Directory.Build.props" />
-  </Folder>
-  <Folder Name="/Solution Items/.github/" />
-  <Folder Name="/Solution Items/.github/workflows/">
-    <File Path="../.github/workflows/dotnet-build-and-test.yml" />
-    <File Path="../.github/workflows/dotnet-check-coverage.ps1" />
-    <File Path="../.github/workflows/dotnet-format.yml" />
-  </Folder>
-  <Folder Name="/Solution Items/eng/" />
-  <Folder Name="/Solution Items/eng/MSBuild/">
-    <File Path="eng/MSBuild/LegacySupport.props" />
-    <File Path="eng/MSBuild/Shared.props" />
-    <File Path="eng/MSBuild/Shared.targets" />
-  </Folder>
-  <Folder Name="/Solution Items/src/Shared/" />
-  <Folder Name="/Solution Items/src/Shared/Throw/">
-    <File Path="src/Shared/Throw/README.md" />
-    <File Path="src/Shared/Throw/Throw.cs" />
-  </Folder>
-  <Folder Name="/Solution Items/src/Shared/IntegrationTests/">
-    <File Path="src/Shared/IntegrationTests/AzureAIConfiguration.cs" />
-    <File Path="src/Shared/IntegrationTests/OpenAIConfiguration.cs" />
-    <File Path="src/Shared/IntegrationTests/README.md" />
-  </Folder>
-  <Folder Name="/Solution Items/src/Shared/Samples/">
-    <File Path="src/Shared/Samples/README.md" />
-    <File Path="src/Shared/Samples/BaseSample.cs" />
-    <File Path="src/Shared/Samples/TestConfiguration.cs" />
-    <File Path="src/Shared/Samples/TextOutputHelperExtensions.cs" />
-    <File Path="src/Shared/Samples/XunitLogger.cs" />
-  </Folder>
-  <Folder Name="/Solution Items/samples/">
-    <File Path="samples/.editorconfig" />
-    <File Path="samples/Directory.Build.props" />
-  </Folder>
-  <Folder Name="/Solution Items/src/" />
-  <Folder Name="/Solution Items/src/LegacySupport/">
-    <File Path="src/LegacySupport/README.md" />
-  </Folder>
-  <Folder Name="/Solution Items/src/LegacySupport/CallerAttributes/">
-    <File Path="src/LegacySupport/CallerAttributes/CallerArgumentExpressionAttribute.cs" />
-    <File Path="src/LegacySupport/CallerAttributes/README.md" />
-  </Folder>
-  <Folder Name="/Solution Items/src/LegacySupport/DiagnosticAttributes/">
-    <File Path="src/LegacySupport/DiagnosticAttributes/NullableAttributes.cs" />
-    <File Path="src/LegacySupport/DiagnosticAttributes/README.md" />
-  </Folder>
-  <Folder Name="/Solution Items/src/LegacySupport/DiagnosticClasses/">
-    <File Path="src/LegacySupport/DiagnosticClasses/UnreachableException.cs" />
-    <File Path="src/LegacySupport/DiagnosticClasses/README.md" />
-  </Folder>
-  <Folder Name="/Solution Items/src/LegacySupport/ExperimentalAttribute/">
-    <File Path="src/LegacySupport/ExperimentalAttribute/ExperimentalAttribute.cs" />
-    <File Path="src/LegacySupport/ExperimentalAttribute/README.md" />
-  </Folder>
-  <Folder Name="/Solution Items/src/LegacySupport/IsExternalInit/">
-    <File Path="src/LegacySupport/IsExternalInit/IsExternalInit.cs" />
-    <File Path="src/LegacySupport/IsExternalInit/README.md" />
-  </Folder>
-  <Folder Name="/Solution Items/src/LegacySupport/TrimAttributes/">
-    <File Path="src/LegacySupport/TrimAttributes/DynamicallyAccessedMembersAttribute.cs" />
-    <File Path="src/LegacySupport/TrimAttributes/DynamicallyAccessedMemberTypes.cs" />
-    <File Path="src/LegacySupport/TrimAttributes/README.md" />
-    <File Path="src/LegacySupport/TrimAttributes/RequiresDynamicCodeAttribute.cs" />
-    <File Path="src/LegacySupport/TrimAttributes/RequiresUnreferencedCodeAttribute.cs" />
-    <File Path="src/LegacySupport/TrimAttributes/UnconditionalSuppressMessageAttribute.cs" />
-  </Folder>
-  <Project Path="src/Microsoft.Agents.Abstractions/Microsoft.Agents.Abstractions.csproj" />
-  <Project Path="src/Microsoft.Agents/Microsoft.Agents.csproj" />
-  <Project Path="src/Microsoft.Extensions.AI.AzureAIAgentsPersistent/Microsoft.Extensions.AI.AzureAIAgentsPersistent.csproj" />
-  <Project Path="tests/Microsoft.Agents.Abstractions.UnitTests/Microsoft.Agents.Abstractions.UnitTests.csproj">
-    <BuildType Solution="Publish|*" Project="Debug" />
-  </Project>
-  <Project Path="tests/Microsoft.Agents.UnitTests/Microsoft.Agents.UnitTests.csproj">
-    <BuildType Solution="Publish|*" Project="Debug" />
-  </Project>
-</Solution>
->>>>>>> 06a69068
+</Solution>