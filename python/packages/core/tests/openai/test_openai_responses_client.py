# Copyright (c) Microsoft. All rights reserved.

import asyncio
import base64
import os
from datetime import datetime, timezone
from typing import Annotated
from unittest.mock import MagicMock, patch

import pytest
from openai import BadRequestError
from openai.types.responses.response_reasoning_item import Summary
from openai.types.responses.response_reasoning_summary_text_delta_event import ResponseReasoningSummaryTextDeltaEvent
from openai.types.responses.response_reasoning_summary_text_done_event import ResponseReasoningSummaryTextDoneEvent
from openai.types.responses.response_reasoning_text_delta_event import ResponseReasoningTextDeltaEvent
from openai.types.responses.response_reasoning_text_done_event import ResponseReasoningTextDoneEvent
from openai.types.responses.response_text_delta_event import ResponseTextDeltaEvent
from pydantic import BaseModel

from agent_framework import (
    AgentRunResponse,
    AgentRunResponseUpdate,
    AgentThread,
    ChatAgent,
    ChatClientProtocol,
    ChatMessage,
    ChatResponse,
    ChatResponseUpdate,
    DataContent,
    FunctionApprovalRequestContent,
    FunctionApprovalResponseContent,
    FunctionCallContent,
    FunctionResultContent,
    HostedCodeInterpreterTool,
    HostedFileContent,
    HostedFileSearchTool,
    HostedMCPTool,
    HostedVectorStoreContent,
    HostedWebSearchTool,
    MCPStreamableHTTPTool,
    Role,
    TextContent,
    TextReasoningContent,
    UriContent,
    ai_function,
)
from agent_framework._types import ChatOptions
from agent_framework.exceptions import ServiceInitializationError, ServiceInvalidRequestError, ServiceResponseException
from agent_framework.openai import OpenAIResponsesClient
from agent_framework.openai._exceptions import OpenAIContentFilterException

skip_if_openai_integration_tests_disabled = pytest.mark.skipif(
    os.getenv("RUN_INTEGRATION_TESTS", "false").lower() != "true"
    or os.getenv("OPENAI_API_KEY", "") in ("", "test-dummy-key"),
    reason="No real OPENAI_API_KEY provided; skipping integration tests."
    if os.getenv("RUN_INTEGRATION_TESTS", "false").lower() == "true"
    else "Integration tests are disabled.",
)


class OutputStruct(BaseModel):
    """A structured output for testing purposes."""

    location: str
    weather: str | None = None


async def create_vector_store(client: OpenAIResponsesClient) -> tuple[str, HostedVectorStoreContent]:
    """Create a vector store with sample documents for testing."""
    file = await client.client.files.create(
        file=("todays_weather.txt", b"The weather today is sunny with a high of 75F."), purpose="user_data"
    )
    vector_store = await client.client.vector_stores.create(
        name="knowledge_base",
        expires_after={"anchor": "last_active_at", "days": 1},
    )
    result = await client.client.vector_stores.files.create_and_poll(
        vector_store_id=vector_store.id,
        file_id=file.id,
        poll_interval_ms=1000,
    )
    if result.last_error is not None:
        raise Exception(f"Vector store file processing failed with status: {result.last_error.message}")

    return file.id, HostedVectorStoreContent(vector_store_id=vector_store.id)


async def delete_vector_store(client: OpenAIResponsesClient, file_id: str, vector_store_id: str) -> None:
    """Delete the vector store after tests."""

    await client.client.vector_stores.delete(vector_store_id=vector_store_id)
    await client.client.files.delete(file_id=file_id)


@ai_function
async def get_weather(location: Annotated[str, "The location as a city name"]) -> str:
    """Get the current weather in a given location."""
    # Implementation of the tool to get weather
    return f"The current weather in {location} is sunny."


def test_init(openai_unit_test_env: dict[str, str]) -> None:
    # Test successful initialization
    openai_responses_client = OpenAIResponsesClient()

    assert openai_responses_client.model_id == openai_unit_test_env["OPENAI_RESPONSES_MODEL_ID"]
    assert isinstance(openai_responses_client, ChatClientProtocol)


def test_init_validation_fail() -> None:
    # Test successful initialization
    with pytest.raises(ServiceInitializationError):
        OpenAIResponsesClient(api_key="34523", model_id={"test": "dict"})  # type: ignore


def test_init_model_id_constructor(openai_unit_test_env: dict[str, str]) -> None:
    # Test successful initialization
    model_id = "test_model_id"
    openai_responses_client = OpenAIResponsesClient(model_id=model_id)

    assert openai_responses_client.model_id == model_id
    assert isinstance(openai_responses_client, ChatClientProtocol)


def test_init_with_default_header(openai_unit_test_env: dict[str, str]) -> None:
    default_headers = {"X-Unit-Test": "test-guid"}

    # Test successful initialization
    openai_responses_client = OpenAIResponsesClient(
        default_headers=default_headers,
    )

    assert openai_responses_client.model_id == openai_unit_test_env["OPENAI_RESPONSES_MODEL_ID"]
    assert isinstance(openai_responses_client, ChatClientProtocol)

    # Assert that the default header we added is present in the client's default headers
    for key, value in default_headers.items():
        assert key in openai_responses_client.client.default_headers
        assert openai_responses_client.client.default_headers[key] == value


@pytest.mark.parametrize("exclude_list", [["OPENAI_RESPONSES_MODEL_ID"]], indirect=True)
def test_init_with_empty_model_id(openai_unit_test_env: dict[str, str]) -> None:
    with pytest.raises(ServiceInitializationError):
        OpenAIResponsesClient(
            env_file_path="test.env",
        )


@pytest.mark.parametrize("exclude_list", [["OPENAI_API_KEY"]], indirect=True)
def test_init_with_empty_api_key(openai_unit_test_env: dict[str, str]) -> None:
    model_id = "test_model_id"

    with pytest.raises(ServiceInitializationError):
        OpenAIResponsesClient(
            model_id=model_id,
            env_file_path="test.env",
        )


def test_serialize(openai_unit_test_env: dict[str, str]) -> None:
    default_headers = {"X-Unit-Test": "test-guid"}

    settings = {
        "model_id": openai_unit_test_env["OPENAI_RESPONSES_MODEL_ID"],
        "api_key": openai_unit_test_env["OPENAI_API_KEY"],
        "default_headers": default_headers,
    }

    openai_responses_client = OpenAIResponsesClient.from_dict(settings)
    dumped_settings = openai_responses_client.to_dict()
    assert dumped_settings["model_id"] == openai_unit_test_env["OPENAI_RESPONSES_MODEL_ID"]
    # Assert that the default header we added is present in the dumped_settings default headers
    for key, value in default_headers.items():
        assert key in dumped_settings["default_headers"]
        assert dumped_settings["default_headers"][key] == value
    # Assert that the 'User-Agent' header is not present in the dumped_settings default headers
    assert "User-Agent" not in dumped_settings["default_headers"]


def test_serialize_with_org_id(openai_unit_test_env: dict[str, str]) -> None:
    settings = {
        "model_id": openai_unit_test_env["OPENAI_RESPONSES_MODEL_ID"],
        "api_key": openai_unit_test_env["OPENAI_API_KEY"],
        "org_id": openai_unit_test_env["OPENAI_ORG_ID"],
    }

    openai_responses_client = OpenAIResponsesClient.from_dict(settings)
    dumped_settings = openai_responses_client.to_dict()
    assert dumped_settings["model_id"] == openai_unit_test_env["OPENAI_RESPONSES_MODEL_ID"]
    assert dumped_settings["org_id"] == openai_unit_test_env["OPENAI_ORG_ID"]
    # Assert that the 'User-Agent' header is not present in the dumped_settings default headers
    assert "User-Agent" not in dumped_settings.get("default_headers", {})


def test_get_response_with_invalid_input() -> None:
    """Test get_response with invalid inputs to trigger exception handling."""

    client = OpenAIResponsesClient(model_id="invalid-model", api_key="test-key")

    # Test with empty messages which should trigger ServiceInvalidRequestError
    with pytest.raises(ServiceInvalidRequestError, match="Messages are required"):
        asyncio.run(client.get_response(messages=[]))


def test_get_response_with_all_parameters() -> None:
    """Test get_response with all possible parameters to cover parameter handling logic."""
    client = OpenAIResponsesClient(model_id="test-model", api_key="test-key")

    # Test with comprehensive parameter set - should fail due to invalid API key
    with pytest.raises(ServiceResponseException):
        asyncio.run(
            client.get_response(
                messages=[ChatMessage(role="user", text="Test message")],
                include=["message.output_text.logprobs"],
                instructions="You are a helpful assistant",
                max_tokens=100,
                parallel_tool_calls=True,
                model_id="gpt-4",
                previous_response_id="prev-123",
                reasoning={"chain_of_thought": "enabled"},
                service_tier="auto",
                response_format=OutputStruct,
                seed=42,
                store=True,
                temperature=0.7,
                tool_choice="auto",
                tools=[get_weather],
                top_p=0.9,
                user="test-user",
                truncation="auto",
                timeout=30.0,
                additional_properties={"custom": "value"},
            )
        )


def test_web_search_tool_with_location() -> None:
    """Test HostedWebSearchTool with location parameters."""
    client = OpenAIResponsesClient(model_id="test-model", api_key="test-key")

    # Test web search tool with location
    web_search_tool = HostedWebSearchTool(
        additional_properties={
            "user_location": {"country": "US", "city": "Seattle", "region": "WA", "timezone": "America/Los_Angeles"}
        }
    )

    # Should raise an authentication error due to invalid API key
    with pytest.raises(ServiceResponseException):
        asyncio.run(
            client.get_response(
                messages=[ChatMessage(role="user", text="What's the weather?")],
                tools=[web_search_tool],
                tool_choice="auto",
            )
        )


def test_file_search_tool_with_invalid_inputs() -> None:
    """Test HostedFileSearchTool with invalid vector store inputs."""
    client = OpenAIResponsesClient(model_id="test-model", api_key="test-key")

    # Test with invalid inputs type (should trigger ValueError)
    file_search_tool = HostedFileSearchTool(inputs=[HostedFileContent(file_id="invalid")])

    # Should raise an error due to invalid inputs
    with pytest.raises(ValueError, match="HostedFileSearchTool requires inputs to be of type"):
        asyncio.run(
            client.get_response(messages=[ChatMessage(role="user", text="Search files")], tools=[file_search_tool])
        )


def test_code_interpreter_tool_variations() -> None:
    """Test HostedCodeInterpreterTool with and without file inputs."""
    client = OpenAIResponsesClient(model_id="test-model", api_key="test-key")

    # Test code interpreter without files
    code_tool_empty = HostedCodeInterpreterTool()

    with pytest.raises(ServiceResponseException):
        asyncio.run(
            client.get_response(messages=[ChatMessage(role="user", text="Run some code")], tools=[code_tool_empty])
        )

    # Test code interpreter with files
    code_tool_with_files = HostedCodeInterpreterTool(
        inputs=[HostedFileContent(file_id="file1"), HostedFileContent(file_id="file2")]
    )

    with pytest.raises(ServiceResponseException):
        asyncio.run(
            client.get_response(
                messages=[ChatMessage(role="user", text="Process these files")], tools=[code_tool_with_files]
            )
        )


def test_content_filter_exception() -> None:
    """Test that content filter errors in get_response are properly handled."""
    client = OpenAIResponsesClient(model_id="test-model", api_key="test-key")

    # Mock a BadRequestError with content_filter code
    mock_error = BadRequestError(
        message="Content filter error",
        response=MagicMock(),
        body={"error": {"code": "content_filter", "message": "Content filter error"}},
    )
    mock_error.code = "content_filter"

    with patch.object(client.client.responses, "create", side_effect=mock_error):
        with pytest.raises(OpenAIContentFilterException) as exc_info:
            asyncio.run(client.get_response(messages=[ChatMessage(role="user", text="Test message")]))

        assert "content error" in str(exc_info.value)


def test_hosted_file_search_tool_validation() -> None:
    """Test get_response HostedFileSearchTool validation."""

    client = OpenAIResponsesClient(model_id="test-model", api_key="test-key")

    # Test HostedFileSearchTool without inputs (should raise ValueError)
    empty_file_search_tool = HostedFileSearchTool()

    with pytest.raises((ValueError, ServiceInvalidRequestError)):
        asyncio.run(
            client.get_response(messages=[ChatMessage(role="user", text="Test")], tools=[empty_file_search_tool])
        )


def test_chat_message_parsing_with_function_calls() -> None:
    """Test get_response message preparation with function call and result content types in conversation flow."""
    client = OpenAIResponsesClient(model_id="test-model", api_key="test-key")

    # Create messages with function call and result content
    function_call = FunctionCallContent(
        call_id="test-call-id",
        name="test_function",
        arguments='{"param": "value"}',
        additional_properties={"fc_id": "test-fc-id"},
    )

    function_result = FunctionResultContent(call_id="test-call-id", result="Function executed successfully")

    messages = [
        ChatMessage(role="user", text="Call a function"),
        ChatMessage(role="assistant", contents=[function_call]),
        ChatMessage(role="tool", contents=[function_result]),
    ]

    # This should exercise the message parsing logic - will fail due to invalid API key
    with pytest.raises(ServiceResponseException):
        asyncio.run(client.get_response(messages=messages))


async def test_response_format_parse_path() -> None:
    """Test get_response response_format parsing path."""
    client = OpenAIResponsesClient(model_id="test-model", api_key="test-key")

    # Mock successful parse response
    mock_parsed_response = MagicMock()
    mock_parsed_response.id = "parsed_response_123"
    mock_parsed_response.text = "Parsed response"
    mock_parsed_response.model = "test-model"
    mock_parsed_response.created_at = 1000000000
    mock_parsed_response.metadata = {}
    mock_parsed_response.output_parsed = None
    mock_parsed_response.usage = None
    mock_parsed_response.finish_reason = None
    mock_parsed_response.conversation = None  # No conversation object

    with patch.object(client.client.responses, "parse", return_value=mock_parsed_response):
        response = await client.get_response(
            messages=[ChatMessage(role="user", text="Test message")], response_format=OutputStruct, store=True
        )
        assert response.response_id == "parsed_response_123"
        assert response.conversation_id == "parsed_response_123"
        assert response.model_id == "test-model"


async def test_response_format_parse_path_with_conversation_id() -> None:
    """Test get_response response_format parsing path with set conversation ID."""
    client = OpenAIResponsesClient(model_id="test-model", api_key="test-key")

    # Mock successful parse response
    mock_parsed_response = MagicMock()
    mock_parsed_response.id = "parsed_response_123"
    mock_parsed_response.text = "Parsed response"
    mock_parsed_response.model = "test-model"
    mock_parsed_response.created_at = 1000000000
    mock_parsed_response.metadata = {}
    mock_parsed_response.output_parsed = None
    mock_parsed_response.usage = None
    mock_parsed_response.finish_reason = None
    mock_parsed_response.conversation = MagicMock()
    mock_parsed_response.conversation.id = "conversation_456"

    with patch.object(client.client.responses, "parse", return_value=mock_parsed_response):
        response = await client.get_response(
            messages=[ChatMessage(role="user", text="Test message")], response_format=OutputStruct, store=True
        )
        assert response.response_id == "parsed_response_123"
        assert response.conversation_id == "conversation_456"
        assert response.model_id == "test-model"


async def test_bad_request_error_non_content_filter() -> None:
    """Test get_response BadRequestError without content_filter."""
    client = OpenAIResponsesClient(model_id="test-model", api_key="test-key")

    # Mock a BadRequestError without content_filter code
    mock_error = BadRequestError(
        message="Invalid request",
        response=MagicMock(),
        body={"error": {"code": "invalid_request", "message": "Invalid request"}},
    )
    mock_error.code = "invalid_request"

    with patch.object(client.client.responses, "parse", side_effect=mock_error):
        with pytest.raises(ServiceResponseException) as exc_info:
            await client.get_response(
                messages=[ChatMessage(role="user", text="Test message")], response_format=OutputStruct
            )

        assert "failed to complete the prompt" in str(exc_info.value)


async def test_streaming_content_filter_exception_handling() -> None:
    """Test that content filter errors in get_streaming_response are properly handled."""
    client = OpenAIResponsesClient(model_id="test-model", api_key="test-key")

    # Mock the OpenAI client to raise a BadRequestError with content_filter code
    with patch.object(client.client.responses, "create") as mock_create:
        mock_create.side_effect = BadRequestError(
            message="Content filtered in stream",
            response=MagicMock(),
            body={"error": {"code": "content_filter", "message": "Content filtered"}},
        )
        mock_create.side_effect.code = "content_filter"

        with pytest.raises(OpenAIContentFilterException, match="service encountered a content error"):
            response_stream = client.get_streaming_response(messages=[ChatMessage(role="user", text="Test")])
            async for _ in response_stream:
                break


@pytest.mark.flaky
@skip_if_openai_integration_tests_disabled
async def test_get_streaming_response_with_all_parameters() -> None:
    """Test get_streaming_response with all possible parameters."""
    client = OpenAIResponsesClient(model_id="test-model", api_key="test-key")

    # Should fail due to invalid API key
    with pytest.raises(ServiceResponseException):
        response = client.get_streaming_response(
            messages=[ChatMessage(role="user", text="Test streaming")],
            include=["file_search_call.results"],
            instructions="Stream response test",
            max_tokens=50,
            parallel_tool_calls=False,
            model_id="gpt-4",
            previous_response_id="stream-prev-123",
            reasoning={"mode": "stream"},
            service_tier="default",
            response_format=OutputStruct,
            seed=123,
            store=False,
            temperature=0.5,
            tool_choice="none",
            tools=[],
            top_p=0.8,
            user="stream-user",
            truncation="last_messages",
            timeout=15.0,
            additional_properties={"stream_custom": "stream_value"},
        )
        # Just iterate once to trigger the logic
        async for _ in response:
            break


def test_response_content_creation_with_annotations() -> None:
    """Test _parse_response_from_openai with different annotation types."""
    client = OpenAIResponsesClient(model_id="test-model", api_key="test-key")

    # Create a mock response with annotated text content
    mock_response = MagicMock()
    mock_response.output_parsed = None
    mock_response.metadata = {}
    mock_response.usage = None
    mock_response.id = "test-id"
    mock_response.model = "test-model"
    mock_response.created_at = 1000000000

    # Create mock annotation
    mock_annotation = MagicMock()
    mock_annotation.type = "file_citation"
    mock_annotation.file_id = "file_123"
    mock_annotation.filename = "document.pdf"
    mock_annotation.index = 0

    mock_message_content = MagicMock()
    mock_message_content.type = "output_text"
    mock_message_content.text = "Text with annotations."
    mock_message_content.annotations = [mock_annotation]

    mock_message_item = MagicMock()
    mock_message_item.type = "message"
    mock_message_item.content = [mock_message_content]

    mock_response.output = [mock_message_item]

    with patch.object(client, "_get_metadata_from_response", return_value={}):
        response = client._parse_response_from_openai(mock_response, chat_options=ChatOptions())  # type: ignore

        assert len(response.messages[0].contents) >= 1
        assert isinstance(response.messages[0].contents[0], TextContent)
        assert response.messages[0].contents[0].text == "Text with annotations."
        assert response.messages[0].contents[0].annotations is not None


def test_response_content_creation_with_refusal() -> None:
    """Test _parse_response_from_openai with refusal content."""
    client = OpenAIResponsesClient(model_id="test-model", api_key="test-key")

    # Create a mock response with refusal content
    mock_response = MagicMock()
    mock_response.output_parsed = None
    mock_response.metadata = {}
    mock_response.usage = None
    mock_response.id = "test-id"
    mock_response.model = "test-model"
    mock_response.created_at = 1000000000

    mock_refusal_content = MagicMock()
    mock_refusal_content.type = "refusal"
    mock_refusal_content.refusal = "I cannot provide that information."

    mock_message_item = MagicMock()
    mock_message_item.type = "message"
    mock_message_item.content = [mock_refusal_content]

    mock_response.output = [mock_message_item]

    response = client._parse_response_from_openai(mock_response, chat_options=ChatOptions())  # type: ignore

    assert len(response.messages[0].contents) == 1
    assert isinstance(response.messages[0].contents[0], TextContent)
    assert response.messages[0].contents[0].text == "I cannot provide that information."


def test_response_content_creation_with_reasoning() -> None:
    """Test _parse_response_from_openai with reasoning content."""
    client = OpenAIResponsesClient(model_id="test-model", api_key="test-key")

    # Create a mock response with reasoning content
    mock_response = MagicMock()
    mock_response.output_parsed = None
    mock_response.metadata = {}
    mock_response.usage = None
    mock_response.id = "test-id"
    mock_response.model = "test-model"
    mock_response.created_at = 1000000000

    mock_reasoning_content = MagicMock()
    mock_reasoning_content.text = "Reasoning step"

    mock_reasoning_item = MagicMock()
    mock_reasoning_item.type = "reasoning"
    mock_reasoning_item.content = [mock_reasoning_content]
    mock_reasoning_item.summary = [Summary(text="Summary", type="summary_text")]

    mock_response.output = [mock_reasoning_item]

    response = client._parse_response_from_openai(mock_response, chat_options=ChatOptions())  # type: ignore

    assert len(response.messages[0].contents) == 2
    assert isinstance(response.messages[0].contents[0], TextReasoningContent)
    assert response.messages[0].contents[0].text == "Reasoning step"


def test_response_content_creation_with_code_interpreter() -> None:
    """Test _parse_response_from_openai with code interpreter outputs."""

    client = OpenAIResponsesClient(model_id="test-model", api_key="test-key")

    # Create a mock response with code interpreter outputs
    mock_response = MagicMock()
    mock_response.output_parsed = None
    mock_response.metadata = {}
    mock_response.usage = None
    mock_response.id = "test-id"
    mock_response.model = "test-model"
    mock_response.created_at = 1000000000

    mock_log_output = MagicMock()
    mock_log_output.type = "logs"
    mock_log_output.logs = "Code execution log"

    mock_image_output = MagicMock()
    mock_image_output.type = "image"
    mock_image_output.url = "https://example.com/image.png"

    mock_code_interpreter_item = MagicMock()
    mock_code_interpreter_item.type = "code_interpreter_call"
    mock_code_interpreter_item.outputs = [mock_log_output, mock_image_output]
    mock_code_interpreter_item.code = "print('hello')"

    mock_response.output = [mock_code_interpreter_item]

    response = client._parse_response_from_openai(mock_response, chat_options=ChatOptions())  # type: ignore

    assert len(response.messages[0].contents) == 2
    assert isinstance(response.messages[0].contents[0], TextContent)
    assert response.messages[0].contents[0].text == "Code execution log"
    assert isinstance(response.messages[0].contents[1], UriContent)
    assert response.messages[0].contents[1].uri == "https://example.com/image.png"
    assert response.messages[0].contents[1].media_type == "image"


def test_response_content_creation_with_function_call() -> None:
    """Test _parse_response_from_openai with function call content."""
    client = OpenAIResponsesClient(model_id="test-model", api_key="test-key")

    # Create a mock response with function call
    mock_response = MagicMock()
    mock_response.output_parsed = None
    mock_response.metadata = {}
    mock_response.usage = None
    mock_response.id = "test-id"
    mock_response.model = "test-model"
    mock_response.created_at = 1000000000

    mock_function_call_item = MagicMock()
    mock_function_call_item.type = "function_call"
    mock_function_call_item.call_id = "call_123"
    mock_function_call_item.name = "get_weather"
    mock_function_call_item.arguments = '{"location": "Seattle"}'
    mock_function_call_item.id = "fc_456"

    mock_response.output = [mock_function_call_item]

    response = client._parse_response_from_openai(mock_response, chat_options=ChatOptions())  # type: ignore

    assert len(response.messages[0].contents) == 1
    assert isinstance(response.messages[0].contents[0], FunctionCallContent)
    function_call = response.messages[0].contents[0]
    assert function_call.call_id == "call_123"
    assert function_call.name == "get_weather"
    assert function_call.arguments == '{"location": "Seattle"}'


def test_prepare_tools_for_openai_with_hosted_mcp() -> None:
    """Test that HostedMCPTool is converted to the correct response tool dict."""
    client = OpenAIResponsesClient(model_id="test-model", api_key="test-key")

    tool = HostedMCPTool(
        name="My MCP",
        url="https://mcp.example",
        description="An MCP server",
        approval_mode={"always_require_approval": ["tool_a", "tool_b"]},
        allowed_tools={"tool_a", "tool_b"},
        headers={"X-Test": "yes"},
        additional_properties={"custom": "value"},
    )

    resp_tools = client._prepare_tools_for_openai([tool])
    assert isinstance(resp_tools, list)
    assert len(resp_tools) == 1
    mcp = resp_tools[0]
    assert isinstance(mcp, dict)
    assert mcp["type"] == "mcp"
    assert mcp["server_label"] == "My_MCP"
    # server_url may be normalized to include a trailing slash by the client
    assert str(mcp["server_url"]).rstrip("/") == "https://mcp.example"
    assert mcp["server_description"] == "An MCP server"
    assert mcp["headers"]["X-Test"] == "yes"
    assert set(mcp["allowed_tools"]) == {"tool_a", "tool_b"}
    # approval mapping created from approval_mode dict
    assert "require_approval" in mcp


def test_parse_response_from_openai_with_mcp_approval_request() -> None:
    """Test that a non-streaming mcp_approval_request is parsed into FunctionApprovalRequestContent."""
    client = OpenAIResponsesClient(model_id="test-model", api_key="test-key")

    mock_response = MagicMock()
    mock_response.output_parsed = None
    mock_response.metadata = {}
    mock_response.usage = None
    mock_response.id = "resp-id"
    mock_response.model = "test-model"
    mock_response.created_at = 1000000000

    mock_item = MagicMock()
    mock_item.type = "mcp_approval_request"
    mock_item.id = "approval-1"
    mock_item.name = "do_sensitive_action"
    mock_item.arguments = {"arg": 1}
    mock_item.server_label = "My_MCP"

    mock_response.output = [mock_item]

    response = client._parse_response_from_openai(mock_response, chat_options=ChatOptions())  # type: ignore

    assert isinstance(response.messages[0].contents[0], FunctionApprovalRequestContent)
    req = response.messages[0].contents[0]
    assert req.id == "approval-1"
    assert req.function_call.name == "do_sensitive_action"
    assert req.function_call.arguments == {"arg": 1}
    assert req.function_call.additional_properties["server_label"] == "My_MCP"


def test_responses_client_created_at_uses_utc(openai_unit_test_env: dict[str, str]) -> None:
    """Test that ChatResponse from responses client uses UTC timestamp.

    This is a regression test for the issue where created_at was using local time
    but labeling it as UTC (with 'Z' suffix).
    """
    client = OpenAIResponsesClient()

    # Use a specific Unix timestamp: 1733011890 = 2024-12-01T00:31:30Z (UTC)
    utc_timestamp = 1733011890

    mock_response = MagicMock()
    mock_response.output_parsed = None
    mock_response.metadata = {}
    mock_response.usage = None
    mock_response.id = "test-id"
    mock_response.model = "test-model"
    mock_response.created_at = utc_timestamp

    mock_message_content = MagicMock()
    mock_message_content.type = "output_text"
    mock_message_content.text = "Test response"
    mock_message_content.annotations = None

    mock_message_item = MagicMock()
    mock_message_item.type = "message"
    mock_message_item.content = [mock_message_content]

    mock_response.output = [mock_message_item]

    with patch.object(client, "_get_metadata_from_response", return_value={}):
        response = client._parse_response_from_openai(mock_response, chat_options=ChatOptions())  # type: ignore

    # Verify that created_at is correctly formatted as UTC
    assert response.created_at is not None
    assert response.created_at.endswith("Z"), "Timestamp should end with 'Z' for UTC"

    # Parse the timestamp and verify it matches UTC time
    expected_utc_time = datetime.fromtimestamp(utc_timestamp, tz=timezone.utc)
    expected_formatted = expected_utc_time.strftime("%Y-%m-%dT%H:%M:%S.%fZ")
    assert response.created_at == expected_formatted, (
        f"Expected UTC timestamp {expected_formatted}, got {response.created_at}"
    )


def test_prepare_tools_for_openai_with_raw_image_generation() -> None:
    """Test that raw image_generation tool dict is handled correctly with parameter mapping."""
    client = OpenAIResponsesClient(model_id="test-model", api_key="test-key")

    # Test with raw tool dict using user-friendly parameter names
    tool = {
        "type": "image_generation",
        "size": "1536x1024",
        "quality": "high",
        "format": "webp",  # Will be mapped to output_format
        "compression": 75,  # Will be mapped to output_compression
        "background": "transparent",
    }

    resp_tools = client._prepare_tools_for_openai([tool])
    assert isinstance(resp_tools, list)
    assert len(resp_tools) == 1

    image_tool = resp_tools[0]
    assert isinstance(image_tool, dict)
    assert image_tool["type"] == "image_generation"
    assert image_tool["size"] == "1536x1024"
    assert image_tool["quality"] == "high"
    assert image_tool["background"] == "transparent"
    # Check parameter name mapping
    assert image_tool["output_format"] == "webp"
    assert image_tool["output_compression"] == 75


def test_prepare_tools_for_openai_with_raw_image_generation_openai_responses_params() -> None:
    """Test raw image_generation tool with OpenAI-specific parameters."""
    client = OpenAIResponsesClient(model_id="test-model", api_key="test-key")

    # Test with OpenAI-specific parameters
    tool = {
        "type": "image_generation",
        "size": "1024x1024",
        "model": "gpt-image-1",
        "input_fidelity": "high",
        "moderation": "strict",
        "partial_images": 2,  # Should be integer 0-3
    }

    resp_tools = client._prepare_tools_for_openai([tool])
    assert isinstance(resp_tools, list)
    assert len(resp_tools) == 1

    image_tool = resp_tools[0]
    assert isinstance(image_tool, dict)
    assert image_tool["type"] == "image_generation"

    # Cast to dict for easier access to ImageGeneration-specific fields
    tool_dict = dict(image_tool)
    assert tool_dict["size"] == "1024x1024"
    # Check OpenAI-specific parameters are included
    assert tool_dict["model"] == "gpt-image-1"
    assert tool_dict["input_fidelity"] == "high"
    assert tool_dict["moderation"] == "strict"
    assert tool_dict["partial_images"] == 2


def test_prepare_tools_for_openai_with_raw_image_generation_minimal() -> None:
    """Test raw image_generation tool with minimal configuration."""
    client = OpenAIResponsesClient(model_id="test-model", api_key="test-key")

    # Test with minimal parameters (just type)
    tool = {"type": "image_generation"}

    resp_tools = client._prepare_tools_for_openai([tool])
    assert isinstance(resp_tools, list)
    assert len(resp_tools) == 1

    image_tool = resp_tools[0]
    assert isinstance(image_tool, dict)
    assert image_tool["type"] == "image_generation"
    # Should only have the type parameter when created with minimal config
    assert len(image_tool) == 1


def test_parse_chunk_from_openai_with_mcp_approval_request() -> None:
    """Test that a streaming mcp_approval_request event is parsed into FunctionApprovalRequestContent."""
    client = OpenAIResponsesClient(model_id="test-model", api_key="test-key")
    chat_options = ChatOptions()
    function_call_ids: dict[int, tuple[str, str]] = {}

    mock_event = MagicMock()
    mock_event.type = "response.output_item.added"
    mock_item = MagicMock()
    mock_item.type = "mcp_approval_request"
    mock_item.id = "approval-stream-1"
    mock_item.name = "do_stream_action"
    mock_item.arguments = {"x": 2}
    mock_item.server_label = "My_MCP"
    mock_event.item = mock_item

    update = client._parse_chunk_from_openai(mock_event, chat_options, function_call_ids)
    assert any(isinstance(c, FunctionApprovalRequestContent) for c in update.contents)
    fa = next(c for c in update.contents if isinstance(c, FunctionApprovalRequestContent))
    assert fa.id == "approval-stream-1"
    assert fa.function_call.name == "do_stream_action"


@pytest.mark.parametrize("enable_instrumentation", [False], indirect=True)
@pytest.mark.parametrize("enable_sensitive_data", [False], indirect=True)
async def test_end_to_end_mcp_approval_flow(span_exporter) -> None:
    """End-to-end mocked test:
    model issues an mcp_approval_request, user approves, client sends mcp_approval_response.
    """
    client = OpenAIResponsesClient(model_id="test-model", api_key="test-key")

    # First mocked response: model issues an mcp_approval_request
    mock_response1 = MagicMock()
    mock_response1.output_parsed = None
    mock_response1.metadata = {}
    mock_response1.usage = None
    mock_response1.id = "resp-1"
    mock_response1.model = "test-model"
    mock_response1.created_at = 1000000000

    mock_item = MagicMock()
    mock_item.type = "mcp_approval_request"
    mock_item.id = "approval-1"
    mock_item.name = "do_sensitive_action"
    mock_item.arguments = {"arg": "value"}
    mock_item.server_label = "My_MCP"
    mock_response1.output = [mock_item]

    # Second mocked response: simple assistant acknowledgement after approval
    mock_response2 = MagicMock()
    mock_response2.output_parsed = None
    mock_response2.metadata = {}
    mock_response2.usage = None
    mock_response2.id = "resp-2"
    mock_response2.model = "test-model"
    mock_response2.created_at = 1000000001
    mock_text_item = MagicMock()
    mock_text_item.type = "message"
    mock_text_content = MagicMock()
    mock_text_content.type = "output_text"
    mock_text_content.text = "Approved."
    mock_text_item.content = [mock_text_content]
    mock_response2.output = [mock_text_item]

    # Patch the create call to return the two mocked responses in sequence
    with patch.object(client.client.responses, "create", side_effect=[mock_response1, mock_response2]) as mock_create:
        # First call: get the approval request
        response = await client.get_response(messages=[ChatMessage(role="user", text="Trigger approval")])
        assert isinstance(response.messages[0].contents[0], FunctionApprovalRequestContent)
        req = response.messages[0].contents[0]
        assert req.id == "approval-1"

        # Build a user approval and send it (include required function_call)
        approval = FunctionApprovalResponseContent(approved=True, id=req.id, function_call=req.function_call)
        approval_message = ChatMessage(role="user", contents=[approval])
        _ = await client.get_response(messages=[approval_message])

        # Ensure two calls were made and the second includes the mcp_approval_response
        assert mock_create.call_count == 2
        _, kwargs = mock_create.call_args_list[1]
        sent_input = kwargs.get("input")
        assert isinstance(sent_input, list)
        found = False
        for item in sent_input:
            if isinstance(item, dict) and item.get("type") == "mcp_approval_response":
                assert item["approval_request_id"] == "approval-1"
                assert item["approve"] is True
                found = True
        assert found


def test_usage_details_basic() -> None:
    """Test _parse_usage_from_openai without cached or reasoning tokens."""
    client = OpenAIResponsesClient(model_id="test-model", api_key="test-key")

    mock_usage = MagicMock()
    mock_usage.input_tokens = 100
    mock_usage.output_tokens = 50
    mock_usage.total_tokens = 150
    mock_usage.input_tokens_details = None
    mock_usage.output_tokens_details = None

    details = client._parse_usage_from_openai(mock_usage)  # type: ignore
    assert details is not None
    assert details.input_token_count == 100
    assert details.output_token_count == 50
    assert details.total_token_count == 150


def test_usage_details_with_cached_tokens() -> None:
    """Test _parse_usage_from_openai with cached input tokens."""
    client = OpenAIResponsesClient(model_id="test-model", api_key="test-key")

    mock_usage = MagicMock()
    mock_usage.input_tokens = 200
    mock_usage.output_tokens = 75
    mock_usage.total_tokens = 275
    mock_usage.input_tokens_details = MagicMock()
    mock_usage.input_tokens_details.cached_tokens = 25
    mock_usage.output_tokens_details = None

    details = client._parse_usage_from_openai(mock_usage)  # type: ignore
    assert details is not None
    assert details.input_token_count == 200
    assert details.additional_counts["openai.cached_input_tokens"] == 25


def test_usage_details_with_reasoning_tokens() -> None:
    """Test _parse_usage_from_openai with reasoning tokens."""
    client = OpenAIResponsesClient(model_id="test-model", api_key="test-key")

    mock_usage = MagicMock()
    mock_usage.input_tokens = 150
    mock_usage.output_tokens = 80
    mock_usage.total_tokens = 230
    mock_usage.input_tokens_details = None
    mock_usage.output_tokens_details = MagicMock()
    mock_usage.output_tokens_details.reasoning_tokens = 30

    details = client._parse_usage_from_openai(mock_usage)  # type: ignore
    assert details is not None
    assert details.output_token_count == 80
    assert details.additional_counts["openai.reasoning_tokens"] == 30


def test_get_metadata_from_response() -> None:
    """Test the _get_metadata_from_response method."""
    client = OpenAIResponsesClient(model_id="test-model", api_key="test-key")

    # Test with logprobs
    mock_output_with_logprobs = MagicMock()
    mock_output_with_logprobs.logprobs = {"token": "test", "probability": 0.9}

    metadata = client._get_metadata_from_response(mock_output_with_logprobs)  # type: ignore
    assert "logprobs" in metadata
    assert metadata["logprobs"]["token"] == "test"

    # Test without logprobs
    mock_output_no_logprobs = MagicMock()
    mock_output_no_logprobs.logprobs = None

    metadata_empty = client._get_metadata_from_response(mock_output_no_logprobs)  # type: ignore
    assert metadata_empty == {}


def test_streaming_response_basic_structure() -> None:
    """Test that _parse_chunk_from_openai returns proper structure."""
    client = OpenAIResponsesClient(model_id="test-model", api_key="test-key")
    chat_options = ChatOptions(store=True)
    function_call_ids: dict[int, tuple[str, str]] = {}

    # Test with a basic mock event to ensure the method returns proper structure
    mock_event = MagicMock()

    response = client._parse_chunk_from_openai(mock_event, chat_options, function_call_ids)  # type: ignore

    # Should get a valid ChatResponseUpdate structure
    assert isinstance(response, ChatResponseUpdate)
    assert response.role == Role.ASSISTANT
    assert response.model_id == "test-model"
    assert isinstance(response.contents, list)
    assert response.raw_representation is mock_event


def test_streaming_response_created_type() -> None:
    """Test streaming response with created type"""
    client = OpenAIResponsesClient(model_id="test-model", api_key="test-key")
    chat_options = ChatOptions()
    function_call_ids: dict[int, tuple[str, str]] = {}

    mock_event = MagicMock()
    mock_event.type = "response.created"
    mock_event.response = MagicMock()
    mock_event.response.id = "resp_1234"
    mock_event.response.conversation = MagicMock()
    mock_event.response.conversation.id = "conv_5678"

    response = client._parse_chunk_from_openai(mock_event, chat_options, function_call_ids)

    assert response.response_id == "resp_1234"
    assert response.conversation_id == "conv_5678"


def test_streaming_response_in_progress_type() -> None:
    """Test streaming response with in_progress type"""
    client = OpenAIResponsesClient(model_id="test-model", api_key="test-key")
    chat_options = ChatOptions()
    function_call_ids: dict[int, tuple[str, str]] = {}

    mock_event = MagicMock()
    mock_event.type = "response.in_progress"
    mock_event.response = MagicMock()
    mock_event.response.id = "resp_1234"
    mock_event.response.conversation = MagicMock()
    mock_event.response.conversation.id = "conv_5678"

    response = client._parse_chunk_from_openai(mock_event, chat_options, function_call_ids)

    assert response.response_id == "resp_1234"
    assert response.conversation_id == "conv_5678"


def test_streaming_annotation_added_with_file_path() -> None:
    """Test streaming annotation added event with file_path type extracts HostedFileContent."""
    client = OpenAIResponsesClient(model_id="test-model", api_key="test-key")
    chat_options = ChatOptions()
    function_call_ids: dict[int, tuple[str, str]] = {}

    mock_event = MagicMock()
    mock_event.type = "response.output_text.annotation.added"
    mock_event.annotation_index = 0
    mock_event.annotation = {
        "type": "file_path",
        "file_id": "file-abc123",
        "index": 42,
    }

    response = client._parse_chunk_from_openai(mock_event, chat_options, function_call_ids)

    assert len(response.contents) == 1
    content = response.contents[0]
    assert isinstance(content, HostedFileContent)
    assert content.file_id == "file-abc123"
    assert content.additional_properties is not None
    assert content.additional_properties.get("annotation_index") == 0
    assert content.additional_properties.get("index") == 42


def test_streaming_annotation_added_with_file_citation() -> None:
    """Test streaming annotation added event with file_citation type extracts HostedFileContent."""
    client = OpenAIResponsesClient(model_id="test-model", api_key="test-key")
    chat_options = ChatOptions()
    function_call_ids: dict[int, tuple[str, str]] = {}

    mock_event = MagicMock()
    mock_event.type = "response.output_text.annotation.added"
    mock_event.annotation_index = 1
    mock_event.annotation = {
        "type": "file_citation",
        "file_id": "file-xyz789",
        "filename": "sample.txt",
        "index": 15,
    }

    response = client._parse_chunk_from_openai(mock_event, chat_options, function_call_ids)

    assert len(response.contents) == 1
    content = response.contents[0]
    assert isinstance(content, HostedFileContent)
    assert content.file_id == "file-xyz789"
    assert content.additional_properties is not None
    assert content.additional_properties.get("filename") == "sample.txt"
    assert content.additional_properties.get("index") == 15


def test_streaming_annotation_added_with_container_file_citation() -> None:
    """Test streaming annotation added event with container_file_citation type."""
    client = OpenAIResponsesClient(model_id="test-model", api_key="test-key")
    chat_options = ChatOptions()
    function_call_ids: dict[int, tuple[str, str]] = {}

    mock_event = MagicMock()
    mock_event.type = "response.output_text.annotation.added"
    mock_event.annotation_index = 2
    mock_event.annotation = {
        "type": "container_file_citation",
        "file_id": "file-container123",
        "container_id": "container-456",
        "filename": "data.csv",
        "start_index": 10,
        "end_index": 50,
    }

    response = client._parse_chunk_from_openai(mock_event, chat_options, function_call_ids)

    assert len(response.contents) == 1
    content = response.contents[0]
    assert isinstance(content, HostedFileContent)
    assert content.file_id == "file-container123"
    assert content.additional_properties is not None
    assert content.additional_properties.get("container_id") == "container-456"
    assert content.additional_properties.get("filename") == "data.csv"
    assert content.additional_properties.get("start_index") == 10
    assert content.additional_properties.get("end_index") == 50


def test_streaming_annotation_added_with_unknown_type() -> None:
    """Test streaming annotation added event with unknown type is ignored."""
    client = OpenAIResponsesClient(model_id="test-model", api_key="test-key")
    chat_options = ChatOptions()
    function_call_ids: dict[int, tuple[str, str]] = {}

    mock_event = MagicMock()
    mock_event.type = "response.output_text.annotation.added"
    mock_event.annotation_index = 0
    mock_event.annotation = {
        "type": "url_citation",
        "url": "https://example.com",
    }

    response = client._parse_chunk_from_openai(mock_event, chat_options, function_call_ids)

    # url_citation should not produce HostedFileContent
    assert len(response.contents) == 0


def test_service_response_exception_includes_original_error_details() -> None:
    """Test that ServiceResponseException messages include original error details in the new format."""
    client = OpenAIResponsesClient(model_id="test-model", api_key="test-key")
    messages = [ChatMessage(role="user", text="test message")]

    mock_response = MagicMock()
    original_error_message = "Request rate limit exceeded"
    mock_error = BadRequestError(
        message=original_error_message,
        response=mock_response,
        body={"error": {"code": "rate_limit", "message": original_error_message}},
    )
    mock_error.code = "rate_limit"

    with (
        patch.object(client.client.responses, "parse", side_effect=mock_error),
        pytest.raises(ServiceResponseException) as exc_info,
    ):
        asyncio.run(client.get_response(messages=messages, response_format=OutputStruct))

    exception_message = str(exc_info.value)
    assert "service failed to complete the prompt:" in exception_message
    assert original_error_message in exception_message


def test_get_streaming_response_with_response_format() -> None:
    """Test get_streaming_response with response_format."""
    client = OpenAIResponsesClient(model_id="test-model", api_key="test-key")
    messages = [ChatMessage(role="user", text="Test streaming with format")]

    # It will fail due to invalid API key, but exercises the code path
    with pytest.raises(ServiceResponseException):

        async def run_streaming():
            async for _ in client.get_streaming_response(messages=messages, response_format=OutputStruct):
                pass

        asyncio.run(run_streaming())


def test_prepare_content_for_openai_image_content() -> None:
    """Test _prepare_content_for_openai with image content variations."""
    client = OpenAIResponsesClient(model_id="test-model", api_key="test-key")

    # Test image content with detail parameter and file_id
    image_content_with_detail = UriContent(
        uri="https://example.com/image.jpg",
        media_type="image/jpeg",
        additional_properties={"detail": "high", "file_id": "file_123"},
    )
    result = client._prepare_content_for_openai(Role.USER, image_content_with_detail, {})  # type: ignore
    assert result["type"] == "input_image"
    assert result["image_url"] == "https://example.com/image.jpg"
    assert result["detail"] == "high"
    assert result["file_id"] == "file_123"

    # Test image content without additional properties (defaults)
    image_content_basic = UriContent(uri="https://example.com/basic.png", media_type="image/png")
    result = client._prepare_content_for_openai(Role.USER, image_content_basic, {})  # type: ignore
    assert result["type"] == "input_image"
    assert result["detail"] == "auto"
    assert result["file_id"] is None


def test_prepare_content_for_openai_audio_content() -> None:
    """Test _prepare_content_for_openai with audio content variations."""
    client = OpenAIResponsesClient(model_id="test-model", api_key="test-key")

    # Test WAV audio content
    wav_content = UriContent(uri="data:audio/wav;base64,abc123", media_type="audio/wav")
    result = client._prepare_content_for_openai(Role.USER, wav_content, {})  # type: ignore
    assert result["type"] == "input_audio"
    assert result["input_audio"]["data"] == "data:audio/wav;base64,abc123"
    assert result["input_audio"]["format"] == "wav"

    # Test MP3 audio content
    mp3_content = UriContent(uri="data:audio/mp3;base64,def456", media_type="audio/mp3")
    result = client._prepare_content_for_openai(Role.USER, mp3_content, {})  # type: ignore
    assert result["type"] == "input_audio"
    assert result["input_audio"]["format"] == "mp3"


def test_prepare_content_for_openai_unsupported_content() -> None:
    """Test _prepare_content_for_openai with unsupported content types."""
    client = OpenAIResponsesClient(model_id="test-model", api_key="test-key")

    # Test unsupported audio format
    unsupported_audio = UriContent(uri="data:audio/ogg;base64,ghi789", media_type="audio/ogg")
    result = client._prepare_content_for_openai(Role.USER, unsupported_audio, {})  # type: ignore
    assert result == {}

    # Test non-media content
    text_uri_content = UriContent(uri="https://example.com/document.txt", media_type="text/plain")
    result = client._prepare_content_for_openai(Role.USER, text_uri_content, {})  # type: ignore
    assert result == {}


def test_parse_chunk_from_openai_code_interpreter() -> None:
    """Test _parse_chunk_from_openai with code_interpreter_call."""
    client = OpenAIResponsesClient(model_id="test-model", api_key="test-key")
    chat_options = ChatOptions()
    function_call_ids: dict[int, tuple[str, str]] = {}

    mock_event_image = MagicMock()
    mock_event_image.type = "response.output_item.added"
    mock_item_image = MagicMock()
    mock_item_image.type = "code_interpreter_call"
    mock_image_output = MagicMock()
    mock_image_output.type = "image"
    mock_image_output.url = "https://example.com/plot.png"
    mock_item_image.outputs = [mock_image_output]
    mock_item_image.code = None
    mock_event_image.item = mock_item_image

    result = client._parse_chunk_from_openai(mock_event_image, chat_options, function_call_ids)  # type: ignore
    assert len(result.contents) == 1
    assert isinstance(result.contents[0], UriContent)
    assert result.contents[0].uri == "https://example.com/plot.png"
    assert result.contents[0].media_type == "image"


def test_parse_chunk_from_openai_reasoning() -> None:
    """Test _parse_chunk_from_openai with reasoning content."""
    client = OpenAIResponsesClient(model_id="test-model", api_key="test-key")
    chat_options = ChatOptions()
    function_call_ids: dict[int, tuple[str, str]] = {}

    mock_event_reasoning = MagicMock()
    mock_event_reasoning.type = "response.output_item.added"
    mock_item_reasoning = MagicMock()
    mock_item_reasoning.type = "reasoning"
    mock_reasoning_content = MagicMock()
    mock_reasoning_content.text = "Analyzing the problem step by step..."
    mock_item_reasoning.content = [mock_reasoning_content]
    mock_item_reasoning.summary = ["Problem analysis summary"]
    mock_event_reasoning.item = mock_item_reasoning

    result = client._parse_chunk_from_openai(mock_event_reasoning, chat_options, function_call_ids)  # type: ignore
    assert len(result.contents) == 1
    assert isinstance(result.contents[0], TextReasoningContent)
    assert result.contents[0].text == "Analyzing the problem step by step..."
    if result.contents[0].additional_properties:
        assert result.contents[0].additional_properties["summary"] == "Problem analysis summary"


def test_prepare_content_for_openai_text_reasoning_comprehensive() -> None:
    """Test _prepare_content_for_openai with TextReasoningContent all additional properties."""
    client = OpenAIResponsesClient(model_id="test-model", api_key="test-key")

    # Test TextReasoningContent with all additional properties
    comprehensive_reasoning = TextReasoningContent(
        text="Comprehensive reasoning summary",
        additional_properties={
            "status": "in_progress",
            "reasoning_text": "Step-by-step analysis",
            "encrypted_content": "secure_data_456",
        },
    )
    result = client._prepare_content_for_openai(Role.ASSISTANT, comprehensive_reasoning, {})  # type: ignore
    assert result["type"] == "reasoning"
    assert result["summary"]["text"] == "Comprehensive reasoning summary"
    assert result["status"] == "in_progress"
    assert result["content"]["type"] == "reasoning_text"
    assert result["content"]["text"] == "Step-by-step analysis"
    assert result["encrypted_content"] == "secure_data_456"


def test_streaming_reasoning_text_delta_event() -> None:
    """Test reasoning text delta event creates TextReasoningContent."""
    client = OpenAIResponsesClient(model_id="test-model", api_key="test-key")
    chat_options = ChatOptions()
    function_call_ids: dict[int, tuple[str, str]] = {}

    event = ResponseReasoningTextDeltaEvent(
        type="response.reasoning_text.delta",
        content_index=0,
        item_id="reasoning_123",
        output_index=0,
        sequence_number=1,
        delta="reasoning delta",
    )

    with patch.object(client, "_get_metadata_from_response", return_value={}) as mock_metadata:
        response = client._parse_chunk_from_openai(event, chat_options, function_call_ids)  # type: ignore

        assert len(response.contents) == 1
        assert isinstance(response.contents[0], TextReasoningContent)
        assert response.contents[0].text == "reasoning delta"
        assert response.contents[0].raw_representation == event
        mock_metadata.assert_called_once_with(event)


def test_streaming_reasoning_text_done_event() -> None:
    """Test reasoning text done event creates TextReasoningContent with complete text."""
    client = OpenAIResponsesClient(model_id="test-model", api_key="test-key")
    chat_options = ChatOptions()
    function_call_ids: dict[int, tuple[str, str]] = {}

    event = ResponseReasoningTextDoneEvent(
        type="response.reasoning_text.done",
        content_index=0,
        item_id="reasoning_456",
        output_index=0,
        sequence_number=2,
        text="complete reasoning",
    )

    with patch.object(client, "_get_metadata_from_response", return_value={"test": "data"}) as mock_metadata:
        response = client._parse_chunk_from_openai(event, chat_options, function_call_ids)  # type: ignore

        assert len(response.contents) == 1
        assert isinstance(response.contents[0], TextReasoningContent)
        assert response.contents[0].text == "complete reasoning"
        assert response.contents[0].raw_representation == event
        mock_metadata.assert_called_once_with(event)
        assert response.additional_properties == {"test": "data"}


def test_streaming_reasoning_summary_text_delta_event() -> None:
    """Test reasoning summary text delta event creates TextReasoningContent."""
    client = OpenAIResponsesClient(model_id="test-model", api_key="test-key")
    chat_options = ChatOptions()
    function_call_ids: dict[int, tuple[str, str]] = {}

    event = ResponseReasoningSummaryTextDeltaEvent(
        type="response.reasoning_summary_text.delta",
        item_id="summary_789",
        output_index=0,
        sequence_number=3,
        summary_index=0,
        delta="summary delta",
    )

    with patch.object(client, "_get_metadata_from_response", return_value={}) as mock_metadata:
        response = client._parse_chunk_from_openai(event, chat_options, function_call_ids)  # type: ignore

        assert len(response.contents) == 1
        assert isinstance(response.contents[0], TextReasoningContent)
        assert response.contents[0].text == "summary delta"
        assert response.contents[0].raw_representation == event
        mock_metadata.assert_called_once_with(event)


def test_streaming_reasoning_summary_text_done_event() -> None:
    """Test reasoning summary text done event creates TextReasoningContent with complete text."""
    client = OpenAIResponsesClient(model_id="test-model", api_key="test-key")
    chat_options = ChatOptions()
    function_call_ids: dict[int, tuple[str, str]] = {}

    event = ResponseReasoningSummaryTextDoneEvent(
        type="response.reasoning_summary_text.done",
        item_id="summary_012",
        output_index=0,
        sequence_number=4,
        summary_index=0,
        text="complete summary",
    )

    with patch.object(client, "_get_metadata_from_response", return_value={"custom": "meta"}) as mock_metadata:
        response = client._parse_chunk_from_openai(event, chat_options, function_call_ids)  # type: ignore

        assert len(response.contents) == 1
        assert isinstance(response.contents[0], TextReasoningContent)
        assert response.contents[0].text == "complete summary"
        assert response.contents[0].raw_representation == event
        mock_metadata.assert_called_once_with(event)
        assert response.additional_properties == {"custom": "meta"}


def test_streaming_reasoning_events_preserve_metadata() -> None:
    """Test that reasoning events preserve metadata like regular text events."""
    client = OpenAIResponsesClient(model_id="test-model", api_key="test-key")
    chat_options = ChatOptions()
    function_call_ids: dict[int, tuple[str, str]] = {}

    text_event = ResponseTextDeltaEvent(
        type="response.output_text.delta",
        content_index=0,
        item_id="text_item",
        output_index=0,
        sequence_number=1,
        logprobs=[],
        delta="text",
    )

    reasoning_event = ResponseReasoningTextDeltaEvent(
        type="response.reasoning_text.delta",
        content_index=0,
        item_id="reasoning_item",
        output_index=0,
        sequence_number=2,
        delta="reasoning",
    )

    with patch.object(client, "_get_metadata_from_response", return_value={"test": "metadata"}):
        text_response = client._parse_chunk_from_openai(text_event, chat_options, function_call_ids)  # type: ignore
        reasoning_response = client._parse_chunk_from_openai(reasoning_event, chat_options, function_call_ids)  # type: ignore

        # Both should preserve metadata
        assert text_response.additional_properties == {"test": "metadata"}
        assert reasoning_response.additional_properties == {"test": "metadata"}

        # Content types should be different
        assert isinstance(text_response.contents[0], TextContent)
        assert isinstance(reasoning_response.contents[0], TextReasoningContent)


def test_parse_response_from_openai_image_generation_raw_base64():
    """Test image generation response parsing with raw base64 string."""
    client = OpenAIResponsesClient(model_id="test-model", api_key="test-key")

    # Create a mock response with raw base64 image data (PNG signature)
    mock_response = MagicMock()
    mock_response.output_parsed = None
    mock_response.metadata = {}
    mock_response.usage = None
    mock_response.id = "test-response-id"
    mock_response.model = "test-model"
    mock_response.created_at = 1234567890

    # Mock image generation output item with raw base64 (PNG format)
    png_signature = b"\x89PNG\r\n\x1a\n"
    mock_base64 = base64.b64encode(png_signature + b"fake_png_data_here").decode()

    mock_item = MagicMock()
    mock_item.type = "image_generation_call"
    mock_item.result = mock_base64

    mock_response.output = [mock_item]

    with patch.object(client, "_get_metadata_from_response", return_value={}):
        response = client._parse_response_from_openai(mock_response, chat_options=ChatOptions())  # type: ignore

    # Verify the response contains DataContent with proper URI and media_type
    assert len(response.messages[0].contents) == 1
    content = response.messages[0].contents[0]
    assert isinstance(content, DataContent)
    assert content.uri.startswith("data:image/png;base64,")
    assert content.media_type == "image/png"


def test_parse_response_from_openai_image_generation_existing_data_uri():
    """Test image generation response parsing with existing data URI."""
    client = OpenAIResponsesClient(model_id="test-model", api_key="test-key")

    # Create a mock response with existing data URI
    mock_response = MagicMock()
    mock_response.output_parsed = None
    mock_response.metadata = {}
    mock_response.usage = None
    mock_response.id = "test-response-id"
    mock_response.model = "test-model"
    mock_response.created_at = 1234567890

    # Mock image generation output item with existing data URI (valid WEBP header)
    webp_signature = b"RIFF" + b"\x12\x00\x00\x00" + b"WEBP"
    valid_webp_base64 = base64.b64encode(webp_signature + b"VP8 fake_data").decode()
    mock_item = MagicMock()
    mock_item.type = "image_generation_call"
    mock_item.result = f"data:image/webp;base64,{valid_webp_base64}"

    mock_response.output = [mock_item]

    with patch.object(client, "_get_metadata_from_response", return_value={}):
        response = client._parse_response_from_openai(mock_response, chat_options=ChatOptions())  # type: ignore

    # Verify the response contains DataContent with proper media_type parsed from URI
    assert len(response.messages[0].contents) == 1
    content = response.messages[0].contents[0]
    assert isinstance(content, DataContent)
    assert content.uri == f"data:image/webp;base64,{valid_webp_base64}"
    assert content.media_type == "image/webp"


def test_parse_response_from_openai_image_generation_format_detection():
    """Test different image format detection from base64 data."""
    client = OpenAIResponsesClient(model_id="test-model", api_key="test-key")

    # Test JPEG detection
    jpeg_signature = b"\xff\xd8\xff"
    mock_base64_jpeg = base64.b64encode(jpeg_signature + b"fake_jpeg_data").decode()

    mock_response_jpeg = MagicMock()
    mock_response_jpeg.output_parsed = None
    mock_response_jpeg.metadata = {}
    mock_response_jpeg.usage = None
    mock_response_jpeg.id = "test-id"
    mock_response_jpeg.model = "test-model"
    mock_response_jpeg.created_at = 1234567890

    mock_item_jpeg = MagicMock()
    mock_item_jpeg.type = "image_generation_call"
    mock_item_jpeg.result = mock_base64_jpeg
    mock_response_jpeg.output = [mock_item_jpeg]

    with patch.object(client, "_get_metadata_from_response", return_value={}):
        response_jpeg = client._parse_response_from_openai(mock_response_jpeg, chat_options=ChatOptions())  # type: ignore
    content_jpeg = response_jpeg.messages[0].contents[0]
    assert isinstance(content_jpeg, DataContent)
    assert content_jpeg.media_type == "image/jpeg"
    assert "data:image/jpeg;base64," in content_jpeg.uri

    # Test WEBP detection
    webp_signature = b"RIFF" + b"\x00\x00\x00\x00" + b"WEBP"
    mock_base64_webp = base64.b64encode(webp_signature + b"fake_webp_data").decode()

    mock_response_webp = MagicMock()
    mock_response_webp.output_parsed = None
    mock_response_webp.metadata = {}
    mock_response_webp.usage = None
    mock_response_webp.id = "test-id"
    mock_response_webp.model = "test-model"
    mock_response_webp.created_at = 1234567890

    mock_item_webp = MagicMock()
    mock_item_webp.type = "image_generation_call"
    mock_item_webp.result = mock_base64_webp
    mock_response_webp.output = [mock_item_webp]

    with patch.object(client, "_get_metadata_from_response", return_value={}):
        response_webp = client._parse_response_from_openai(mock_response_webp, chat_options=ChatOptions())  # type: ignore
    content_webp = response_webp.messages[0].contents[0]
    assert isinstance(content_webp, DataContent)
    assert content_webp.media_type == "image/webp"
    assert "data:image/webp;base64," in content_webp.uri


def test_parse_response_from_openai_image_generation_fallback():
    """Test image generation with invalid base64 falls back to PNG."""
    client = OpenAIResponsesClient(model_id="test-model", api_key="test-key")

    # Create a mock response with invalid base64
    mock_response = MagicMock()
    mock_response.output_parsed = None
    mock_response.metadata = {}
    mock_response.usage = None
    mock_response.id = "test-response-id"
    mock_response.model = "test-model"
    mock_response.created_at = 1234567890

    # Mock image generation output item with unrecognized format (should fall back to PNG)
    unrecognized_data = b"UNKNOWN_FORMAT" + b"some_binary_data"
    unrecognized_base64 = base64.b64encode(unrecognized_data).decode()
    mock_item = MagicMock()
    mock_item.type = "image_generation_call"
    mock_item.result = unrecognized_base64

    mock_response.output = [mock_item]

    with patch.object(client, "_get_metadata_from_response", return_value={}):
        response = client._parse_response_from_openai(mock_response, chat_options=ChatOptions())  # type: ignore

    # Verify it falls back to PNG format for unrecognized binary data
    assert len(response.messages[0].contents) == 1
    content = response.messages[0].contents[0]
    assert isinstance(content, DataContent)
    assert content.media_type == "image/png"
    assert f"data:image/png;base64,{unrecognized_base64}" == content.uri


async def test_prepare_options_store_parameter_handling() -> None:
    client = OpenAIResponsesClient(model_id="test-model", api_key="test-key")
    messages = [ChatMessage(role="user", text="Test message")]

    test_conversation_id = "test-conversation-123"
    chat_options = ChatOptions(store=True, conversation_id=test_conversation_id)
    options = await client._prepare_options(messages, chat_options)  # type: ignore
    assert options["store"] is True
    assert options["previous_response_id"] == test_conversation_id

    chat_options = ChatOptions(store=False, conversation_id="")
    options = await client._prepare_options(messages, chat_options)  # type: ignore
    assert options["store"] is False

    chat_options = ChatOptions(store=None, conversation_id=None)
    options = await client._prepare_options(messages, chat_options)  # type: ignore
    assert "store" not in options
    assert "previous_response_id" not in options

    chat_options = ChatOptions()
    options = await client._prepare_options(messages, chat_options)  # type: ignore
    assert "store" not in options
    assert "previous_response_id" not in options


def test_openai_responses_client_with_callable_api_key() -> None:
    """Test OpenAIResponsesClient initialization with callable API key."""

    async def get_api_key() -> str:
        return "test-api-key-123"

    client = OpenAIResponsesClient(model_id="gpt-4o", api_key=get_api_key)

    # Verify client was created successfully
    assert client.model_id == "gpt-4o"
    # OpenAI SDK now manages callable API keys internally
    assert client.client is not None


@pytest.mark.flaky
@skip_if_openai_integration_tests_disabled
async def test_openai_responses_client_response() -> None:
    """Test OpenAI chat completion responses."""
    openai_responses_client = OpenAIResponsesClient()

    assert isinstance(openai_responses_client, ChatClientProtocol)

    messages: list[ChatMessage] = []
    messages.append(
        ChatMessage(
            role="user",
            text="Emily and David, two passionate scientists, met during a research expedition to Antarctica. "
            "Bonded by their love for the natural world and shared curiosity, they uncovered a "
            "groundbreaking phenomenon in glaciology that could potentially reshape our understanding "
            "of climate change.",
        )
    )
    messages.append(ChatMessage(role="user", text="who are Emily and David?"))

    # Test that the client can be used to get a response
    response = await openai_responses_client.get_response(messages=messages)

    assert response is not None
    assert isinstance(response, ChatResponse)
    assert "scientists" in response.text

    messages.clear()
    messages.append(ChatMessage(role="user", text="The weather in Seattle is sunny"))
    messages.append(ChatMessage(role="user", text="What is the weather in Seattle?"))

    # Test that the client can be used to get a response
    response = await openai_responses_client.get_response(
        messages=messages,
        response_format=OutputStruct,
    )

    assert response is not None
    assert isinstance(response, ChatResponse)
    output = response.value
    assert output is not None, "Response value is None"
    assert "seattle" in output.location.lower()
    assert output.weather is not None


@pytest.mark.flaky
@skip_if_openai_integration_tests_disabled
async def test_openai_responses_client_response_tools() -> None:
    """Test OpenAI chat completion responses."""
    openai_responses_client = OpenAIResponsesClient()

    assert isinstance(openai_responses_client, ChatClientProtocol)

    messages: list[ChatMessage] = []
    messages.append(ChatMessage(role="user", text="What is the weather in New York?"))

    # Test that the client can be used to get a response
    response = await openai_responses_client.get_response(
        messages=messages,
        tools=[get_weather],
        tool_choice="auto",
    )

    assert response is not None
    assert isinstance(response, ChatResponse)
    assert "sunny" in response.text.lower()

    messages.clear()
    messages.append(ChatMessage(role="user", text="What is the weather in Seattle?"))

    # Test that the client can be used to get a response
    response = await openai_responses_client.get_response(
        messages=messages,
        tools=[get_weather],
        tool_choice="auto",
        response_format=OutputStruct,
    )
<<<<<<< HEAD
    result = client._openai_content_parser(Role.ASSISTANT, comprehensive_reasoning, {})  # type: ignore
    assert result["type"] == "reasoning"
    assert len(result["summary"]) == 1
    assert result["summary"][0]["text"] == "Comprehensive reasoning summary"
    assert result["status"] == "in_progress"
    assert result["content"]["type"] == "reasoning_text"
    assert result["content"]["text"] == "Step-by-step analysis"
    assert result["encrypted_content"] == "secure_data_456"
=======
>>>>>>> 8b743af2

    assert response is not None
    assert isinstance(response, ChatResponse)
    output = OutputStruct.model_validate_json(response.text)
    assert "seattle" in output.location.lower()
    assert "sunny" in output.weather.lower()


@pytest.mark.flaky
@skip_if_openai_integration_tests_disabled
async def test_openai_responses_client_streaming() -> None:
    """Test OpenAI chat completion responses."""
    openai_responses_client = OpenAIResponsesClient()

    assert isinstance(openai_responses_client, ChatClientProtocol)

    messages: list[ChatMessage] = []
    messages.append(
        ChatMessage(
            role="user",
            text="Emily and David, two passionate scientists, met during a research expedition to Antarctica. "
            "Bonded by their love for the natural world and shared curiosity, they uncovered a "
            "groundbreaking phenomenon in glaciology that could potentially reshape our understanding "
            "of climate change.",
        )
    )
    messages.append(ChatMessage(role="user", text="who are Emily and David?"))

    # Test that the client can be used to get a response
    response = await ChatResponse.from_chat_response_generator(
        openai_responses_client.get_streaming_response(messages=messages)
    )

    assert "scientists" in response.text

    messages.clear()
    messages.append(ChatMessage(role="user", text="The weather in Seattle is sunny"))
    messages.append(ChatMessage(role="user", text="What is the weather in Seattle?"))

    response = openai_responses_client.get_streaming_response(
        messages=messages,
        response_format=OutputStruct,
    )
    chunks = []
    async for chunk in response:
        assert chunk is not None
        assert isinstance(chunk, ChatResponseUpdate)
        chunks.append(chunk)
    full_message = ChatResponse.from_chat_response_updates(chunks, output_format_type=OutputStruct)
    output = full_message.value
    assert output is not None, "Response value is None"
    assert "seattle" in output.location.lower()
    assert output.weather is not None


@pytest.mark.flaky
@skip_if_openai_integration_tests_disabled
async def test_openai_responses_client_streaming_tools() -> None:
    """Test OpenAI chat completion responses."""
    openai_responses_client = OpenAIResponsesClient()

    assert isinstance(openai_responses_client, ChatClientProtocol)

    messages: list[ChatMessage] = [ChatMessage(role="user", text="What is the weather in Seattle?")]

    # Test that the client can be used to get a response
    response = openai_responses_client.get_streaming_response(
        messages=messages,
        tools=[get_weather],
        tool_choice="auto",
    )
    full_message: str = ""
    async for chunk in response:
        assert chunk is not None
        assert isinstance(chunk, ChatResponseUpdate)
        for content in chunk.contents:
            if isinstance(content, TextContent) and content.text:
                full_message += content.text

    assert "sunny" in full_message.lower()

    messages.clear()
    messages.append(ChatMessage(role="user", text="What is the weather in Seattle?"))

    response = openai_responses_client.get_streaming_response(
        messages=messages,
        tools=[get_weather],
        tool_choice="auto",
        response_format=OutputStruct,
    )
    chunks = []
    async for chunk in response:
        assert chunk is not None
        assert isinstance(chunk, ChatResponseUpdate)
        chunks.append(chunk)

    full_message = ChatResponse.from_chat_response_updates(chunks, output_format_type=OutputStruct)
    output = full_message.value
    assert output is not None, "Response value is None"
    assert "seattle" in output.location.lower()
    assert "sunny" in output.weather.lower()


@pytest.mark.flaky
@skip_if_openai_integration_tests_disabled
async def test_openai_responses_client_web_search() -> None:
    openai_responses_client = OpenAIResponsesClient()

    assert isinstance(openai_responses_client, ChatClientProtocol)

    # Test that the client will use the web search tool
    response = await openai_responses_client.get_response(
        messages=[
            ChatMessage(
                role="user",
                text="Who are the main characters of Kpop Demon Hunters? Do a web search to find the answer.",
            )
        ],
        tools=[HostedWebSearchTool()],
        tool_choice="auto",
    )

    assert response is not None
    assert isinstance(response, ChatResponse)
    assert "Rumi" in response.text
    assert "Mira" in response.text
    assert "Zoey" in response.text

    # Test that the client will use the web search tool with location
    additional_properties = {
        "user_location": {
            "country": "US",
            "city": "Seattle",
        }
    }
    response = await openai_responses_client.get_response(
        messages=[ChatMessage(role="user", text="What is the current weather? Do not ask for my current location.")],
        tools=[HostedWebSearchTool(additional_properties=additional_properties)],
        tool_choice="auto",
    )
    assert response.text is not None


@pytest.mark.flaky
@skip_if_openai_integration_tests_disabled
async def test_openai_responses_client_web_search_streaming() -> None:
    openai_responses_client = OpenAIResponsesClient()

    assert isinstance(openai_responses_client, ChatClientProtocol)

    # Test that the client will use the web search tool
    response = openai_responses_client.get_streaming_response(
        messages=[
            ChatMessage(
                role="user",
                text="Who are the main characters of Kpop Demon Hunters? Do a web search to find the answer.",
            )
        ],
        tools=[HostedWebSearchTool()],
        tool_choice="auto",
    )

    assert response is not None
    full_message: str = ""
    async for chunk in response:
        assert chunk is not None
        assert isinstance(chunk, ChatResponseUpdate)
        for content in chunk.contents:
            if isinstance(content, TextContent) and content.text:
                full_message += content.text
    assert "Rumi" in full_message
    assert "Mira" in full_message
    assert "Zoey" in full_message

    # Test that the client will use the web search tool with location
    additional_properties = {
        "user_location": {
            "country": "US",
            "city": "Seattle",
        }
    }
    response = openai_responses_client.get_streaming_response(
        messages=[ChatMessage(role="user", text="What is the current weather? Do not ask for my current location.")],
        tools=[HostedWebSearchTool(additional_properties=additional_properties)],
        tool_choice="auto",
    )
    assert response is not None
    full_message: str = ""
    async for chunk in response:
        assert chunk is not None
        assert isinstance(chunk, ChatResponseUpdate)
        for content in chunk.contents:
            if isinstance(content, TextContent) and content.text:
                full_message += content.text
    assert full_message is not None


@pytest.mark.skip(
    reason="Unreliable due to OpenAI vector store indexing potential "
    "race condition. See https://github.com/microsoft/agent-framework/issues/1669"
)
@pytest.mark.flaky
@skip_if_openai_integration_tests_disabled
async def test_openai_responses_client_file_search() -> None:
    openai_responses_client = OpenAIResponsesClient()

    assert isinstance(openai_responses_client, ChatClientProtocol)

    file_id, vector_store = await create_vector_store(openai_responses_client)
    # Test that the client will use the web search tool
    response = await openai_responses_client.get_response(
        messages=[
            ChatMessage(
                role="user",
                text="What is the weather today? Do a file search to find the answer.",
            )
        ],
        tools=[HostedFileSearchTool(inputs=vector_store)],
        tool_choice="auto",
    )

    await delete_vector_store(openai_responses_client, file_id, vector_store.vector_store_id)
    assert "sunny" in response.text.lower()
    assert "75" in response.text


@pytest.mark.skip(
    reason="Unreliable due to OpenAI vector store indexing "
    "potential race condition. See https://github.com/microsoft/agent-framework/issues/1669"
)
@pytest.mark.flaky
@skip_if_openai_integration_tests_disabled
async def test_openai_responses_client_streaming_file_search() -> None:
    openai_responses_client = OpenAIResponsesClient()

    assert isinstance(openai_responses_client, ChatClientProtocol)

    file_id, vector_store = await create_vector_store(openai_responses_client)
    # Test that the client will use the web search tool
    response = openai_responses_client.get_streaming_response(
        messages=[
            ChatMessage(
                role="user",
                text="What is the weather today? Do a file search to find the answer.",
            )
        ],
        tools=[HostedFileSearchTool(inputs=vector_store)],
        tool_choice="auto",
    )

    assert response is not None
    full_message: str = ""
    async for chunk in response:
        assert chunk is not None
        assert isinstance(chunk, ChatResponseUpdate)
        for content in chunk.contents:
            if isinstance(content, TextContent) and content.text:
                full_message += content.text

    await delete_vector_store(openai_responses_client, file_id, vector_store.vector_store_id)

    assert "sunny" in full_message.lower()
    assert "75" in full_message


@pytest.mark.flaky
@skip_if_openai_integration_tests_disabled
async def test_openai_responses_client_agent_basic_run():
    """Test OpenAI Responses Client agent basic run functionality with OpenAIResponsesClient."""
    agent = OpenAIResponsesClient().create_agent(
        instructions="You are a helpful assistant.",
    )

<<<<<<< HEAD
    with patch.object(client, "_get_metadata_from_response", return_value={"test": "data"}):
        response = client._create_streaming_response_content(event, chat_options, function_call_ids)  # type: ignore

        # Event should be ignored - no content added
        assert len(response.contents) == 0
=======
    # Test basic run
    response = await agent.run("Hello! Please respond with 'Hello World' exactly.")

    assert isinstance(response, AgentRunResponse)
    assert response.text is not None
    assert len(response.text) > 0
    assert "hello world" in response.text.lower()
>>>>>>> 8b743af2


@pytest.mark.flaky
@skip_if_openai_integration_tests_disabled
async def test_openai_responses_client_agent_basic_run_streaming():
    """Test OpenAI Responses Client agent basic streaming functionality with OpenAIResponsesClient."""
    async with ChatAgent(
        chat_client=OpenAIResponsesClient(),
    ) as agent:
        # Test streaming run
        full_text = ""
        async for chunk in agent.run_stream("Please respond with exactly: 'This is a streaming response test.'"):
            assert isinstance(chunk, AgentRunResponseUpdate)
            if chunk.text:
                full_text += chunk.text

        assert len(full_text) > 0
        assert "streaming response test" in full_text.lower()


@pytest.mark.flaky
@skip_if_openai_integration_tests_disabled
async def test_openai_responses_client_agent_thread_persistence():
    """Test OpenAI Responses Client agent thread persistence across runs with OpenAIResponsesClient."""
    async with ChatAgent(
        chat_client=OpenAIResponsesClient(),
        instructions="You are a helpful assistant with good memory.",
    ) as agent:
        # Create a new thread that will be reused
        thread = agent.get_new_thread()

        # First interaction
        first_response = await agent.run("My favorite programming language is Python. Remember this.", thread=thread)

        assert isinstance(first_response, AgentRunResponse)
        assert first_response.text is not None

        # Second interaction - test memory
        second_response = await agent.run("What is my favorite programming language?", thread=thread)

<<<<<<< HEAD
    with patch.object(client, "_get_metadata_from_response", return_value={"custom": "meta"}):
        response = client._create_streaming_response_content(event, chat_options, function_call_ids)  # type: ignore

        # Event should be ignored - no content added
        assert len(response.contents) == 0
=======
        assert isinstance(second_response, AgentRunResponse)
        assert second_response.text is not None

>>>>>>> 8b743af2

@pytest.mark.flaky
@skip_if_openai_integration_tests_disabled
async def test_openai_responses_client_agent_thread_storage_with_store_true():
    """Test OpenAI Responses Client agent with store=True to verify service_thread_id is returned."""
    async with ChatAgent(
        chat_client=OpenAIResponsesClient(),
        instructions="You are a helpful assistant.",
    ) as agent:
        # Create a new thread
        thread = AgentThread()

        # Initially, service_thread_id should be None
        assert thread.service_thread_id is None

        # Run with store=True to store messages on OpenAI side
        response = await agent.run(
            "Hello! Please remember that my name is Alex.",
            thread=thread,
            store=True,
        )

        # Validate response
        assert isinstance(response, AgentRunResponse)
        assert response.text is not None
        assert len(response.text) > 0

        # After store=True, service_thread_id should be populated
        assert thread.service_thread_id is not None
        assert isinstance(thread.service_thread_id, str)
        assert len(thread.service_thread_id) > 0


@pytest.mark.flaky
@skip_if_openai_integration_tests_disabled
async def test_openai_responses_client_agent_existing_thread():
    """Test OpenAI Responses Client agent with existing thread to continue conversations across agent instances."""
    # First conversation - capture the thread
    preserved_thread = None

    async with ChatAgent(
        chat_client=OpenAIResponsesClient(),
        instructions="You are a helpful assistant with good memory.",
    ) as first_agent:
        # Start a conversation and capture the thread
        thread = first_agent.get_new_thread()
        first_response = await first_agent.run("My hobby is photography. Remember this.", thread=thread)

        assert isinstance(first_response, AgentRunResponse)
        assert first_response.text is not None

        # Preserve the thread for reuse
        preserved_thread = thread

    # Second conversation - reuse the thread in a new agent instance
    if preserved_thread:
        async with ChatAgent(
            chat_client=OpenAIResponsesClient(),
            instructions="You are a helpful assistant with good memory.",
        ) as second_agent:
            # Reuse the preserved thread
            second_response = await second_agent.run("What is my hobby?", thread=preserved_thread)

            assert isinstance(second_response, AgentRunResponse)
            assert second_response.text is not None
            assert "photography" in second_response.text.lower()


@pytest.mark.flaky
@skip_if_openai_integration_tests_disabled
async def test_openai_responses_client_agent_hosted_code_interpreter_tool():
    """Test OpenAI Responses Client agent with HostedCodeInterpreterTool through OpenAIResponsesClient."""
    async with ChatAgent(
        chat_client=OpenAIResponsesClient(),
        instructions="You are a helpful assistant that can execute Python code.",
        tools=[HostedCodeInterpreterTool()],
    ) as agent:
        # Test code interpreter functionality
        response = await agent.run("Calculate the sum of numbers from 1 to 10 using Python code.")

        assert isinstance(response, AgentRunResponse)
        assert response.text is not None
        assert len(response.text) > 0
        # Should contain calculation result (sum of 1-10 = 55) or code execution content
        contains_relevant_content = any(
            term in response.text.lower() for term in ["55", "sum", "code", "python", "calculate", "10"]
        )
        assert contains_relevant_content or len(response.text.strip()) > 10


@pytest.mark.flaky
@skip_if_openai_integration_tests_disabled
async def test_openai_responses_client_agent_raw_image_generation_tool():
    """Test OpenAI Responses Client agent with raw image_generation tool through OpenAIResponsesClient."""
    async with ChatAgent(
        chat_client=OpenAIResponsesClient(),
        instructions="You are a helpful assistant that can generate images.",
        tools=[{"type": "image_generation", "size": "1024x1024", "quality": "low", "format": "png"}],
    ) as agent:
        # Test image generation functionality
        response = await agent.run("Generate an image of a cute red panda sitting on a tree branch in a forest.")

        assert isinstance(response, AgentRunResponse)

        # For image generation, we expect to get some response content
        # This could be DataContent with image data, UriContent
        assert response.messages is not None and len(response.messages) > 0

        # Check that we have some kind of content in the response
        total_contents = sum(len(message.contents) for message in response.messages)
        assert total_contents > 0, f"Expected some content in response messages, got {total_contents} contents"

        # Verify we got image content - look for DataContent with URI starting with "data:image"
        image_content_found = False
        for message in response.messages:
            for content in message.contents:
                uri = getattr(content, "uri", None)
                if uri and uri.startswith("data:image"):
                    image_content_found = True
                    break
            if image_content_found:
                break

        # The test passes if we got image content (which we did based on the visible base64 output)
        assert image_content_found, "Expected to find image content in response"


@pytest.mark.flaky
@skip_if_openai_integration_tests_disabled
async def test_openai_responses_client_agent_level_tool_persistence():
    """Test that agent-level tools persist across multiple runs with OpenAI Responses Client."""

    async with ChatAgent(
        chat_client=OpenAIResponsesClient(),
        instructions="You are a helpful assistant that uses available tools.",
        tools=[get_weather],  # Agent-level tool
    ) as agent:
        # First run - agent-level tool should be available
        first_response = await agent.run("What's the weather like in Chicago?")

        assert isinstance(first_response, AgentRunResponse)
        assert first_response.text is not None
        # Should use the agent-level weather tool
        assert any(term in first_response.text.lower() for term in ["chicago", "sunny", "72"])

        # Second run - agent-level tool should still be available (persistence test)
        second_response = await agent.run("What's the weather in Miami?")

        assert isinstance(second_response, AgentRunResponse)
        assert second_response.text is not None
        # Should use the agent-level weather tool again
        assert any(term in second_response.text.lower() for term in ["miami", "sunny", "72"])


@pytest.mark.flaky
@skip_if_openai_integration_tests_disabled
async def test_openai_responses_client_run_level_tool_isolation():
    """Test that run-level tools are isolated to specific runs and don't persist with OpenAI Responses Client."""
    # Counter to track how many times the weather tool is called
    call_count = 0

    @ai_function
    async def get_weather_with_counter(location: Annotated[str, "The location as a city name"]) -> str:
        """Get the current weather in a given location."""
        nonlocal call_count
        call_count += 1
        return f"The weather in {location} is sunny and 72°F."

    async with ChatAgent(
        chat_client=OpenAIResponsesClient(),
        instructions="You are a helpful assistant.",
    ) as agent:
        # First run - use run-level tool
        first_response = await agent.run(
            "What's the weather like in Chicago?",
            tools=[get_weather_with_counter],  # Run-level tool
        )

        assert isinstance(first_response, AgentRunResponse)
        assert first_response.text is not None
        # Should use the run-level weather tool (call count should be 1)
        assert call_count == 1
        assert any(term in first_response.text.lower() for term in ["chicago", "sunny", "72"])

        # Second run - run-level tool should NOT persist (key isolation test)
        second_response = await agent.run("What's the weather like in Miami?")

        assert isinstance(second_response, AgentRunResponse)
        assert second_response.text is not None
        # Should NOT use the weather tool since it was only run-level in previous call
        # Call count should still be 1 (no additional calls)
        assert call_count == 1


@pytest.mark.flaky
@skip_if_openai_integration_tests_disabled
async def test_openai_responses_client_agent_chat_options_run_level() -> None:
    """Integration test for comprehensive ChatOptions parameter coverage with OpenAI Response Agent."""
    async with ChatAgent(
        chat_client=OpenAIResponsesClient(),
        instructions="You are a helpful assistant.",
    ) as agent:
        response = await agent.run(
            "Provide a brief, helpful response about why the sky blue is.",
            max_tokens=600,
            model_id="gpt-4o",
            user="comprehensive-test-user",
            tools=[get_weather],
            tool_choice="auto",
        )

        assert isinstance(response, AgentRunResponse)
        assert response.text is not None
        assert len(response.text) > 0


@pytest.mark.flaky
@skip_if_openai_integration_tests_disabled
async def test_openai_responses_client_agent_chat_options_agent_level() -> None:
    """Integration test for comprehensive ChatOptions parameter coverage with OpenAI Response Agent."""
    async with ChatAgent(
        chat_client=OpenAIResponsesClient(),
        instructions="You are a helpful assistant.",
        max_tokens=100,
        temperature=0.7,
        top_p=0.9,
        seed=123,
        user="comprehensive-test-user",
        tools=[get_weather],
        tool_choice="auto",
    ) as agent:
        response = await agent.run(
            "Provide a brief, helpful response.",
        )

        assert isinstance(response, AgentRunResponse)
        assert response.text is not None
        assert len(response.text) > 0


@pytest.mark.flaky
@skip_if_openai_integration_tests_disabled
async def test_openai_responses_client_agent_hosted_mcp_tool() -> None:
    """Integration test for HostedMCPTool with OpenAI Response Agent using Microsoft Learn MCP."""

    mcp_tool = HostedMCPTool(
        name="Microsoft Learn MCP",
        url="https://learn.microsoft.com/api/mcp",
        description="A Microsoft Learn MCP server for documentation questions",
        approval_mode="never_require",
    )

    async with ChatAgent(
        chat_client=OpenAIResponsesClient(),
        instructions="You are a helpful assistant that can help with microsoft documentation questions.",
        tools=[mcp_tool],
    ) as agent:
        response = await agent.run(
            "How to create an Azure storage account using az cli?",
            max_tokens=200,
        )

        assert isinstance(response, AgentRunResponse)
        assert response.text is not None
        assert len(response.text) > 0
        # Should contain Azure-related content since it's asking about Azure CLI
        assert any(term in response.text.lower() for term in ["azure", "storage", "account", "cli"])


@pytest.mark.flaky
@skip_if_openai_integration_tests_disabled
async def test_openai_responses_client_agent_local_mcp_tool() -> None:
    """Integration test for MCPStreamableHTTPTool with OpenAI Response Agent using Microsoft Learn MCP."""

    mcp_tool = MCPStreamableHTTPTool(
        name="Microsoft Learn MCP",
        url="https://learn.microsoft.com/api/mcp",
    )

    async with ChatAgent(
        chat_client=OpenAIResponsesClient(),
        instructions="You are a helpful assistant that can help with microsoft documentation questions.",
        tools=[mcp_tool],
    ) as agent:
        response = await agent.run(
            "How to create an Azure storage account using az cli?",
            max_tokens=200,
        )

        assert isinstance(response, AgentRunResponse)
        assert response.text is not None
        assert len(response.text) > 0
        # Should contain Azure-related content since it's asking about Azure CLI
        assert any(term in response.text.lower() for term in ["azure", "storage", "account", "cli"])<|MERGE_RESOLUTION|>--- conflicted
+++ resolved
@@ -1322,7 +1322,7 @@
     )
     result = client._prepare_content_for_openai(Role.ASSISTANT, comprehensive_reasoning, {})  # type: ignore
     assert result["type"] == "reasoning"
-    assert result["summary"]["text"] == "Comprehensive reasoning summary"
+    assert result["summary"][0]["text"] == "Comprehensive reasoning summary"
     assert result["status"] == "in_progress"
     assert result["content"]["type"] == "reasoning_text"
     assert result["content"]["text"] == "Step-by-step analysis"
@@ -1355,7 +1355,7 @@
 
 
 def test_streaming_reasoning_text_done_event() -> None:
-    """Test reasoning text done event creates TextReasoningContent with complete text."""
+    """Test reasoning text done event is skipped to avoid duplication."""
     client = OpenAIResponsesClient(model_id="test-model", api_key="test-key")
     chat_options = ChatOptions()
     function_call_ids: dict[int, tuple[str, str]] = {}
@@ -1369,15 +1369,11 @@
         text="complete reasoning",
     )
 
-    with patch.object(client, "_get_metadata_from_response", return_value={"test": "data"}) as mock_metadata:
+    with patch.object(client, "_get_metadata_from_response", return_value={"test": "data"}):
         response = client._parse_chunk_from_openai(event, chat_options, function_call_ids)  # type: ignore
 
-        assert len(response.contents) == 1
-        assert isinstance(response.contents[0], TextReasoningContent)
-        assert response.contents[0].text == "complete reasoning"
-        assert response.contents[0].raw_representation == event
-        mock_metadata.assert_called_once_with(event)
-        assert response.additional_properties == {"test": "data"}
+        # Event should be ignored - no content added (already streamed via .delta events)
+        assert len(response.contents) == 0
 
 
 def test_streaming_reasoning_summary_text_delta_event() -> None:
@@ -1406,7 +1402,7 @@
 
 
 def test_streaming_reasoning_summary_text_done_event() -> None:
-    """Test reasoning summary text done event creates TextReasoningContent with complete text."""
+    """Test reasoning summary text done event is skipped to avoid duplication."""
     client = OpenAIResponsesClient(model_id="test-model", api_key="test-key")
     chat_options = ChatOptions()
     function_call_ids: dict[int, tuple[str, str]] = {}
@@ -1420,15 +1416,11 @@
         text="complete summary",
     )
 
-    with patch.object(client, "_get_metadata_from_response", return_value={"custom": "meta"}) as mock_metadata:
+    with patch.object(client, "_get_metadata_from_response", return_value={"custom": "meta"}):
         response = client._parse_chunk_from_openai(event, chat_options, function_call_ids)  # type: ignore
 
-        assert len(response.contents) == 1
-        assert isinstance(response.contents[0], TextReasoningContent)
-        assert response.contents[0].text == "complete summary"
-        assert response.contents[0].raw_representation == event
-        mock_metadata.assert_called_once_with(event)
-        assert response.additional_properties == {"custom": "meta"}
+        # Event should be ignored - no content added (already streamed via .delta events)
+        assert len(response.contents) == 0
 
 
 def test_streaming_reasoning_events_preserve_metadata() -> None:
@@ -1738,17 +1730,6 @@
         tool_choice="auto",
         response_format=OutputStruct,
     )
-<<<<<<< HEAD
-    result = client._openai_content_parser(Role.ASSISTANT, comprehensive_reasoning, {})  # type: ignore
-    assert result["type"] == "reasoning"
-    assert len(result["summary"]) == 1
-    assert result["summary"][0]["text"] == "Comprehensive reasoning summary"
-    assert result["status"] == "in_progress"
-    assert result["content"]["type"] == "reasoning_text"
-    assert result["content"]["text"] == "Step-by-step analysis"
-    assert result["encrypted_content"] == "secure_data_456"
-=======
->>>>>>> 8b743af2
 
     assert response is not None
     assert isinstance(response, ChatResponse)
@@ -2022,13 +2003,6 @@
         instructions="You are a helpful assistant.",
     )
 
-<<<<<<< HEAD
-    with patch.object(client, "_get_metadata_from_response", return_value={"test": "data"}):
-        response = client._create_streaming_response_content(event, chat_options, function_call_ids)  # type: ignore
-
-        # Event should be ignored - no content added
-        assert len(response.contents) == 0
-=======
     # Test basic run
     response = await agent.run("Hello! Please respond with 'Hello World' exactly.")
 
@@ -2036,7 +2010,6 @@
     assert response.text is not None
     assert len(response.text) > 0
     assert "hello world" in response.text.lower()
->>>>>>> 8b743af2
 
 
 @pytest.mark.flaky
@@ -2077,17 +2050,9 @@
         # Second interaction - test memory
         second_response = await agent.run("What is my favorite programming language?", thread=thread)
 
-<<<<<<< HEAD
-    with patch.object(client, "_get_metadata_from_response", return_value={"custom": "meta"}):
-        response = client._create_streaming_response_content(event, chat_options, function_call_ids)  # type: ignore
-
-        # Event should be ignored - no content added
-        assert len(response.contents) == 0
-=======
         assert isinstance(second_response, AgentRunResponse)
         assert second_response.text is not None
 
->>>>>>> 8b743af2
 
 @pytest.mark.flaky
 @skip_if_openai_integration_tests_disabled
