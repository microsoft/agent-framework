# Copyright (c) Microsoft. All rights reserved.

import asyncio
import base64
import os
from datetime import datetime, timezone
from typing import Annotated
from unittest.mock import MagicMock, patch

import pytest
from openai import BadRequestError
from openai.types.responses.response_reasoning_item import Summary
from openai.types.responses.response_reasoning_summary_text_delta_event import ResponseReasoningSummaryTextDeltaEvent
from openai.types.responses.response_reasoning_summary_text_done_event import ResponseReasoningSummaryTextDoneEvent
from openai.types.responses.response_reasoning_text_delta_event import ResponseReasoningTextDeltaEvent
from openai.types.responses.response_reasoning_text_done_event import ResponseReasoningTextDoneEvent
from openai.types.responses.response_text_delta_event import ResponseTextDeltaEvent
from pydantic import BaseModel

from agent_framework import (
    AgentRunResponse,
    AgentRunResponseUpdate,
    AgentThread,
    ChatAgent,
    ChatClientProtocol,
    ChatMessage,
    ChatResponse,
    ChatResponseUpdate,
    DataContent,
    FunctionApprovalRequestContent,
    FunctionApprovalResponseContent,
    FunctionCallContent,
    FunctionResultContent,
    HostedCodeInterpreterTool,
    HostedFileContent,
    HostedFileSearchTool,
    HostedMCPTool,
    HostedVectorStoreContent,
    HostedWebSearchTool,
    MCPStreamableHTTPTool,
    Role,
    TextContent,
    TextReasoningContent,
    UriContent,
    ai_function,
)
from agent_framework._types import ChatOptions
from agent_framework.exceptions import ServiceInitializationError, ServiceInvalidRequestError, ServiceResponseException
from agent_framework.openai import OpenAIResponsesClient
from agent_framework.openai._exceptions import OpenAIContentFilterException

skip_if_openai_integration_tests_disabled = pytest.mark.skipif(
    os.getenv("RUN_INTEGRATION_TESTS", "false").lower() != "true"
    or os.getenv("OPENAI_API_KEY", "") in ("", "test-dummy-key"),
    reason="No real OPENAI_API_KEY provided; skipping integration tests."
    if os.getenv("RUN_INTEGRATION_TESTS", "false").lower() == "true"
    else "Integration tests are disabled.",
)


class OutputStruct(BaseModel):
    """A structured output for testing purposes."""

    location: str
    weather: str | None = None


async def create_vector_store(client: OpenAIResponsesClient) -> tuple[str, HostedVectorStoreContent]:
    """Create a vector store with sample documents for testing."""
    file = await client.client.files.create(
        file=("todays_weather.txt", b"The weather today is sunny with a high of 75F."), purpose="user_data"
    )
    vector_store = await client.client.vector_stores.create(
        name="knowledge_base",
        expires_after={"anchor": "last_active_at", "days": 1},
    )
    result = await client.client.vector_stores.files.create_and_poll(
        vector_store_id=vector_store.id,
        file_id=file.id,
        poll_interval_ms=1000,
    )
    if result.last_error is not None:
        raise Exception(f"Vector store file processing failed with status: {result.last_error.message}")

    return file.id, HostedVectorStoreContent(vector_store_id=vector_store.id)


async def delete_vector_store(client: OpenAIResponsesClient, file_id: str, vector_store_id: str) -> None:
    """Delete the vector store after tests."""

    await client.client.vector_stores.delete(vector_store_id=vector_store_id)
    await client.client.files.delete(file_id=file_id)


@ai_function
async def get_weather(location: Annotated[str, "The location as a city name"]) -> str:
    """Get the current weather in a given location."""
    # Implementation of the tool to get weather
    return f"The current weather in {location} is sunny."


def test_init(openai_unit_test_env: dict[str, str]) -> None:
    # Test successful initialization
    openai_responses_client = OpenAIResponsesClient()

    assert openai_responses_client.model_id == openai_unit_test_env["OPENAI_RESPONSES_MODEL_ID"]
    assert isinstance(openai_responses_client, ChatClientProtocol)


def test_init_validation_fail() -> None:
    # Test successful initialization
    with pytest.raises(ServiceInitializationError):
        OpenAIResponsesClient(api_key="34523", model_id={"test": "dict"})  # type: ignore


def test_init_model_id_constructor(openai_unit_test_env: dict[str, str]) -> None:
    # Test successful initialization
    model_id = "test_model_id"
    openai_responses_client = OpenAIResponsesClient(model_id=model_id)

    assert openai_responses_client.model_id == model_id
    assert isinstance(openai_responses_client, ChatClientProtocol)


def test_init_with_default_header(openai_unit_test_env: dict[str, str]) -> None:
    default_headers = {"X-Unit-Test": "test-guid"}

    # Test successful initialization
    openai_responses_client = OpenAIResponsesClient(
        default_headers=default_headers,
    )

    assert openai_responses_client.model_id == openai_unit_test_env["OPENAI_RESPONSES_MODEL_ID"]
    assert isinstance(openai_responses_client, ChatClientProtocol)

    # Assert that the default header we added is present in the client's default headers
    for key, value in default_headers.items():
        assert key in openai_responses_client.client.default_headers
        assert openai_responses_client.client.default_headers[key] == value


@pytest.mark.parametrize("exclude_list", [["OPENAI_RESPONSES_MODEL_ID"]], indirect=True)
def test_init_with_empty_model_id(openai_unit_test_env: dict[str, str]) -> None:
    with pytest.raises(ServiceInitializationError):
        OpenAIResponsesClient(
            env_file_path="test.env",
        )


@pytest.mark.parametrize("exclude_list", [["OPENAI_API_KEY"]], indirect=True)
def test_init_with_empty_api_key(openai_unit_test_env: dict[str, str]) -> None:
    model_id = "test_model_id"

    with pytest.raises(ServiceInitializationError):
        OpenAIResponsesClient(
            model_id=model_id,
            env_file_path="test.env",
        )


def test_serialize(openai_unit_test_env: dict[str, str]) -> None:
    default_headers = {"X-Unit-Test": "test-guid"}

    settings = {
        "model_id": openai_unit_test_env["OPENAI_RESPONSES_MODEL_ID"],
        "api_key": openai_unit_test_env["OPENAI_API_KEY"],
        "default_headers": default_headers,
    }

    openai_responses_client = OpenAIResponsesClient.from_dict(settings)
    dumped_settings = openai_responses_client.to_dict()
    assert dumped_settings["model_id"] == openai_unit_test_env["OPENAI_RESPONSES_MODEL_ID"]
    # Assert that the default header we added is present in the dumped_settings default headers
    for key, value in default_headers.items():
        assert key in dumped_settings["default_headers"]
        assert dumped_settings["default_headers"][key] == value
    # Assert that the 'User-Agent' header is not present in the dumped_settings default headers
    assert "User-Agent" not in dumped_settings["default_headers"]


def test_serialize_with_org_id(openai_unit_test_env: dict[str, str]) -> None:
    settings = {
        "model_id": openai_unit_test_env["OPENAI_RESPONSES_MODEL_ID"],
        "api_key": openai_unit_test_env["OPENAI_API_KEY"],
        "org_id": openai_unit_test_env["OPENAI_ORG_ID"],
    }

    openai_responses_client = OpenAIResponsesClient.from_dict(settings)
    dumped_settings = openai_responses_client.to_dict()
    assert dumped_settings["model_id"] == openai_unit_test_env["OPENAI_RESPONSES_MODEL_ID"]
    assert dumped_settings["org_id"] == openai_unit_test_env["OPENAI_ORG_ID"]
    # Assert that the 'User-Agent' header is not present in the dumped_settings default headers
    assert "User-Agent" not in dumped_settings.get("default_headers", {})


def test_get_response_with_invalid_input() -> None:
    """Test get_response with invalid inputs to trigger exception handling."""

    client = OpenAIResponsesClient(model_id="invalid-model", api_key="test-key")

    # Test with empty messages which should trigger ServiceInvalidRequestError
    with pytest.raises(ServiceInvalidRequestError, match="Messages are required"):
        asyncio.run(client.get_response(messages=[]))


def test_get_response_with_all_parameters() -> None:
    """Test get_response with all possible parameters to cover parameter handling logic."""
    client = OpenAIResponsesClient(model_id="test-model", api_key="test-key")

    # Test with comprehensive parameter set - should fail due to invalid API key
    with pytest.raises(ServiceResponseException):
        asyncio.run(
            client.get_response(
                messages=[ChatMessage(role="user", text="Test message")],
                include=["message.output_text.logprobs"],
                instructions="You are a helpful assistant",
                max_tokens=100,
                parallel_tool_calls=True,
                model_id="gpt-4",
                previous_response_id="prev-123",
                reasoning={"chain_of_thought": "enabled"},
                service_tier="auto",
                response_format=OutputStruct,
                seed=42,
                store=True,
                temperature=0.7,
                tool_choice="auto",
                tools=[get_weather],
                top_p=0.9,
                user="test-user",
                truncation="auto",
                timeout=30.0,
                additional_properties={"custom": "value"},
            )
        )


def test_web_search_tool_with_location() -> None:
    """Test HostedWebSearchTool with location parameters."""
    client = OpenAIResponsesClient(model_id="test-model", api_key="test-key")

    # Test web search tool with location
    web_search_tool = HostedWebSearchTool(
        additional_properties={
            "user_location": {"country": "US", "city": "Seattle", "region": "WA", "timezone": "America/Los_Angeles"}
        }
    )

    # Should raise an authentication error due to invalid API key
    with pytest.raises(ServiceResponseException):
        asyncio.run(
            client.get_response(
                messages=[ChatMessage(role="user", text="What's the weather?")],
                tools=[web_search_tool],
                tool_choice="auto",
            )
        )


def test_file_search_tool_with_invalid_inputs() -> None:
    """Test HostedFileSearchTool with invalid vector store inputs."""
    client = OpenAIResponsesClient(model_id="test-model", api_key="test-key")

    # Test with invalid inputs type (should trigger ValueError)
    file_search_tool = HostedFileSearchTool(inputs=[HostedFileContent(file_id="invalid")])

    # Should raise an error due to invalid inputs
    with pytest.raises(ValueError, match="HostedFileSearchTool requires inputs to be of type"):
        asyncio.run(
            client.get_response(messages=[ChatMessage(role="user", text="Search files")], tools=[file_search_tool])
        )


def test_code_interpreter_tool_variations() -> None:
    """Test HostedCodeInterpreterTool with and without file inputs."""
    client = OpenAIResponsesClient(model_id="test-model", api_key="test-key")

    # Test code interpreter without files
    code_tool_empty = HostedCodeInterpreterTool()

    with pytest.raises(ServiceResponseException):
        asyncio.run(
            client.get_response(messages=[ChatMessage(role="user", text="Run some code")], tools=[code_tool_empty])
        )

    # Test code interpreter with files
    code_tool_with_files = HostedCodeInterpreterTool(
        inputs=[HostedFileContent(file_id="file1"), HostedFileContent(file_id="file2")]
    )

    with pytest.raises(ServiceResponseException):
        asyncio.run(
            client.get_response(
                messages=[ChatMessage(role="user", text="Process these files")], tools=[code_tool_with_files]
            )
        )


def test_content_filter_exception() -> None:
    """Test that content filter errors in get_response are properly handled."""
    client = OpenAIResponsesClient(model_id="test-model", api_key="test-key")

    # Mock a BadRequestError with content_filter code
    mock_error = BadRequestError(
        message="Content filter error",
        response=MagicMock(),
        body={"error": {"code": "content_filter", "message": "Content filter error"}},
    )
    mock_error.code = "content_filter"

    with patch.object(client.client.responses, "create", side_effect=mock_error):
        with pytest.raises(OpenAIContentFilterException) as exc_info:
            asyncio.run(client.get_response(messages=[ChatMessage(role="user", text="Test message")]))

        assert "content error" in str(exc_info.value)


def test_hosted_file_search_tool_validation() -> None:
    """Test get_response HostedFileSearchTool validation."""

    client = OpenAIResponsesClient(model_id="test-model", api_key="test-key")

    # Test HostedFileSearchTool without inputs (should raise ValueError)
    empty_file_search_tool = HostedFileSearchTool()

    with pytest.raises((ValueError, ServiceInvalidRequestError)):
        asyncio.run(
            client.get_response(messages=[ChatMessage(role="user", text="Test")], tools=[empty_file_search_tool])
        )


def test_chat_message_parsing_with_function_calls() -> None:
    """Test get_response message preparation with function call and result content types in conversation flow."""
    client = OpenAIResponsesClient(model_id="test-model", api_key="test-key")

    # Create messages with function call and result content
    function_call = FunctionCallContent(
        call_id="test-call-id",
        name="test_function",
        arguments='{"param": "value"}',
        additional_properties={"fc_id": "test-fc-id"},
    )

    function_result = FunctionResultContent(call_id="test-call-id", result="Function executed successfully")

    messages = [
        ChatMessage(role="user", text="Call a function"),
        ChatMessage(role="assistant", contents=[function_call]),
        ChatMessage(role="tool", contents=[function_result]),
    ]

    # This should exercise the message parsing logic - will fail due to invalid API key
    with pytest.raises(ServiceResponseException):
        asyncio.run(client.get_response(messages=messages))


async def test_response_format_parse_path() -> None:
    """Test get_response response_format parsing path."""
    client = OpenAIResponsesClient(model_id="test-model", api_key="test-key")

    # Mock successful parse response
    mock_parsed_response = MagicMock()
    mock_parsed_response.id = "parsed_response_123"
    mock_parsed_response.text = "Parsed response"
    mock_parsed_response.model = "test-model"
    mock_parsed_response.created_at = 1000000000
    mock_parsed_response.metadata = {}
    mock_parsed_response.output_parsed = None
    mock_parsed_response.usage = None
    mock_parsed_response.finish_reason = None
    mock_parsed_response.conversation = None  # No conversation object

    with patch.object(client.client.responses, "parse", return_value=mock_parsed_response):
        response = await client.get_response(
            messages=[ChatMessage(role="user", text="Test message")], response_format=OutputStruct, store=True
        )
        assert response.response_id == "parsed_response_123"
        assert response.conversation_id == "parsed_response_123"
        assert response.model_id == "test-model"


async def test_response_format_parse_path_with_conversation_id() -> None:
    """Test get_response response_format parsing path with set conversation ID."""
    client = OpenAIResponsesClient(model_id="test-model", api_key="test-key")

    # Mock successful parse response
    mock_parsed_response = MagicMock()
    mock_parsed_response.id = "parsed_response_123"
    mock_parsed_response.text = "Parsed response"
    mock_parsed_response.model = "test-model"
    mock_parsed_response.created_at = 1000000000
    mock_parsed_response.metadata = {}
    mock_parsed_response.output_parsed = None
    mock_parsed_response.usage = None
    mock_parsed_response.finish_reason = None
    mock_parsed_response.conversation = MagicMock()
    mock_parsed_response.conversation.id = "conversation_456"

    with patch.object(client.client.responses, "parse", return_value=mock_parsed_response):
        response = await client.get_response(
            messages=[ChatMessage(role="user", text="Test message")], response_format=OutputStruct, store=True
        )
        assert response.response_id == "parsed_response_123"
        assert response.conversation_id == "conversation_456"
        assert response.model_id == "test-model"


async def test_bad_request_error_non_content_filter() -> None:
    """Test get_response BadRequestError without content_filter."""
    client = OpenAIResponsesClient(model_id="test-model", api_key="test-key")

    # Mock a BadRequestError without content_filter code
    mock_error = BadRequestError(
        message="Invalid request",
        response=MagicMock(),
        body={"error": {"code": "invalid_request", "message": "Invalid request"}},
    )
    mock_error.code = "invalid_request"

    with patch.object(client.client.responses, "parse", side_effect=mock_error):
        with pytest.raises(ServiceResponseException) as exc_info:
            await client.get_response(
                messages=[ChatMessage(role="user", text="Test message")], response_format=OutputStruct
            )

        assert "failed to complete the prompt" in str(exc_info.value)


async def test_streaming_content_filter_exception_handling() -> None:
    """Test that content filter errors in get_streaming_response are properly handled."""
    client = OpenAIResponsesClient(model_id="test-model", api_key="test-key")

    # Mock the OpenAI client to raise a BadRequestError with content_filter code
    with patch.object(client.client.responses, "create") as mock_create:
        mock_create.side_effect = BadRequestError(
            message="Content filtered in stream",
            response=MagicMock(),
            body={"error": {"code": "content_filter", "message": "Content filtered"}},
        )
        mock_create.side_effect.code = "content_filter"

        with pytest.raises(OpenAIContentFilterException, match="service encountered a content error"):
            response_stream = client.get_streaming_response(messages=[ChatMessage(role="user", text="Test")])
            async for _ in response_stream:
                break


@pytest.mark.flaky
@skip_if_openai_integration_tests_disabled
async def test_get_streaming_response_with_all_parameters() -> None:
    """Test get_streaming_response with all possible parameters."""
    client = OpenAIResponsesClient(model_id="test-model", api_key="test-key")

    # Should fail due to invalid API key
    with pytest.raises(ServiceResponseException):
        response = client.get_streaming_response(
            messages=[ChatMessage(role="user", text="Test streaming")],
            include=["file_search_call.results"],
            instructions="Stream response test",
            max_tokens=50,
            parallel_tool_calls=False,
            model_id="gpt-4",
            previous_response_id="stream-prev-123",
            reasoning={"mode": "stream"},
            service_tier="default",
            response_format=OutputStruct,
            seed=123,
            store=False,
            temperature=0.5,
            tool_choice="none",
            tools=[],
            top_p=0.8,
            user="stream-user",
            truncation="last_messages",
            timeout=15.0,
            additional_properties={"stream_custom": "stream_value"},
        )
        # Just iterate once to trigger the logic
        async for _ in response:
            break


def test_response_content_creation_with_annotations() -> None:
    """Test _parse_response_from_openai with different annotation types."""
    client = OpenAIResponsesClient(model_id="test-model", api_key="test-key")

    # Create a mock response with annotated text content
    mock_response = MagicMock()
    mock_response.output_parsed = None
    mock_response.metadata = {}
    mock_response.usage = None
    mock_response.id = "test-id"
    mock_response.model = "test-model"
    mock_response.created_at = 1000000000

    # Create mock annotation
    mock_annotation = MagicMock()
    mock_annotation.type = "file_citation"
    mock_annotation.file_id = "file_123"
    mock_annotation.filename = "document.pdf"
    mock_annotation.index = 0

    mock_message_content = MagicMock()
    mock_message_content.type = "output_text"
    mock_message_content.text = "Text with annotations."
    mock_message_content.annotations = [mock_annotation]

    mock_message_item = MagicMock()
    mock_message_item.type = "message"
    mock_message_item.content = [mock_message_content]

    mock_response.output = [mock_message_item]

    with patch.object(client, "_get_metadata_from_response", return_value={}):
        response = client._parse_response_from_openai(mock_response, chat_options=ChatOptions())  # type: ignore

        assert len(response.messages[0].contents) >= 1
        assert isinstance(response.messages[0].contents[0], TextContent)
        assert response.messages[0].contents[0].text == "Text with annotations."
        assert response.messages[0].contents[0].annotations is not None


def test_response_content_creation_with_refusal() -> None:
    """Test _parse_response_from_openai with refusal content."""
    client = OpenAIResponsesClient(model_id="test-model", api_key="test-key")

    # Create a mock response with refusal content
    mock_response = MagicMock()
    mock_response.output_parsed = None
    mock_response.metadata = {}
    mock_response.usage = None
    mock_response.id = "test-id"
    mock_response.model = "test-model"
    mock_response.created_at = 1000000000

    mock_refusal_content = MagicMock()
    mock_refusal_content.type = "refusal"
    mock_refusal_content.refusal = "I cannot provide that information."

    mock_message_item = MagicMock()
    mock_message_item.type = "message"
    mock_message_item.content = [mock_refusal_content]

    mock_response.output = [mock_message_item]

    response = client._parse_response_from_openai(mock_response, chat_options=ChatOptions())  # type: ignore

    assert len(response.messages[0].contents) == 1
    assert isinstance(response.messages[0].contents[0], TextContent)
    assert response.messages[0].contents[0].text == "I cannot provide that information."


def test_response_content_creation_with_reasoning() -> None:
    """Test _parse_response_from_openai with reasoning content."""
    client = OpenAIResponsesClient(model_id="test-model", api_key="test-key")

    # Create a mock response with reasoning content
    mock_response = MagicMock()
    mock_response.output_parsed = None
    mock_response.metadata = {}
    mock_response.usage = None
    mock_response.id = "test-id"
    mock_response.model = "test-model"
    mock_response.created_at = 1000000000

    mock_reasoning_content = MagicMock()
    mock_reasoning_content.text = "Reasoning step"

    mock_reasoning_item = MagicMock()
    mock_reasoning_item.type = "reasoning"
    mock_reasoning_item.content = [mock_reasoning_content]
    mock_reasoning_item.summary = [Summary(text="Summary", type="summary_text")]

    mock_response.output = [mock_reasoning_item]

    response = client._parse_response_from_openai(mock_response, chat_options=ChatOptions())  # type: ignore

    assert len(response.messages[0].contents) == 2
    assert isinstance(response.messages[0].contents[0], TextReasoningContent)
    assert response.messages[0].contents[0].text == "Reasoning step"


def test_response_content_creation_with_code_interpreter() -> None:
    """Test _parse_response_from_openai with code interpreter outputs."""

    client = OpenAIResponsesClient(model_id="test-model", api_key="test-key")

    # Create a mock response with code interpreter outputs
    mock_response = MagicMock()
    mock_response.output_parsed = None
    mock_response.metadata = {}
    mock_response.usage = None
    mock_response.id = "test-id"
    mock_response.model = "test-model"
    mock_response.created_at = 1000000000

    mock_log_output = MagicMock()
    mock_log_output.type = "logs"
    mock_log_output.logs = "Code execution log"

    mock_image_output = MagicMock()
    mock_image_output.type = "image"
    mock_image_output.url = "https://example.com/image.png"

    mock_code_interpreter_item = MagicMock()
    mock_code_interpreter_item.type = "code_interpreter_call"
    mock_code_interpreter_item.outputs = [mock_log_output, mock_image_output]
    mock_code_interpreter_item.code = "print('hello')"

    mock_response.output = [mock_code_interpreter_item]

    response = client._parse_response_from_openai(mock_response, chat_options=ChatOptions())  # type: ignore

    assert len(response.messages[0].contents) == 2
    assert isinstance(response.messages[0].contents[0], TextContent)
    assert response.messages[0].contents[0].text == "Code execution log"
    assert isinstance(response.messages[0].contents[1], UriContent)
    assert response.messages[0].contents[1].uri == "https://example.com/image.png"
    assert response.messages[0].contents[1].media_type == "image"


def test_response_content_creation_with_function_call() -> None:
    """Test _parse_response_from_openai with function call content."""
    client = OpenAIResponsesClient(model_id="test-model", api_key="test-key")

    # Create a mock response with function call
    mock_response = MagicMock()
    mock_response.output_parsed = None
    mock_response.metadata = {}
    mock_response.usage = None
    mock_response.id = "test-id"
    mock_response.model = "test-model"
    mock_response.created_at = 1000000000

    mock_function_call_item = MagicMock()
    mock_function_call_item.type = "function_call"
    mock_function_call_item.call_id = "call_123"
    mock_function_call_item.name = "get_weather"
    mock_function_call_item.arguments = '{"location": "Seattle"}'
    mock_function_call_item.id = "fc_456"

    mock_response.output = [mock_function_call_item]

    response = client._parse_response_from_openai(mock_response, chat_options=ChatOptions())  # type: ignore

    assert len(response.messages[0].contents) == 1
    assert isinstance(response.messages[0].contents[0], FunctionCallContent)
    function_call = response.messages[0].contents[0]
    assert function_call.call_id == "call_123"
    assert function_call.name == "get_weather"
    assert function_call.arguments == '{"location": "Seattle"}'


def test_prepare_tools_for_openai_with_hosted_mcp() -> None:
    """Test that HostedMCPTool is converted to the correct response tool dict."""
    client = OpenAIResponsesClient(model_id="test-model", api_key="test-key")

    tool = HostedMCPTool(
        name="My MCP",
        url="https://mcp.example",
        description="An MCP server",
        approval_mode={"always_require_approval": ["tool_a", "tool_b"]},
        allowed_tools={"tool_a", "tool_b"},
        headers={"X-Test": "yes"},
        additional_properties={"custom": "value"},
    )

    resp_tools = client._prepare_tools_for_openai([tool])
    assert isinstance(resp_tools, list)
    assert len(resp_tools) == 1
    mcp = resp_tools[0]
    assert isinstance(mcp, dict)
    assert mcp["type"] == "mcp"
    assert mcp["server_label"] == "My_MCP"
    # server_url may be normalized to include a trailing slash by the client
    assert str(mcp["server_url"]).rstrip("/") == "https://mcp.example"
    assert mcp["server_description"] == "An MCP server"
    assert mcp["headers"]["X-Test"] == "yes"
    assert set(mcp["allowed_tools"]) == {"tool_a", "tool_b"}
    # approval mapping created from approval_mode dict
    assert "require_approval" in mcp


def test_parse_response_from_openai_with_mcp_approval_request() -> None:
    """Test that a non-streaming mcp_approval_request is parsed into FunctionApprovalRequestContent."""
    client = OpenAIResponsesClient(model_id="test-model", api_key="test-key")

    mock_response = MagicMock()
    mock_response.output_parsed = None
    mock_response.metadata = {}
    mock_response.usage = None
    mock_response.id = "resp-id"
    mock_response.model = "test-model"
    mock_response.created_at = 1000000000

    mock_item = MagicMock()
    mock_item.type = "mcp_approval_request"
    mock_item.id = "approval-1"
    mock_item.name = "do_sensitive_action"
    mock_item.arguments = {"arg": 1}
    mock_item.server_label = "My_MCP"

    mock_response.output = [mock_item]

    response = client._parse_response_from_openai(mock_response, chat_options=ChatOptions())  # type: ignore

    assert isinstance(response.messages[0].contents[0], FunctionApprovalRequestContent)
    req = response.messages[0].contents[0]
    assert req.id == "approval-1"
    assert req.function_call.name == "do_sensitive_action"
    assert req.function_call.arguments == {"arg": 1}
    assert req.function_call.additional_properties["server_label"] == "My_MCP"


def test_responses_client_created_at_uses_utc(openai_unit_test_env: dict[str, str]) -> None:
    """Test that ChatResponse from responses client uses UTC timestamp.

    This is a regression test for the issue where created_at was using local time
    but labeling it as UTC (with 'Z' suffix).
    """
    client = OpenAIResponsesClient()

    # Use a specific Unix timestamp: 1733011890 = 2024-12-01T00:31:30Z (UTC)
    utc_timestamp = 1733011890

    mock_response = MagicMock()
    mock_response.output_parsed = None
    mock_response.metadata = {}
    mock_response.usage = None
    mock_response.id = "test-id"
    mock_response.model = "test-model"
    mock_response.created_at = utc_timestamp

    mock_message_content = MagicMock()
    mock_message_content.type = "output_text"
    mock_message_content.text = "Test response"
    mock_message_content.annotations = None

    mock_message_item = MagicMock()
    mock_message_item.type = "message"
    mock_message_item.content = [mock_message_content]

    mock_response.output = [mock_message_item]

    with patch.object(client, "_get_metadata_from_response", return_value={}):
        response = client._parse_response_from_openai(mock_response, chat_options=ChatOptions())  # type: ignore

    # Verify that created_at is correctly formatted as UTC
    assert response.created_at is not None
    assert response.created_at.endswith("Z"), "Timestamp should end with 'Z' for UTC"

    # Parse the timestamp and verify it matches UTC time
    expected_utc_time = datetime.fromtimestamp(utc_timestamp, tz=timezone.utc)
    expected_formatted = expected_utc_time.strftime("%Y-%m-%dT%H:%M:%S.%fZ")
    assert response.created_at == expected_formatted, (
        f"Expected UTC timestamp {expected_formatted}, got {response.created_at}"
    )


def test_prepare_tools_for_openai_with_raw_image_generation() -> None:
    """Test that raw image_generation tool dict is handled correctly with parameter mapping."""
    client = OpenAIResponsesClient(model_id="test-model", api_key="test-key")

    # Test with raw tool dict using user-friendly parameter names
    tool = {
        "type": "image_generation",
        "size": "1536x1024",
        "quality": "high",
        "format": "webp",  # Will be mapped to output_format
        "compression": 75,  # Will be mapped to output_compression
        "background": "transparent",
    }

    resp_tools = client._prepare_tools_for_openai([tool])
    assert isinstance(resp_tools, list)
    assert len(resp_tools) == 1

    image_tool = resp_tools[0]
    assert isinstance(image_tool, dict)
    assert image_tool["type"] == "image_generation"
    assert image_tool["size"] == "1536x1024"
    assert image_tool["quality"] == "high"
    assert image_tool["background"] == "transparent"
    # Check parameter name mapping
    assert image_tool["output_format"] == "webp"
    assert image_tool["output_compression"] == 75


def test_prepare_tools_for_openai_with_raw_image_generation_openai_responses_params() -> None:
    """Test raw image_generation tool with OpenAI-specific parameters."""
    client = OpenAIResponsesClient(model_id="test-model", api_key="test-key")

    # Test with OpenAI-specific parameters
    tool = {
        "type": "image_generation",
        "size": "1024x1024",
        "model": "gpt-image-1",
        "input_fidelity": "high",
        "moderation": "strict",
        "partial_images": 2,  # Should be integer 0-3
    }

    resp_tools = client._prepare_tools_for_openai([tool])
    assert isinstance(resp_tools, list)
    assert len(resp_tools) == 1

    image_tool = resp_tools[0]
    assert isinstance(image_tool, dict)
    assert image_tool["type"] == "image_generation"

    # Cast to dict for easier access to ImageGeneration-specific fields
    tool_dict = dict(image_tool)
    assert tool_dict["size"] == "1024x1024"
    # Check OpenAI-specific parameters are included
    assert tool_dict["model"] == "gpt-image-1"
    assert tool_dict["input_fidelity"] == "high"
    assert tool_dict["moderation"] == "strict"
    assert tool_dict["partial_images"] == 2


def test_prepare_tools_for_openai_with_raw_image_generation_minimal() -> None:
    """Test raw image_generation tool with minimal configuration."""
    client = OpenAIResponsesClient(model_id="test-model", api_key="test-key")

    # Test with minimal parameters (just type)
    tool = {"type": "image_generation"}

    resp_tools = client._prepare_tools_for_openai([tool])
    assert isinstance(resp_tools, list)
    assert len(resp_tools) == 1

    image_tool = resp_tools[0]
    assert isinstance(image_tool, dict)
    assert image_tool["type"] == "image_generation"
    # Should only have the type parameter when created with minimal config
    assert len(image_tool) == 1


def test_parse_chunk_from_openai_with_mcp_approval_request() -> None:
    """Test that a streaming mcp_approval_request event is parsed into FunctionApprovalRequestContent."""
    client = OpenAIResponsesClient(model_id="test-model", api_key="test-key")
    chat_options = ChatOptions()
    function_call_ids: dict[int, tuple[str, str]] = {}

    mock_event = MagicMock()
    mock_event.type = "response.output_item.added"
    mock_item = MagicMock()
    mock_item.type = "mcp_approval_request"
    mock_item.id = "approval-stream-1"
    mock_item.name = "do_stream_action"
    mock_item.arguments = {"x": 2}
    mock_item.server_label = "My_MCP"
    mock_event.item = mock_item

    update = client._parse_chunk_from_openai(mock_event, chat_options, function_call_ids)
    assert any(isinstance(c, FunctionApprovalRequestContent) for c in update.contents)
    fa = next(c for c in update.contents if isinstance(c, FunctionApprovalRequestContent))
    assert fa.id == "approval-stream-1"
    assert fa.function_call.name == "do_stream_action"


@pytest.mark.parametrize("enable_instrumentation", [False], indirect=True)
@pytest.mark.parametrize("enable_sensitive_data", [False], indirect=True)
async def test_end_to_end_mcp_approval_flow(span_exporter) -> None:
    """End-to-end mocked test:
    model issues an mcp_approval_request, user approves, client sends mcp_approval_response.
    """
    client = OpenAIResponsesClient(model_id="test-model", api_key="test-key")

    # First mocked response: model issues an mcp_approval_request
    mock_response1 = MagicMock()
    mock_response1.output_parsed = None
    mock_response1.metadata = {}
    mock_response1.usage = None
    mock_response1.id = "resp-1"
    mock_response1.model = "test-model"
    mock_response1.created_at = 1000000000

    mock_item = MagicMock()
    mock_item.type = "mcp_approval_request"
    mock_item.id = "approval-1"
    mock_item.name = "do_sensitive_action"
    mock_item.arguments = {"arg": "value"}
    mock_item.server_label = "My_MCP"
    mock_response1.output = [mock_item]

    # Second mocked response: simple assistant acknowledgement after approval
    mock_response2 = MagicMock()
    mock_response2.output_parsed = None
    mock_response2.metadata = {}
    mock_response2.usage = None
    mock_response2.id = "resp-2"
    mock_response2.model = "test-model"
    mock_response2.created_at = 1000000001
    mock_text_item = MagicMock()
    mock_text_item.type = "message"
    mock_text_content = MagicMock()
    mock_text_content.type = "output_text"
    mock_text_content.text = "Approved."
    mock_text_item.content = [mock_text_content]
    mock_response2.output = [mock_text_item]

    # Patch the create call to return the two mocked responses in sequence
    with patch.object(client.client.responses, "create", side_effect=[mock_response1, mock_response2]) as mock_create:
        # First call: get the approval request
        response = await client.get_response(messages=[ChatMessage(role="user", text="Trigger approval")])
        assert isinstance(response.messages[0].contents[0], FunctionApprovalRequestContent)
        req = response.messages[0].contents[0]
        assert req.id == "approval-1"

        # Build a user approval and send it (include required function_call)
        approval = FunctionApprovalResponseContent(approved=True, id=req.id, function_call=req.function_call)
        approval_message = ChatMessage(role="user", contents=[approval])
        _ = await client.get_response(messages=[approval_message])

        # Ensure two calls were made and the second includes the mcp_approval_response
        assert mock_create.call_count == 2
        _, kwargs = mock_create.call_args_list[1]
        sent_input = kwargs.get("input")
        assert isinstance(sent_input, list)
        found = False
        for item in sent_input:
            if isinstance(item, dict) and item.get("type") == "mcp_approval_response":
                assert item["approval_request_id"] == "approval-1"
                assert item["approve"] is True
                found = True
        assert found


def test_usage_details_basic() -> None:
    """Test _parse_usage_from_openai without cached or reasoning tokens."""
    client = OpenAIResponsesClient(model_id="test-model", api_key="test-key")

    mock_usage = MagicMock()
    mock_usage.input_tokens = 100
    mock_usage.output_tokens = 50
    mock_usage.total_tokens = 150
    mock_usage.input_tokens_details = None
    mock_usage.output_tokens_details = None

    details = client._parse_usage_from_openai(mock_usage)  # type: ignore
    assert details is not None
    assert details.input_token_count == 100
    assert details.output_token_count == 50
    assert details.total_token_count == 150


def test_usage_details_with_cached_tokens() -> None:
    """Test _parse_usage_from_openai with cached input tokens."""
    client = OpenAIResponsesClient(model_id="test-model", api_key="test-key")

    mock_usage = MagicMock()
    mock_usage.input_tokens = 200
    mock_usage.output_tokens = 75
    mock_usage.total_tokens = 275
    mock_usage.input_tokens_details = MagicMock()
    mock_usage.input_tokens_details.cached_tokens = 25
    mock_usage.output_tokens_details = None

    details = client._parse_usage_from_openai(mock_usage)  # type: ignore
    assert details is not None
    assert details.input_token_count == 200
    assert details.additional_counts["openai.cached_input_tokens"] == 25


def test_usage_details_with_reasoning_tokens() -> None:
    """Test _parse_usage_from_openai with reasoning tokens."""
    client = OpenAIResponsesClient(model_id="test-model", api_key="test-key")

    mock_usage = MagicMock()
    mock_usage.input_tokens = 150
    mock_usage.output_tokens = 80
    mock_usage.total_tokens = 230
    mock_usage.input_tokens_details = None
    mock_usage.output_tokens_details = MagicMock()
    mock_usage.output_tokens_details.reasoning_tokens = 30

    details = client._parse_usage_from_openai(mock_usage)  # type: ignore
    assert details is not None
    assert details.output_token_count == 80
    assert details.additional_counts["openai.reasoning_tokens"] == 30


def test_get_metadata_from_response() -> None:
    """Test the _get_metadata_from_response method."""
    client = OpenAIResponsesClient(model_id="test-model", api_key="test-key")

    # Test with logprobs
    mock_output_with_logprobs = MagicMock()
    mock_output_with_logprobs.logprobs = {"token": "test", "probability": 0.9}

    metadata = client._get_metadata_from_response(mock_output_with_logprobs)  # type: ignore
    assert "logprobs" in metadata
    assert metadata["logprobs"]["token"] == "test"

    # Test without logprobs
    mock_output_no_logprobs = MagicMock()
    mock_output_no_logprobs.logprobs = None

    metadata_empty = client._get_metadata_from_response(mock_output_no_logprobs)  # type: ignore
    assert metadata_empty == {}


def test_streaming_response_basic_structure() -> None:
    """Test that _parse_chunk_from_openai returns proper structure."""
    client = OpenAIResponsesClient(model_id="test-model", api_key="test-key")
    chat_options = ChatOptions(store=True)
    function_call_ids: dict[int, tuple[str, str]] = {}

    # Test with a basic mock event to ensure the method returns proper structure
    mock_event = MagicMock()

    response = client._parse_chunk_from_openai(mock_event, chat_options, function_call_ids)  # type: ignore

    # Should get a valid ChatResponseUpdate structure
    assert isinstance(response, ChatResponseUpdate)
    assert response.role == Role.ASSISTANT
    assert response.model_id == "test-model"
    assert isinstance(response.contents, list)
    assert response.raw_representation is mock_event


<<<<<<< HEAD
=======
def test_streaming_response_created_type() -> None:
    """Test streaming response with created type"""
    client = OpenAIResponsesClient(model_id="test-model", api_key="test-key")
    chat_options = ChatOptions()
    function_call_ids: dict[int, tuple[str, str]] = {}

    mock_event = MagicMock()
    mock_event.type = "response.created"
    mock_event.response = MagicMock()
    mock_event.response.id = "resp_1234"
    mock_event.response.conversation = MagicMock()
    mock_event.response.conversation.id = "conv_5678"

    response = client._parse_chunk_from_openai(mock_event, chat_options, function_call_ids)

    assert response.response_id == "resp_1234"
    assert response.conversation_id == "conv_5678"


def test_streaming_response_in_progress_type() -> None:
    """Test streaming response with in_progress type"""
    client = OpenAIResponsesClient(model_id="test-model", api_key="test-key")
    chat_options = ChatOptions()
    function_call_ids: dict[int, tuple[str, str]] = {}

    mock_event = MagicMock()
    mock_event.type = "response.in_progress"
    mock_event.response = MagicMock()
    mock_event.response.id = "resp_1234"
    mock_event.response.conversation = MagicMock()
    mock_event.response.conversation.id = "conv_5678"

    response = client._parse_chunk_from_openai(mock_event, chat_options, function_call_ids)

    assert response.response_id == "resp_1234"
    assert response.conversation_id == "conv_5678"


>>>>>>> 8b4f7d5e
def test_streaming_annotation_added_with_file_path() -> None:
    """Test streaming annotation added event with file_path type extracts HostedFileContent."""
    client = OpenAIResponsesClient(model_id="test-model", api_key="test-key")
    chat_options = ChatOptions()
    function_call_ids: dict[int, tuple[str, str]] = {}

    mock_event = MagicMock()
    mock_event.type = "response.output_text.annotation.added"
    mock_event.annotation_index = 0
    mock_event.annotation = {
        "type": "file_path",
        "file_id": "file-abc123",
        "index": 42,
    }

<<<<<<< HEAD
    response = client._create_streaming_response_content(mock_event, chat_options, function_call_ids)
=======
    response = client._parse_chunk_from_openai(mock_event, chat_options, function_call_ids)
>>>>>>> 8b4f7d5e

    assert len(response.contents) == 1
    content = response.contents[0]
    assert isinstance(content, HostedFileContent)
    assert content.file_id == "file-abc123"
    assert content.additional_properties is not None
    assert content.additional_properties.get("annotation_index") == 0
    assert content.additional_properties.get("index") == 42


def test_streaming_annotation_added_with_file_citation() -> None:
    """Test streaming annotation added event with file_citation type extracts HostedFileContent."""
    client = OpenAIResponsesClient(model_id="test-model", api_key="test-key")
    chat_options = ChatOptions()
    function_call_ids: dict[int, tuple[str, str]] = {}

    mock_event = MagicMock()
    mock_event.type = "response.output_text.annotation.added"
    mock_event.annotation_index = 1
    mock_event.annotation = {
        "type": "file_citation",
        "file_id": "file-xyz789",
        "filename": "sample.txt",
        "index": 15,
    }

<<<<<<< HEAD
    response = client._create_streaming_response_content(mock_event, chat_options, function_call_ids)
=======
    response = client._parse_chunk_from_openai(mock_event, chat_options, function_call_ids)
>>>>>>> 8b4f7d5e

    assert len(response.contents) == 1
    content = response.contents[0]
    assert isinstance(content, HostedFileContent)
    assert content.file_id == "file-xyz789"
    assert content.additional_properties is not None
    assert content.additional_properties.get("filename") == "sample.txt"
    assert content.additional_properties.get("index") == 15


def test_streaming_annotation_added_with_container_file_citation() -> None:
    """Test streaming annotation added event with container_file_citation type."""
    client = OpenAIResponsesClient(model_id="test-model", api_key="test-key")
    chat_options = ChatOptions()
    function_call_ids: dict[int, tuple[str, str]] = {}

    mock_event = MagicMock()
    mock_event.type = "response.output_text.annotation.added"
    mock_event.annotation_index = 2
    mock_event.annotation = {
        "type": "container_file_citation",
        "file_id": "file-container123",
        "container_id": "container-456",
        "filename": "data.csv",
        "start_index": 10,
        "end_index": 50,
    }

<<<<<<< HEAD
    response = client._create_streaming_response_content(mock_event, chat_options, function_call_ids)
=======
    response = client._parse_chunk_from_openai(mock_event, chat_options, function_call_ids)
>>>>>>> 8b4f7d5e

    assert len(response.contents) == 1
    content = response.contents[0]
    assert isinstance(content, HostedFileContent)
    assert content.file_id == "file-container123"
    assert content.additional_properties is not None
    assert content.additional_properties.get("container_id") == "container-456"
    assert content.additional_properties.get("filename") == "data.csv"
    assert content.additional_properties.get("start_index") == 10
    assert content.additional_properties.get("end_index") == 50


def test_streaming_annotation_added_with_unknown_type() -> None:
    """Test streaming annotation added event with unknown type is ignored."""
    client = OpenAIResponsesClient(model_id="test-model", api_key="test-key")
    chat_options = ChatOptions()
    function_call_ids: dict[int, tuple[str, str]] = {}

    mock_event = MagicMock()
    mock_event.type = "response.output_text.annotation.added"
    mock_event.annotation_index = 0
    mock_event.annotation = {
        "type": "url_citation",
        "url": "https://example.com",
    }

<<<<<<< HEAD
    response = client._create_streaming_response_content(mock_event, chat_options, function_call_ids)
=======
    response = client._parse_chunk_from_openai(mock_event, chat_options, function_call_ids)
>>>>>>> 8b4f7d5e

    # url_citation should not produce HostedFileContent
    assert len(response.contents) == 0


def test_service_response_exception_includes_original_error_details() -> None:
    """Test that ServiceResponseException messages include original error details in the new format."""
    client = OpenAIResponsesClient(model_id="test-model", api_key="test-key")
    messages = [ChatMessage(role="user", text="test message")]

    mock_response = MagicMock()
    original_error_message = "Request rate limit exceeded"
    mock_error = BadRequestError(
        message=original_error_message,
        response=mock_response,
        body={"error": {"code": "rate_limit", "message": original_error_message}},
    )
    mock_error.code = "rate_limit"

    with (
        patch.object(client.client.responses, "parse", side_effect=mock_error),
        pytest.raises(ServiceResponseException) as exc_info,
    ):
        asyncio.run(client.get_response(messages=messages, response_format=OutputStruct))

    exception_message = str(exc_info.value)
    assert "service failed to complete the prompt:" in exception_message
    assert original_error_message in exception_message


def test_get_streaming_response_with_response_format() -> None:
    """Test get_streaming_response with response_format."""
    client = OpenAIResponsesClient(model_id="test-model", api_key="test-key")
    messages = [ChatMessage(role="user", text="Test streaming with format")]

    # It will fail due to invalid API key, but exercises the code path
    with pytest.raises(ServiceResponseException):

        async def run_streaming():
            async for _ in client.get_streaming_response(messages=messages, response_format=OutputStruct):
                pass

        asyncio.run(run_streaming())


def test_prepare_content_for_openai_image_content() -> None:
    """Test _prepare_content_for_openai with image content variations."""
    client = OpenAIResponsesClient(model_id="test-model", api_key="test-key")

    # Test image content with detail parameter and file_id
    image_content_with_detail = UriContent(
        uri="https://example.com/image.jpg",
        media_type="image/jpeg",
        additional_properties={"detail": "high", "file_id": "file_123"},
    )
    result = client._prepare_content_for_openai(Role.USER, image_content_with_detail, {})  # type: ignore
    assert result["type"] == "input_image"
    assert result["image_url"] == "https://example.com/image.jpg"
    assert result["detail"] == "high"
    assert result["file_id"] == "file_123"

    # Test image content without additional properties (defaults)
    image_content_basic = UriContent(uri="https://example.com/basic.png", media_type="image/png")
    result = client._prepare_content_for_openai(Role.USER, image_content_basic, {})  # type: ignore
    assert result["type"] == "input_image"
    assert result["detail"] == "auto"
    assert result["file_id"] is None


def test_prepare_content_for_openai_audio_content() -> None:
    """Test _prepare_content_for_openai with audio content variations."""
    client = OpenAIResponsesClient(model_id="test-model", api_key="test-key")

    # Test WAV audio content
    wav_content = UriContent(uri="data:audio/wav;base64,abc123", media_type="audio/wav")
    result = client._prepare_content_for_openai(Role.USER, wav_content, {})  # type: ignore
    assert result["type"] == "input_audio"
    assert result["input_audio"]["data"] == "data:audio/wav;base64,abc123"
    assert result["input_audio"]["format"] == "wav"

    # Test MP3 audio content
    mp3_content = UriContent(uri="data:audio/mp3;base64,def456", media_type="audio/mp3")
    result = client._prepare_content_for_openai(Role.USER, mp3_content, {})  # type: ignore
    assert result["type"] == "input_audio"
    assert result["input_audio"]["format"] == "mp3"


def test_prepare_content_for_openai_unsupported_content() -> None:
    """Test _prepare_content_for_openai with unsupported content types."""
    client = OpenAIResponsesClient(model_id="test-model", api_key="test-key")

    # Test unsupported audio format
    unsupported_audio = UriContent(uri="data:audio/ogg;base64,ghi789", media_type="audio/ogg")
    result = client._prepare_content_for_openai(Role.USER, unsupported_audio, {})  # type: ignore
    assert result == {}

    # Test non-media content
    text_uri_content = UriContent(uri="https://example.com/document.txt", media_type="text/plain")
    result = client._prepare_content_for_openai(Role.USER, text_uri_content, {})  # type: ignore
    assert result == {}


def test_parse_chunk_from_openai_code_interpreter() -> None:
    """Test _parse_chunk_from_openai with code_interpreter_call."""
    client = OpenAIResponsesClient(model_id="test-model", api_key="test-key")
    chat_options = ChatOptions()
    function_call_ids: dict[int, tuple[str, str]] = {}

    mock_event_image = MagicMock()
    mock_event_image.type = "response.output_item.added"
    mock_item_image = MagicMock()
    mock_item_image.type = "code_interpreter_call"
    mock_image_output = MagicMock()
    mock_image_output.type = "image"
    mock_image_output.url = "https://example.com/plot.png"
    mock_item_image.outputs = [mock_image_output]
    mock_item_image.code = None
    mock_event_image.item = mock_item_image

    result = client._parse_chunk_from_openai(mock_event_image, chat_options, function_call_ids)  # type: ignore
    assert len(result.contents) == 1
    assert isinstance(result.contents[0], UriContent)
    assert result.contents[0].uri == "https://example.com/plot.png"
    assert result.contents[0].media_type == "image"


def test_parse_chunk_from_openai_reasoning() -> None:
    """Test _parse_chunk_from_openai with reasoning content."""
    client = OpenAIResponsesClient(model_id="test-model", api_key="test-key")
    chat_options = ChatOptions()
    function_call_ids: dict[int, tuple[str, str]] = {}

    mock_event_reasoning = MagicMock()
    mock_event_reasoning.type = "response.output_item.added"
    mock_item_reasoning = MagicMock()
    mock_item_reasoning.type = "reasoning"
    mock_reasoning_content = MagicMock()
    mock_reasoning_content.text = "Analyzing the problem step by step..."
    mock_item_reasoning.content = [mock_reasoning_content]
    mock_item_reasoning.summary = ["Problem analysis summary"]
    mock_event_reasoning.item = mock_item_reasoning

    result = client._parse_chunk_from_openai(mock_event_reasoning, chat_options, function_call_ids)  # type: ignore
    assert len(result.contents) == 1
    assert isinstance(result.contents[0], TextReasoningContent)
    assert result.contents[0].text == "Analyzing the problem step by step..."
    if result.contents[0].additional_properties:
        assert result.contents[0].additional_properties["summary"] == "Problem analysis summary"


def test_prepare_content_for_openai_text_reasoning_comprehensive() -> None:
    """Test _prepare_content_for_openai with TextReasoningContent all additional properties."""
    client = OpenAIResponsesClient(model_id="test-model", api_key="test-key")

    # Test TextReasoningContent with all additional properties
    comprehensive_reasoning = TextReasoningContent(
        text="Comprehensive reasoning summary",
        additional_properties={
            "status": "in_progress",
            "reasoning_text": "Step-by-step analysis",
            "encrypted_content": "secure_data_456",
        },
    )
    result = client._prepare_content_for_openai(Role.ASSISTANT, comprehensive_reasoning, {})  # type: ignore
    assert result["type"] == "reasoning"
    assert result["summary"]["text"] == "Comprehensive reasoning summary"
    assert result["status"] == "in_progress"
    assert result["content"]["type"] == "reasoning_text"
    assert result["content"]["text"] == "Step-by-step analysis"
    assert result["encrypted_content"] == "secure_data_456"


def test_streaming_reasoning_text_delta_event() -> None:
    """Test reasoning text delta event creates TextReasoningContent."""
    client = OpenAIResponsesClient(model_id="test-model", api_key="test-key")
    chat_options = ChatOptions()
    function_call_ids: dict[int, tuple[str, str]] = {}

    event = ResponseReasoningTextDeltaEvent(
        type="response.reasoning_text.delta",
        content_index=0,
        item_id="reasoning_123",
        output_index=0,
        sequence_number=1,
        delta="reasoning delta",
    )

    with patch.object(client, "_get_metadata_from_response", return_value={}) as mock_metadata:
        response = client._parse_chunk_from_openai(event, chat_options, function_call_ids)  # type: ignore

        assert len(response.contents) == 1
        assert isinstance(response.contents[0], TextReasoningContent)
        assert response.contents[0].text == "reasoning delta"
        assert response.contents[0].raw_representation == event
        mock_metadata.assert_called_once_with(event)


def test_streaming_reasoning_text_done_event() -> None:
    """Test reasoning text done event creates TextReasoningContent with complete text."""
    client = OpenAIResponsesClient(model_id="test-model", api_key="test-key")
    chat_options = ChatOptions()
    function_call_ids: dict[int, tuple[str, str]] = {}

    event = ResponseReasoningTextDoneEvent(
        type="response.reasoning_text.done",
        content_index=0,
        item_id="reasoning_456",
        output_index=0,
        sequence_number=2,
        text="complete reasoning",
    )

    with patch.object(client, "_get_metadata_from_response", return_value={"test": "data"}) as mock_metadata:
        response = client._parse_chunk_from_openai(event, chat_options, function_call_ids)  # type: ignore

        assert len(response.contents) == 1
        assert isinstance(response.contents[0], TextReasoningContent)
        assert response.contents[0].text == "complete reasoning"
        assert response.contents[0].raw_representation == event
        mock_metadata.assert_called_once_with(event)
        assert response.additional_properties == {"test": "data"}


def test_streaming_reasoning_summary_text_delta_event() -> None:
    """Test reasoning summary text delta event creates TextReasoningContent."""
    client = OpenAIResponsesClient(model_id="test-model", api_key="test-key")
    chat_options = ChatOptions()
    function_call_ids: dict[int, tuple[str, str]] = {}

    event = ResponseReasoningSummaryTextDeltaEvent(
        type="response.reasoning_summary_text.delta",
        item_id="summary_789",
        output_index=0,
        sequence_number=3,
        summary_index=0,
        delta="summary delta",
    )

    with patch.object(client, "_get_metadata_from_response", return_value={}) as mock_metadata:
        response = client._parse_chunk_from_openai(event, chat_options, function_call_ids)  # type: ignore

        assert len(response.contents) == 1
        assert isinstance(response.contents[0], TextReasoningContent)
        assert response.contents[0].text == "summary delta"
        assert response.contents[0].raw_representation == event
        mock_metadata.assert_called_once_with(event)


def test_streaming_reasoning_summary_text_done_event() -> None:
    """Test reasoning summary text done event creates TextReasoningContent with complete text."""
    client = OpenAIResponsesClient(model_id="test-model", api_key="test-key")
    chat_options = ChatOptions()
    function_call_ids: dict[int, tuple[str, str]] = {}

    event = ResponseReasoningSummaryTextDoneEvent(
        type="response.reasoning_summary_text.done",
        item_id="summary_012",
        output_index=0,
        sequence_number=4,
        summary_index=0,
        text="complete summary",
    )

    with patch.object(client, "_get_metadata_from_response", return_value={"custom": "meta"}) as mock_metadata:
        response = client._parse_chunk_from_openai(event, chat_options, function_call_ids)  # type: ignore

        assert len(response.contents) == 1
        assert isinstance(response.contents[0], TextReasoningContent)
        assert response.contents[0].text == "complete summary"
        assert response.contents[0].raw_representation == event
        mock_metadata.assert_called_once_with(event)
        assert response.additional_properties == {"custom": "meta"}


def test_streaming_reasoning_events_preserve_metadata() -> None:
    """Test that reasoning events preserve metadata like regular text events."""
    client = OpenAIResponsesClient(model_id="test-model", api_key="test-key")
    chat_options = ChatOptions()
    function_call_ids: dict[int, tuple[str, str]] = {}

    text_event = ResponseTextDeltaEvent(
        type="response.output_text.delta",
        content_index=0,
        item_id="text_item",
        output_index=0,
        sequence_number=1,
        logprobs=[],
        delta="text",
    )

    reasoning_event = ResponseReasoningTextDeltaEvent(
        type="response.reasoning_text.delta",
        content_index=0,
        item_id="reasoning_item",
        output_index=0,
        sequence_number=2,
        delta="reasoning",
    )

    with patch.object(client, "_get_metadata_from_response", return_value={"test": "metadata"}):
        text_response = client._parse_chunk_from_openai(text_event, chat_options, function_call_ids)  # type: ignore
        reasoning_response = client._parse_chunk_from_openai(reasoning_event, chat_options, function_call_ids)  # type: ignore

        # Both should preserve metadata
        assert text_response.additional_properties == {"test": "metadata"}
        assert reasoning_response.additional_properties == {"test": "metadata"}

        # Content types should be different
        assert isinstance(text_response.contents[0], TextContent)
        assert isinstance(reasoning_response.contents[0], TextReasoningContent)


def test_parse_response_from_openai_image_generation_raw_base64():
    """Test image generation response parsing with raw base64 string."""
    client = OpenAIResponsesClient(model_id="test-model", api_key="test-key")

    # Create a mock response with raw base64 image data (PNG signature)
    mock_response = MagicMock()
    mock_response.output_parsed = None
    mock_response.metadata = {}
    mock_response.usage = None
    mock_response.id = "test-response-id"
    mock_response.model = "test-model"
    mock_response.created_at = 1234567890

    # Mock image generation output item with raw base64 (PNG format)
    png_signature = b"\x89PNG\r\n\x1a\n"
    mock_base64 = base64.b64encode(png_signature + b"fake_png_data_here").decode()

    mock_item = MagicMock()
    mock_item.type = "image_generation_call"
    mock_item.result = mock_base64

    mock_response.output = [mock_item]

    with patch.object(client, "_get_metadata_from_response", return_value={}):
        response = client._parse_response_from_openai(mock_response, chat_options=ChatOptions())  # type: ignore

    # Verify the response contains DataContent with proper URI and media_type
    assert len(response.messages[0].contents) == 1
    content = response.messages[0].contents[0]
    assert isinstance(content, DataContent)
    assert content.uri.startswith("data:image/png;base64,")
    assert content.media_type == "image/png"


def test_parse_response_from_openai_image_generation_existing_data_uri():
    """Test image generation response parsing with existing data URI."""
    client = OpenAIResponsesClient(model_id="test-model", api_key="test-key")

    # Create a mock response with existing data URI
    mock_response = MagicMock()
    mock_response.output_parsed = None
    mock_response.metadata = {}
    mock_response.usage = None
    mock_response.id = "test-response-id"
    mock_response.model = "test-model"
    mock_response.created_at = 1234567890

    # Mock image generation output item with existing data URI (valid WEBP header)
    webp_signature = b"RIFF" + b"\x12\x00\x00\x00" + b"WEBP"
    valid_webp_base64 = base64.b64encode(webp_signature + b"VP8 fake_data").decode()
    mock_item = MagicMock()
    mock_item.type = "image_generation_call"
    mock_item.result = f"data:image/webp;base64,{valid_webp_base64}"

    mock_response.output = [mock_item]

    with patch.object(client, "_get_metadata_from_response", return_value={}):
        response = client._parse_response_from_openai(mock_response, chat_options=ChatOptions())  # type: ignore

    # Verify the response contains DataContent with proper media_type parsed from URI
    assert len(response.messages[0].contents) == 1
    content = response.messages[0].contents[0]
    assert isinstance(content, DataContent)
    assert content.uri == f"data:image/webp;base64,{valid_webp_base64}"
    assert content.media_type == "image/webp"


def test_parse_response_from_openai_image_generation_format_detection():
    """Test different image format detection from base64 data."""
    client = OpenAIResponsesClient(model_id="test-model", api_key="test-key")

    # Test JPEG detection
    jpeg_signature = b"\xff\xd8\xff"
    mock_base64_jpeg = base64.b64encode(jpeg_signature + b"fake_jpeg_data").decode()

    mock_response_jpeg = MagicMock()
    mock_response_jpeg.output_parsed = None
    mock_response_jpeg.metadata = {}
    mock_response_jpeg.usage = None
    mock_response_jpeg.id = "test-id"
    mock_response_jpeg.model = "test-model"
    mock_response_jpeg.created_at = 1234567890

    mock_item_jpeg = MagicMock()
    mock_item_jpeg.type = "image_generation_call"
    mock_item_jpeg.result = mock_base64_jpeg
    mock_response_jpeg.output = [mock_item_jpeg]

    with patch.object(client, "_get_metadata_from_response", return_value={}):
        response_jpeg = client._parse_response_from_openai(mock_response_jpeg, chat_options=ChatOptions())  # type: ignore
    content_jpeg = response_jpeg.messages[0].contents[0]
    assert isinstance(content_jpeg, DataContent)
    assert content_jpeg.media_type == "image/jpeg"
    assert "data:image/jpeg;base64," in content_jpeg.uri

    # Test WEBP detection
    webp_signature = b"RIFF" + b"\x00\x00\x00\x00" + b"WEBP"
    mock_base64_webp = base64.b64encode(webp_signature + b"fake_webp_data").decode()

    mock_response_webp = MagicMock()
    mock_response_webp.output_parsed = None
    mock_response_webp.metadata = {}
    mock_response_webp.usage = None
    mock_response_webp.id = "test-id"
    mock_response_webp.model = "test-model"
    mock_response_webp.created_at = 1234567890

    mock_item_webp = MagicMock()
    mock_item_webp.type = "image_generation_call"
    mock_item_webp.result = mock_base64_webp
    mock_response_webp.output = [mock_item_webp]

    with patch.object(client, "_get_metadata_from_response", return_value={}):
        response_webp = client._parse_response_from_openai(mock_response_webp, chat_options=ChatOptions())  # type: ignore
    content_webp = response_webp.messages[0].contents[0]
    assert isinstance(content_webp, DataContent)
    assert content_webp.media_type == "image/webp"
    assert "data:image/webp;base64," in content_webp.uri


def test_parse_response_from_openai_image_generation_fallback():
    """Test image generation with invalid base64 falls back to PNG."""
    client = OpenAIResponsesClient(model_id="test-model", api_key="test-key")

    # Create a mock response with invalid base64
    mock_response = MagicMock()
    mock_response.output_parsed = None
    mock_response.metadata = {}
    mock_response.usage = None
    mock_response.id = "test-response-id"
    mock_response.model = "test-model"
    mock_response.created_at = 1234567890

    # Mock image generation output item with unrecognized format (should fall back to PNG)
    unrecognized_data = b"UNKNOWN_FORMAT" + b"some_binary_data"
    unrecognized_base64 = base64.b64encode(unrecognized_data).decode()
    mock_item = MagicMock()
    mock_item.type = "image_generation_call"
    mock_item.result = unrecognized_base64

    mock_response.output = [mock_item]

    with patch.object(client, "_get_metadata_from_response", return_value={}):
        response = client._parse_response_from_openai(mock_response, chat_options=ChatOptions())  # type: ignore

    # Verify it falls back to PNG format for unrecognized binary data
    assert len(response.messages[0].contents) == 1
    content = response.messages[0].contents[0]
    assert isinstance(content, DataContent)
    assert content.media_type == "image/png"
    assert f"data:image/png;base64,{unrecognized_base64}" == content.uri


async def test_prepare_options_store_parameter_handling() -> None:
    client = OpenAIResponsesClient(model_id="test-model", api_key="test-key")
    messages = [ChatMessage(role="user", text="Test message")]

    test_conversation_id = "test-conversation-123"
    chat_options = ChatOptions(store=True, conversation_id=test_conversation_id)
    options = await client._prepare_options(messages, chat_options)  # type: ignore
    assert options["store"] is True
    assert options["previous_response_id"] == test_conversation_id

    chat_options = ChatOptions(store=False, conversation_id="")
    options = await client._prepare_options(messages, chat_options)  # type: ignore
    assert options["store"] is False

    chat_options = ChatOptions(store=None, conversation_id=None)
    options = await client._prepare_options(messages, chat_options)  # type: ignore
    assert "store" not in options
    assert "previous_response_id" not in options

    chat_options = ChatOptions()
    options = await client._prepare_options(messages, chat_options)  # type: ignore
    assert "store" not in options
    assert "previous_response_id" not in options


def test_openai_responses_client_with_callable_api_key() -> None:
    """Test OpenAIResponsesClient initialization with callable API key."""

    async def get_api_key() -> str:
        return "test-api-key-123"

    client = OpenAIResponsesClient(model_id="gpt-4o", api_key=get_api_key)

    # Verify client was created successfully
    assert client.model_id == "gpt-4o"
    # OpenAI SDK now manages callable API keys internally
    assert client.client is not None


@pytest.mark.flaky
@skip_if_openai_integration_tests_disabled
async def test_openai_responses_client_response() -> None:
    """Test OpenAI chat completion responses."""
    openai_responses_client = OpenAIResponsesClient()

    assert isinstance(openai_responses_client, ChatClientProtocol)

    messages: list[ChatMessage] = []
    messages.append(
        ChatMessage(
            role="user",
            text="Emily and David, two passionate scientists, met during a research expedition to Antarctica. "
            "Bonded by their love for the natural world and shared curiosity, they uncovered a "
            "groundbreaking phenomenon in glaciology that could potentially reshape our understanding "
            "of climate change.",
        )
    )
    messages.append(ChatMessage(role="user", text="who are Emily and David?"))

    # Test that the client can be used to get a response
    response = await openai_responses_client.get_response(messages=messages)

    assert response is not None
    assert isinstance(response, ChatResponse)
    assert "scientists" in response.text

    messages.clear()
    messages.append(ChatMessage(role="user", text="The weather in Seattle is sunny"))
    messages.append(ChatMessage(role="user", text="What is the weather in Seattle?"))

    # Test that the client can be used to get a response
    response = await openai_responses_client.get_response(
        messages=messages,
        response_format=OutputStruct,
    )

    assert response is not None
    assert isinstance(response, ChatResponse)
    output = response.value
    assert output is not None, "Response value is None"
    assert "seattle" in output.location.lower()
    assert output.weather is not None


@pytest.mark.flaky
@skip_if_openai_integration_tests_disabled
async def test_openai_responses_client_response_tools() -> None:
    """Test OpenAI chat completion responses."""
    openai_responses_client = OpenAIResponsesClient()

    assert isinstance(openai_responses_client, ChatClientProtocol)

    messages: list[ChatMessage] = []
    messages.append(ChatMessage(role="user", text="What is the weather in New York?"))

    # Test that the client can be used to get a response
    response = await openai_responses_client.get_response(
        messages=messages,
        tools=[get_weather],
        tool_choice="auto",
    )

    assert response is not None
    assert isinstance(response, ChatResponse)
    assert "sunny" in response.text.lower()

    messages.clear()
    messages.append(ChatMessage(role="user", text="What is the weather in Seattle?"))

    # Test that the client can be used to get a response
    response = await openai_responses_client.get_response(
        messages=messages,
        tools=[get_weather],
        tool_choice="auto",
        response_format=OutputStruct,
    )

    assert response is not None
    assert isinstance(response, ChatResponse)
    output = OutputStruct.model_validate_json(response.text)
    assert "seattle" in output.location.lower()
    assert "sunny" in output.weather.lower()


@pytest.mark.flaky
@skip_if_openai_integration_tests_disabled
async def test_openai_responses_client_streaming() -> None:
    """Test OpenAI chat completion responses."""
    openai_responses_client = OpenAIResponsesClient()

    assert isinstance(openai_responses_client, ChatClientProtocol)

    messages: list[ChatMessage] = []
    messages.append(
        ChatMessage(
            role="user",
            text="Emily and David, two passionate scientists, met during a research expedition to Antarctica. "
            "Bonded by their love for the natural world and shared curiosity, they uncovered a "
            "groundbreaking phenomenon in glaciology that could potentially reshape our understanding "
            "of climate change.",
        )
    )
    messages.append(ChatMessage(role="user", text="who are Emily and David?"))

    # Test that the client can be used to get a response
    response = await ChatResponse.from_chat_response_generator(
        openai_responses_client.get_streaming_response(messages=messages)
    )

    assert "scientists" in response.text

    messages.clear()
    messages.append(ChatMessage(role="user", text="The weather in Seattle is sunny"))
    messages.append(ChatMessage(role="user", text="What is the weather in Seattle?"))

    response = openai_responses_client.get_streaming_response(
        messages=messages,
        response_format=OutputStruct,
    )
    chunks = []
    async for chunk in response:
        assert chunk is not None
        assert isinstance(chunk, ChatResponseUpdate)
        chunks.append(chunk)
    full_message = ChatResponse.from_chat_response_updates(chunks, output_format_type=OutputStruct)
    output = full_message.value
    assert output is not None, "Response value is None"
    assert "seattle" in output.location.lower()
    assert output.weather is not None


@pytest.mark.flaky
@skip_if_openai_integration_tests_disabled
async def test_openai_responses_client_streaming_tools() -> None:
    """Test OpenAI chat completion responses."""
    openai_responses_client = OpenAIResponsesClient()

    assert isinstance(openai_responses_client, ChatClientProtocol)

    messages: list[ChatMessage] = [ChatMessage(role="user", text="What is the weather in Seattle?")]

    # Test that the client can be used to get a response
    response = openai_responses_client.get_streaming_response(
        messages=messages,
        tools=[get_weather],
        tool_choice="auto",
    )
    full_message: str = ""
    async for chunk in response:
        assert chunk is not None
        assert isinstance(chunk, ChatResponseUpdate)
        for content in chunk.contents:
            if isinstance(content, TextContent) and content.text:
                full_message += content.text

    assert "sunny" in full_message.lower()

    messages.clear()
    messages.append(ChatMessage(role="user", text="What is the weather in Seattle?"))

    response = openai_responses_client.get_streaming_response(
        messages=messages,
        tools=[get_weather],
        tool_choice="auto",
        response_format=OutputStruct,
    )
    chunks = []
    async for chunk in response:
        assert chunk is not None
        assert isinstance(chunk, ChatResponseUpdate)
        chunks.append(chunk)

    full_message = ChatResponse.from_chat_response_updates(chunks, output_format_type=OutputStruct)
    output = full_message.value
    assert output is not None, "Response value is None"
    assert "seattle" in output.location.lower()
    assert "sunny" in output.weather.lower()


@pytest.mark.flaky
@skip_if_openai_integration_tests_disabled
async def test_openai_responses_client_web_search() -> None:
    openai_responses_client = OpenAIResponsesClient()

    assert isinstance(openai_responses_client, ChatClientProtocol)

    # Test that the client will use the web search tool
    response = await openai_responses_client.get_response(
        messages=[
            ChatMessage(
                role="user",
                text="Who are the main characters of Kpop Demon Hunters? Do a web search to find the answer.",
            )
        ],
        tools=[HostedWebSearchTool()],
        tool_choice="auto",
    )

    assert response is not None
    assert isinstance(response, ChatResponse)
    assert "Rumi" in response.text
    assert "Mira" in response.text
    assert "Zoey" in response.text

    # Test that the client will use the web search tool with location
    additional_properties = {
        "user_location": {
            "country": "US",
            "city": "Seattle",
        }
    }
    response = await openai_responses_client.get_response(
        messages=[ChatMessage(role="user", text="What is the current weather? Do not ask for my current location.")],
        tools=[HostedWebSearchTool(additional_properties=additional_properties)],
        tool_choice="auto",
    )
    assert response.text is not None


@pytest.mark.flaky
@skip_if_openai_integration_tests_disabled
async def test_openai_responses_client_web_search_streaming() -> None:
    openai_responses_client = OpenAIResponsesClient()

    assert isinstance(openai_responses_client, ChatClientProtocol)

    # Test that the client will use the web search tool
    response = openai_responses_client.get_streaming_response(
        messages=[
            ChatMessage(
                role="user",
                text="Who are the main characters of Kpop Demon Hunters? Do a web search to find the answer.",
            )
        ],
        tools=[HostedWebSearchTool()],
        tool_choice="auto",
    )

    assert response is not None
    full_message: str = ""
    async for chunk in response:
        assert chunk is not None
        assert isinstance(chunk, ChatResponseUpdate)
        for content in chunk.contents:
            if isinstance(content, TextContent) and content.text:
                full_message += content.text
    assert "Rumi" in full_message
    assert "Mira" in full_message
    assert "Zoey" in full_message

    # Test that the client will use the web search tool with location
    additional_properties = {
        "user_location": {
            "country": "US",
            "city": "Seattle",
        }
    }
    response = openai_responses_client.get_streaming_response(
        messages=[ChatMessage(role="user", text="What is the current weather? Do not ask for my current location.")],
        tools=[HostedWebSearchTool(additional_properties=additional_properties)],
        tool_choice="auto",
    )
    assert response is not None
    full_message: str = ""
    async for chunk in response:
        assert chunk is not None
        assert isinstance(chunk, ChatResponseUpdate)
        for content in chunk.contents:
            if isinstance(content, TextContent) and content.text:
                full_message += content.text
    assert full_message is not None


@pytest.mark.skip(
    reason="Unreliable due to OpenAI vector store indexing potential "
    "race condition. See https://github.com/microsoft/agent-framework/issues/1669"
)
@pytest.mark.flaky
@skip_if_openai_integration_tests_disabled
async def test_openai_responses_client_file_search() -> None:
    openai_responses_client = OpenAIResponsesClient()

    assert isinstance(openai_responses_client, ChatClientProtocol)

    file_id, vector_store = await create_vector_store(openai_responses_client)
    # Test that the client will use the web search tool
    response = await openai_responses_client.get_response(
        messages=[
            ChatMessage(
                role="user",
                text="What is the weather today? Do a file search to find the answer.",
            )
        ],
        tools=[HostedFileSearchTool(inputs=vector_store)],
        tool_choice="auto",
    )

    await delete_vector_store(openai_responses_client, file_id, vector_store.vector_store_id)
    assert "sunny" in response.text.lower()
    assert "75" in response.text


@pytest.mark.skip(
    reason="Unreliable due to OpenAI vector store indexing "
    "potential race condition. See https://github.com/microsoft/agent-framework/issues/1669"
)
@pytest.mark.flaky
@skip_if_openai_integration_tests_disabled
async def test_openai_responses_client_streaming_file_search() -> None:
    openai_responses_client = OpenAIResponsesClient()

    assert isinstance(openai_responses_client, ChatClientProtocol)

    file_id, vector_store = await create_vector_store(openai_responses_client)
    # Test that the client will use the web search tool
    response = openai_responses_client.get_streaming_response(
        messages=[
            ChatMessage(
                role="user",
                text="What is the weather today? Do a file search to find the answer.",
            )
        ],
        tools=[HostedFileSearchTool(inputs=vector_store)],
        tool_choice="auto",
    )

    assert response is not None
    full_message: str = ""
    async for chunk in response:
        assert chunk is not None
        assert isinstance(chunk, ChatResponseUpdate)
        for content in chunk.contents:
            if isinstance(content, TextContent) and content.text:
                full_message += content.text

    await delete_vector_store(openai_responses_client, file_id, vector_store.vector_store_id)

    assert "sunny" in full_message.lower()
    assert "75" in full_message


@pytest.mark.flaky
@skip_if_openai_integration_tests_disabled
async def test_openai_responses_client_agent_basic_run():
    """Test OpenAI Responses Client agent basic run functionality with OpenAIResponsesClient."""
    agent = OpenAIResponsesClient().create_agent(
        instructions="You are a helpful assistant.",
    )

    # Test basic run
    response = await agent.run("Hello! Please respond with 'Hello World' exactly.")

    assert isinstance(response, AgentRunResponse)
    assert response.text is not None
    assert len(response.text) > 0
    assert "hello world" in response.text.lower()


@pytest.mark.flaky
@skip_if_openai_integration_tests_disabled
async def test_openai_responses_client_agent_basic_run_streaming():
    """Test OpenAI Responses Client agent basic streaming functionality with OpenAIResponsesClient."""
    async with ChatAgent(
        chat_client=OpenAIResponsesClient(),
    ) as agent:
        # Test streaming run
        full_text = ""
        async for chunk in agent.run_stream("Please respond with exactly: 'This is a streaming response test.'"):
            assert isinstance(chunk, AgentRunResponseUpdate)
            if chunk.text:
                full_text += chunk.text

        assert len(full_text) > 0
        assert "streaming response test" in full_text.lower()


@pytest.mark.flaky
@skip_if_openai_integration_tests_disabled
async def test_openai_responses_client_agent_thread_persistence():
    """Test OpenAI Responses Client agent thread persistence across runs with OpenAIResponsesClient."""
    async with ChatAgent(
        chat_client=OpenAIResponsesClient(),
        instructions="You are a helpful assistant with good memory.",
    ) as agent:
        # Create a new thread that will be reused
        thread = agent.get_new_thread()

        # First interaction
        first_response = await agent.run("My favorite programming language is Python. Remember this.", thread=thread)

        assert isinstance(first_response, AgentRunResponse)
        assert first_response.text is not None

        # Second interaction - test memory
        second_response = await agent.run("What is my favorite programming language?", thread=thread)

        assert isinstance(second_response, AgentRunResponse)
        assert second_response.text is not None


@pytest.mark.flaky
@skip_if_openai_integration_tests_disabled
async def test_openai_responses_client_agent_thread_storage_with_store_true():
    """Test OpenAI Responses Client agent with store=True to verify service_thread_id is returned."""
    async with ChatAgent(
        chat_client=OpenAIResponsesClient(),
        instructions="You are a helpful assistant.",
    ) as agent:
        # Create a new thread
        thread = AgentThread()

        # Initially, service_thread_id should be None
        assert thread.service_thread_id is None

        # Run with store=True to store messages on OpenAI side
        response = await agent.run(
            "Hello! Please remember that my name is Alex.",
            thread=thread,
            store=True,
        )

        # Validate response
        assert isinstance(response, AgentRunResponse)
        assert response.text is not None
        assert len(response.text) > 0

        # After store=True, service_thread_id should be populated
        assert thread.service_thread_id is not None
        assert isinstance(thread.service_thread_id, str)
        assert len(thread.service_thread_id) > 0


@pytest.mark.flaky
@skip_if_openai_integration_tests_disabled
async def test_openai_responses_client_agent_existing_thread():
    """Test OpenAI Responses Client agent with existing thread to continue conversations across agent instances."""
    # First conversation - capture the thread
    preserved_thread = None

    async with ChatAgent(
        chat_client=OpenAIResponsesClient(),
        instructions="You are a helpful assistant with good memory.",
    ) as first_agent:
        # Start a conversation and capture the thread
        thread = first_agent.get_new_thread()
        first_response = await first_agent.run("My hobby is photography. Remember this.", thread=thread)

        assert isinstance(first_response, AgentRunResponse)
        assert first_response.text is not None

        # Preserve the thread for reuse
        preserved_thread = thread

    # Second conversation - reuse the thread in a new agent instance
    if preserved_thread:
        async with ChatAgent(
            chat_client=OpenAIResponsesClient(),
            instructions="You are a helpful assistant with good memory.",
        ) as second_agent:
            # Reuse the preserved thread
            second_response = await second_agent.run("What is my hobby?", thread=preserved_thread)

            assert isinstance(second_response, AgentRunResponse)
            assert second_response.text is not None
            assert "photography" in second_response.text.lower()


@pytest.mark.flaky
@skip_if_openai_integration_tests_disabled
async def test_openai_responses_client_agent_hosted_code_interpreter_tool():
    """Test OpenAI Responses Client agent with HostedCodeInterpreterTool through OpenAIResponsesClient."""
    async with ChatAgent(
        chat_client=OpenAIResponsesClient(),
        instructions="You are a helpful assistant that can execute Python code.",
        tools=[HostedCodeInterpreterTool()],
    ) as agent:
        # Test code interpreter functionality
        response = await agent.run("Calculate the sum of numbers from 1 to 10 using Python code.")

        assert isinstance(response, AgentRunResponse)
        assert response.text is not None
        assert len(response.text) > 0
        # Should contain calculation result (sum of 1-10 = 55) or code execution content
        contains_relevant_content = any(
            term in response.text.lower() for term in ["55", "sum", "code", "python", "calculate", "10"]
        )
        assert contains_relevant_content or len(response.text.strip()) > 10


@pytest.mark.flaky
@skip_if_openai_integration_tests_disabled
async def test_openai_responses_client_agent_raw_image_generation_tool():
    """Test OpenAI Responses Client agent with raw image_generation tool through OpenAIResponsesClient."""
    async with ChatAgent(
        chat_client=OpenAIResponsesClient(),
        instructions="You are a helpful assistant that can generate images.",
        tools=[{"type": "image_generation", "size": "1024x1024", "quality": "low", "format": "png"}],
    ) as agent:
        # Test image generation functionality
        response = await agent.run("Generate an image of a cute red panda sitting on a tree branch in a forest.")

        assert isinstance(response, AgentRunResponse)

        # For image generation, we expect to get some response content
        # This could be DataContent with image data, UriContent
        assert response.messages is not None and len(response.messages) > 0

        # Check that we have some kind of content in the response
        total_contents = sum(len(message.contents) for message in response.messages)
        assert total_contents > 0, f"Expected some content in response messages, got {total_contents} contents"

        # Verify we got image content - look for DataContent with URI starting with "data:image"
        image_content_found = False
        for message in response.messages:
            for content in message.contents:
                uri = getattr(content, "uri", None)
                if uri and uri.startswith("data:image"):
                    image_content_found = True
                    break
            if image_content_found:
                break

        # The test passes if we got image content (which we did based on the visible base64 output)
        assert image_content_found, "Expected to find image content in response"


@pytest.mark.flaky
@skip_if_openai_integration_tests_disabled
async def test_openai_responses_client_agent_level_tool_persistence():
    """Test that agent-level tools persist across multiple runs with OpenAI Responses Client."""

    async with ChatAgent(
        chat_client=OpenAIResponsesClient(),
        instructions="You are a helpful assistant that uses available tools.",
        tools=[get_weather],  # Agent-level tool
    ) as agent:
        # First run - agent-level tool should be available
        first_response = await agent.run("What's the weather like in Chicago?")

        assert isinstance(first_response, AgentRunResponse)
        assert first_response.text is not None
        # Should use the agent-level weather tool
        assert any(term in first_response.text.lower() for term in ["chicago", "sunny", "72"])

        # Second run - agent-level tool should still be available (persistence test)
        second_response = await agent.run("What's the weather in Miami?")

        assert isinstance(second_response, AgentRunResponse)
        assert second_response.text is not None
        # Should use the agent-level weather tool again
        assert any(term in second_response.text.lower() for term in ["miami", "sunny", "72"])


@pytest.mark.flaky
@skip_if_openai_integration_tests_disabled
async def test_openai_responses_client_run_level_tool_isolation():
    """Test that run-level tools are isolated to specific runs and don't persist with OpenAI Responses Client."""
    # Counter to track how many times the weather tool is called
    call_count = 0

    @ai_function
    async def get_weather_with_counter(location: Annotated[str, "The location as a city name"]) -> str:
        """Get the current weather in a given location."""
        nonlocal call_count
        call_count += 1
        return f"The weather in {location} is sunny and 72°F."

    async with ChatAgent(
        chat_client=OpenAIResponsesClient(),
        instructions="You are a helpful assistant.",
    ) as agent:
        # First run - use run-level tool
        first_response = await agent.run(
            "What's the weather like in Chicago?",
            tools=[get_weather_with_counter],  # Run-level tool
        )

        assert isinstance(first_response, AgentRunResponse)
        assert first_response.text is not None
        # Should use the run-level weather tool (call count should be 1)
        assert call_count == 1
        assert any(term in first_response.text.lower() for term in ["chicago", "sunny", "72"])

        # Second run - run-level tool should NOT persist (key isolation test)
        second_response = await agent.run("What's the weather like in Miami?")

        assert isinstance(second_response, AgentRunResponse)
        assert second_response.text is not None
        # Should NOT use the weather tool since it was only run-level in previous call
        # Call count should still be 1 (no additional calls)
        assert call_count == 1


@pytest.mark.flaky
@skip_if_openai_integration_tests_disabled
async def test_openai_responses_client_agent_chat_options_run_level() -> None:
    """Integration test for comprehensive ChatOptions parameter coverage with OpenAI Response Agent."""
    async with ChatAgent(
        chat_client=OpenAIResponsesClient(),
        instructions="You are a helpful assistant.",
    ) as agent:
        response = await agent.run(
            "Provide a brief, helpful response about why the sky blue is.",
            max_tokens=600,
            model_id="gpt-4o",
            user="comprehensive-test-user",
            tools=[get_weather],
            tool_choice="auto",
        )

        assert isinstance(response, AgentRunResponse)
        assert response.text is not None
        assert len(response.text) > 0


@pytest.mark.flaky
@skip_if_openai_integration_tests_disabled
async def test_openai_responses_client_agent_chat_options_agent_level() -> None:
    """Integration test for comprehensive ChatOptions parameter coverage with OpenAI Response Agent."""
    async with ChatAgent(
        chat_client=OpenAIResponsesClient(),
        instructions="You are a helpful assistant.",
        max_tokens=100,
        temperature=0.7,
        top_p=0.9,
        seed=123,
        user="comprehensive-test-user",
        tools=[get_weather],
        tool_choice="auto",
    ) as agent:
        response = await agent.run(
            "Provide a brief, helpful response.",
        )

        assert isinstance(response, AgentRunResponse)
        assert response.text is not None
        assert len(response.text) > 0


@pytest.mark.flaky
@skip_if_openai_integration_tests_disabled
async def test_openai_responses_client_agent_hosted_mcp_tool() -> None:
    """Integration test for HostedMCPTool with OpenAI Response Agent using Microsoft Learn MCP."""

    mcp_tool = HostedMCPTool(
        name="Microsoft Learn MCP",
        url="https://learn.microsoft.com/api/mcp",
        description="A Microsoft Learn MCP server for documentation questions",
        approval_mode="never_require",
    )

    async with ChatAgent(
        chat_client=OpenAIResponsesClient(),
        instructions="You are a helpful assistant that can help with microsoft documentation questions.",
        tools=[mcp_tool],
    ) as agent:
        response = await agent.run(
            "How to create an Azure storage account using az cli?",
            max_tokens=200,
        )

        assert isinstance(response, AgentRunResponse)
        assert response.text is not None
        assert len(response.text) > 0
        # Should contain Azure-related content since it's asking about Azure CLI
        assert any(term in response.text.lower() for term in ["azure", "storage", "account", "cli"])


@pytest.mark.flaky
@skip_if_openai_integration_tests_disabled
async def test_openai_responses_client_agent_local_mcp_tool() -> None:
    """Integration test for MCPStreamableHTTPTool with OpenAI Response Agent using Microsoft Learn MCP."""

    mcp_tool = MCPStreamableHTTPTool(
        name="Microsoft Learn MCP",
        url="https://learn.microsoft.com/api/mcp",
    )

    async with ChatAgent(
        chat_client=OpenAIResponsesClient(),
        instructions="You are a helpful assistant that can help with microsoft documentation questions.",
        tools=[mcp_tool],
    ) as agent:
        response = await agent.run(
            "How to create an Azure storage account using az cli?",
            max_tokens=200,
        )

        assert isinstance(response, AgentRunResponse)
        assert response.text is not None
        assert len(response.text) > 0
        # Should contain Azure-related content since it's asking about Azure CLI
        assert any(term in response.text.lower() for term in ["azure", "storage", "account", "cli"])<|MERGE_RESOLUTION|>--- conflicted
+++ resolved
@@ -1020,8 +1020,6 @@
     assert response.raw_representation is mock_event
 
 
-<<<<<<< HEAD
-=======
 def test_streaming_response_created_type() -> None:
     """Test streaming response with created type"""
     client = OpenAIResponsesClient(model_id="test-model", api_key="test-key")
@@ -1060,7 +1058,6 @@
     assert response.conversation_id == "conv_5678"
 
 
->>>>>>> 8b4f7d5e
 def test_streaming_annotation_added_with_file_path() -> None:
     """Test streaming annotation added event with file_path type extracts HostedFileContent."""
     client = OpenAIResponsesClient(model_id="test-model", api_key="test-key")
@@ -1076,11 +1073,7 @@
         "index": 42,
     }
 
-<<<<<<< HEAD
-    response = client._create_streaming_response_content(mock_event, chat_options, function_call_ids)
-=======
     response = client._parse_chunk_from_openai(mock_event, chat_options, function_call_ids)
->>>>>>> 8b4f7d5e
 
     assert len(response.contents) == 1
     content = response.contents[0]
@@ -1107,11 +1100,7 @@
         "index": 15,
     }
 
-<<<<<<< HEAD
-    response = client._create_streaming_response_content(mock_event, chat_options, function_call_ids)
-=======
     response = client._parse_chunk_from_openai(mock_event, chat_options, function_call_ids)
->>>>>>> 8b4f7d5e
 
     assert len(response.contents) == 1
     content = response.contents[0]
@@ -1140,11 +1129,7 @@
         "end_index": 50,
     }
 
-<<<<<<< HEAD
-    response = client._create_streaming_response_content(mock_event, chat_options, function_call_ids)
-=======
     response = client._parse_chunk_from_openai(mock_event, chat_options, function_call_ids)
->>>>>>> 8b4f7d5e
 
     assert len(response.contents) == 1
     content = response.contents[0]
@@ -1171,11 +1156,7 @@
         "url": "https://example.com",
     }
 
-<<<<<<< HEAD
-    response = client._create_streaming_response_content(mock_event, chat_options, function_call_ids)
-=======
     response = client._parse_chunk_from_openai(mock_event, chat_options, function_call_ids)
->>>>>>> 8b4f7d5e
 
     # url_citation should not produce HostedFileContent
     assert len(response.contents) == 0
