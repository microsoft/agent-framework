# Copyright (c) Microsoft. All rights reserved.
# type: ignore[reportPrivateUsage]
import os
from contextlib import _AsyncGeneratorContextManager  # type: ignore
from typing import Any
from unittest.mock import AsyncMock, Mock, patch

import pytest
from mcp import types
from mcp.client.session import ClientSession
from mcp.shared.exceptions import McpError
from pydantic import AnyUrl, BaseModel, ValidationError

from agent_framework import (
    ChatMessage,
    DataContent,
    MCPStdioTool,
    MCPStreamableHTTPTool,
    MCPWebsocketTool,
    Role,
    TextContent,
    ToolProtocol,
    UriContent,
)
from agent_framework._mcp import (
    MCPTool,
    _get_input_model_from_mcp_prompt,
    _get_input_model_from_mcp_tool,
    _normalize_mcp_name,
    _parse_content_from_mcp,
    _parse_contents_from_mcp_tool_result,
    _parse_message_from_mcp,
    _prepare_content_for_mcp,
    _prepare_message_for_mcp,
)
from agent_framework.exceptions import ToolException, ToolExecutionException

# Integration test skip condition
skip_if_mcp_integration_tests_disabled = pytest.mark.skipif(
    os.getenv("RUN_INTEGRATION_TESTS", "false").lower() != "true" or os.getenv("LOCAL_MCP_URL", "") == "",
    reason=(
        "No LOCAL_MCP_URL provided; skipping integration tests."
        if os.getenv("RUN_INTEGRATION_TESTS", "false").lower() == "true"
        else "Integration tests are disabled."
    ),
)


# Helper function tests
def test_normalize_mcp_name():
    """Test MCP name normalization."""
    assert _normalize_mcp_name("valid_name") == "valid_name"
    assert _normalize_mcp_name("name-with-dashes") == "name-with-dashes"
    assert _normalize_mcp_name("name.with.dots") == "name.with.dots"
    assert _normalize_mcp_name("name with spaces") == "name-with-spaces"
    assert _normalize_mcp_name("name@with#special$chars") == "name-with-special-chars"
    assert _normalize_mcp_name("name/with\\slashes") == "name-with-slashes"


def test_mcp_prompt_message_to_ai_content():
    """Test conversion from MCP prompt message to AI content."""
    mcp_message = types.PromptMessage(role="user", content=types.TextContent(type="text", text="Hello, world!"))
    ai_content = _parse_message_from_mcp(mcp_message)

    assert isinstance(ai_content, ChatMessage)
    assert ai_content.role.value == "user"
    assert len(ai_content.contents) == 1
    assert isinstance(ai_content.contents[0], TextContent)
    assert ai_content.contents[0].text == "Hello, world!"
    assert ai_content.raw_representation == mcp_message


def test_parse_contents_from_mcp_tool_result():
    """Test conversion from MCP tool result to AI contents."""
    mcp_result = types.CallToolResult(
        content=[
            types.TextContent(type="text", text="Result text"),
            types.ImageContent(type="image", data="xyz", mimeType="image/png"),
            types.ImageContent(type="image", data=b"abc", mimeType="image/webp"),
        ]
    )
    ai_contents = _parse_contents_from_mcp_tool_result(mcp_result)

    assert len(ai_contents) == 3
    assert isinstance(ai_contents[0], TextContent)
    assert ai_contents[0].text == "Result text"
    assert isinstance(ai_contents[1], DataContent)
    assert ai_contents[1].uri == "data:image/png;base64,xyz"
    assert ai_contents[1].media_type == "image/png"
    assert isinstance(ai_contents[2], DataContent)
    assert ai_contents[2].uri == "data:image/webp;base64,abc"
    assert ai_contents[2].media_type == "image/webp"


def test_mcp_call_tool_result_with_meta_error():
    """Test conversion from MCP tool result with _meta field containing isError=True."""
    # Create a mock CallToolResult with _meta field containing error information
    mcp_result = types.CallToolResult(
        content=[types.TextContent(type="text", text="Error occurred")],
        _meta={"isError": True, "errorCode": "TOOL_ERROR", "errorMessage": "Tool execution failed"},
    )

    ai_contents = _parse_contents_from_mcp_tool_result(mcp_result)

    assert len(ai_contents) == 1
    assert isinstance(ai_contents[0], TextContent)
    assert ai_contents[0].text == "Error occurred"

    # Check that _meta data is merged into additional_properties
    assert ai_contents[0].additional_properties is not None
    assert ai_contents[0].additional_properties["isError"] is True
    assert ai_contents[0].additional_properties["errorCode"] == "TOOL_ERROR"
    assert ai_contents[0].additional_properties["errorMessage"] == "Tool execution failed"


def test_mcp_call_tool_result_with_meta_arbitrary_data():
    """Test conversion from MCP tool result with _meta field containing arbitrary metadata.

    Note: The _meta field is optional and can contain any structure that a specific
    MCP server chooses to provide. This test uses example metadata to verify that
    whatever is provided gets preserved in additional_properties.
    """
    mcp_result = types.CallToolResult(
        content=[types.TextContent(type="text", text="Success result")],
        _meta={
            "serverVersion": "2.1.0",
            "executionId": "exec_abc123",
            "metrics": {"responseTime": 1.25, "memoryUsed": "64MB"},
            "source": "example-mcp-server",
            "customField": "arbitrary_value",
        },
    )

    ai_contents = _parse_contents_from_mcp_tool_result(mcp_result)

    assert len(ai_contents) == 1
    assert isinstance(ai_contents[0], TextContent)
    assert ai_contents[0].text == "Success result"

    # Check that _meta data is preserved in additional_properties
    props = ai_contents[0].additional_properties
    assert props is not None
    assert props["serverVersion"] == "2.1.0"
    assert props["executionId"] == "exec_abc123"
    assert props["metrics"] == {"responseTime": 1.25, "memoryUsed": "64MB"}
    assert props["source"] == "example-mcp-server"
    assert props["customField"] == "arbitrary_value"


def test_mcp_call_tool_result_with_meta_merging_existing_properties():
    """Test that _meta data merges correctly with existing additional_properties."""
    # Create content with existing additional_properties
    text_content = types.TextContent(type="text", text="Test content")
    mcp_result = types.CallToolResult(content=[text_content], _meta={"newField": "newValue", "isError": False})

    ai_contents = _parse_contents_from_mcp_tool_result(mcp_result)

    assert len(ai_contents) == 1
    content = ai_contents[0]

    # Check that _meta data is present in additional_properties
    assert content.additional_properties is not None
    assert content.additional_properties["newField"] == "newValue"
    assert content.additional_properties["isError"] is False


def test_mcp_call_tool_result_with_meta_none():
    """Test that missing _meta field is handled gracefully."""
    mcp_result = types.CallToolResult(content=[types.TextContent(type="text", text="No meta test")])
    # No _meta field set

    ai_contents = _parse_contents_from_mcp_tool_result(mcp_result)

    assert len(ai_contents) == 1
    assert isinstance(ai_contents[0], TextContent)
    assert ai_contents[0].text == "No meta test"

    # Should handle gracefully when no _meta field exists
    # additional_properties may be None or empty dict
    props = ai_contents[0].additional_properties
    assert props is None or props == {}


def test_mcp_call_tool_result_regression_successful_workflow():
    """Regression test to ensure existing successful workflows remain unchanged."""
    # Test the original successful workflow still works
    mcp_result = types.CallToolResult(
        content=[
            types.TextContent(type="text", text="Success message"),
            types.ImageContent(type="image", data="abc123", mimeType="image/jpeg"),
        ]
    )

    ai_contents = _parse_contents_from_mcp_tool_result(mcp_result)

    # Verify basic conversion still works correctly
    assert len(ai_contents) == 2

    text_content = ai_contents[0]
    assert isinstance(text_content, TextContent)
    assert text_content.text == "Success message"

    image_content = ai_contents[1]
    assert isinstance(image_content, DataContent)
    assert image_content.uri == "data:image/jpeg;base64,abc123"
    assert image_content.media_type == "image/jpeg"

    # Should have no additional_properties when no _meta field
    assert text_content.additional_properties is None or text_content.additional_properties == {}
    assert image_content.additional_properties is None or image_content.additional_properties == {}


def test_mcp_content_types_to_ai_content_text():
    """Test conversion of MCP text content to AI content."""
    mcp_content = types.TextContent(type="text", text="Sample text")
    ai_content = _parse_content_from_mcp(mcp_content)[0]

    assert isinstance(ai_content, TextContent)
    assert ai_content.text == "Sample text"
    assert ai_content.raw_representation == mcp_content


def test_mcp_content_types_to_ai_content_image():
    """Test conversion of MCP image content to AI content."""
    mcp_content = types.ImageContent(type="image", data="abc", mimeType="image/jpeg")
    mcp_content = types.ImageContent(type="image", data=b"abc", mimeType="image/jpeg")
<<<<<<< HEAD
    ai_content = _mcp_type_to_ai_content(mcp_content)[0]
=======
    ai_content = _parse_content_from_mcp(mcp_content)[0]
>>>>>>> 8b4f7d5e

    assert isinstance(ai_content, DataContent)
    assert ai_content.uri == "data:image/jpeg;base64,abc"
    assert ai_content.media_type == "image/jpeg"
    assert ai_content.raw_representation == mcp_content


def test_mcp_content_types_to_ai_content_audio():
    """Test conversion of MCP audio content to AI content."""
    mcp_content = types.AudioContent(type="audio", data="def", mimeType="audio/wav")
<<<<<<< HEAD
    ai_content = _mcp_type_to_ai_content(mcp_content)[0]
=======
    ai_content = _parse_content_from_mcp(mcp_content)[0]
>>>>>>> 8b4f7d5e

    assert isinstance(ai_content, DataContent)
    assert ai_content.uri == "data:audio/wav;base64,def"
    assert ai_content.media_type == "audio/wav"
    assert ai_content.raw_representation == mcp_content


def test_mcp_content_types_to_ai_content_resource_link():
    """Test conversion of MCP resource link to AI content."""
    mcp_content = types.ResourceLink(
        type="resource_link",
        uri=AnyUrl("https://example.com/resource"),
        name="test_resource",
        mimeType="application/json",
    )
    ai_content = _parse_content_from_mcp(mcp_content)[0]

    assert isinstance(ai_content, UriContent)
    assert ai_content.uri == "https://example.com/resource"
    assert ai_content.media_type == "application/json"
    assert ai_content.raw_representation == mcp_content


def test_mcp_content_types_to_ai_content_embedded_resource_text():
    """Test conversion of MCP embedded text resource to AI content."""
    text_resource = types.TextResourceContents(
        uri=AnyUrl("file://test.txt"),
        mimeType="text/plain",
        text="Embedded text content",
    )
    mcp_content = types.EmbeddedResource(type="resource", resource=text_resource)
    ai_content = _parse_content_from_mcp(mcp_content)[0]

    assert isinstance(ai_content, TextContent)
    assert ai_content.text == "Embedded text content"
    assert ai_content.raw_representation == mcp_content


def test_mcp_content_types_to_ai_content_embedded_resource_blob():
    """Test conversion of MCP embedded blob resource to AI content."""
    # Use a proper data URI in the blob field since that's what the MCP implementation expects
    blob_resource = types.BlobResourceContents(
        uri=AnyUrl("file://test.bin"),
        mimeType="application/octet-stream",
        blob="data:application/octet-stream;base64,dGVzdCBkYXRh",
    )
    mcp_content = types.EmbeddedResource(type="resource", resource=blob_resource)
    ai_content = _parse_content_from_mcp(mcp_content)[0]

    assert isinstance(ai_content, DataContent)
    assert ai_content.uri == "data:application/octet-stream;base64,dGVzdCBkYXRh"
    assert ai_content.media_type == "application/octet-stream"
    assert ai_content.raw_representation == mcp_content


def test_ai_content_to_mcp_content_types_text():
    """Test conversion of AI text content to MCP content."""
    ai_content = TextContent(text="Sample text")
    mcp_content = _prepare_content_for_mcp(ai_content)

    assert isinstance(mcp_content, types.TextContent)
    assert mcp_content.type == "text"
    assert mcp_content.text == "Sample text"


def test_ai_content_to_mcp_content_types_data_image():
    """Test conversion of AI data content to MCP content."""
    ai_content = DataContent(uri="data:image/png;base64,xyz", media_type="image/png")
    mcp_content = _prepare_content_for_mcp(ai_content)

    assert isinstance(mcp_content, types.ImageContent)
    assert mcp_content.type == "image"
    assert mcp_content.data == "data:image/png;base64,xyz"
    assert mcp_content.mimeType == "image/png"


def test_ai_content_to_mcp_content_types_data_audio():
    """Test conversion of AI data content to MCP content."""
    ai_content = DataContent(uri="data:audio/mpeg;base64,xyz", media_type="audio/mpeg")
    mcp_content = _prepare_content_for_mcp(ai_content)

    assert isinstance(mcp_content, types.AudioContent)
    assert mcp_content.type == "audio"
    assert mcp_content.data == "data:audio/mpeg;base64,xyz"
    assert mcp_content.mimeType == "audio/mpeg"


def test_ai_content_to_mcp_content_types_data_binary():
    """Test conversion of AI data content to MCP content."""
    ai_content = DataContent(
        uri="data:application/octet-stream;base64,xyz",
        media_type="application/octet-stream",
    )
    mcp_content = _prepare_content_for_mcp(ai_content)

    assert isinstance(mcp_content, types.EmbeddedResource)
    assert mcp_content.type == "resource"
    assert mcp_content.resource.blob == "data:application/octet-stream;base64,xyz"
    assert mcp_content.resource.mimeType == "application/octet-stream"


def test_ai_content_to_mcp_content_types_uri():
    """Test conversion of AI URI content to MCP content."""
    ai_content = UriContent(uri="https://example.com/resource", media_type="application/json")
    mcp_content = _prepare_content_for_mcp(ai_content)

    assert isinstance(mcp_content, types.ResourceLink)
    assert mcp_content.type == "resource_link"
    assert str(mcp_content.uri) == "https://example.com/resource"
    assert mcp_content.mimeType == "application/json"


def test_prepare_message_for_mcp():
    message = ChatMessage(
        role="user",
        contents=[
            TextContent(text="test"),
            DataContent(uri="data:image/png;base64,xyz", media_type="image/png"),
        ],
    )
    mcp_contents = _prepare_message_for_mcp(message)
    assert len(mcp_contents) == 2
    assert isinstance(mcp_contents[0], types.TextContent)
    assert isinstance(mcp_contents[1], types.ImageContent)


@pytest.mark.parametrize(
    "test_id,input_schema,valid_data,expected_values,invalid_data,validation_check",
    [
        # Basic types with required/optional fields
        (
            "basic_types",
            {
                "type": "object",
                "properties": {"param1": {"type": "string"}, "param2": {"type": "number"}},
                "required": ["param1"],
            },
            {"param1": "test", "param2": 42},
            {"param1": "test", "param2": 42},
            {"param2": 42},  # Missing required param1
            None,
        ),
        # Nested object
        (
            "nested_object",
            {
                "type": "object",
                "properties": {
                    "params": {
                        "type": "object",
                        "properties": {"customer_id": {"type": "integer"}},
                        "required": ["customer_id"],
                    }
                },
                "required": ["params"],
            },
            {"params": {"customer_id": 251}},
            {"params.customer_id": 251},
            {"params": {}},  # Missing required customer_id
            lambda instance: isinstance(instance.params, BaseModel),
        ),
        # $ref resolution
        (
            "ref_schema",
            {
                "type": "object",
                "properties": {"params": {"$ref": "#/$defs/CustomerIdParam"}},
                "required": ["params"],
                "$defs": {
                    "CustomerIdParam": {
                        "type": "object",
                        "properties": {"customer_id": {"type": "integer"}},
                        "required": ["customer_id"],
                    }
                },
            },
            {"params": {"customer_id": 251}},
            {"params.customer_id": 251},
            {"params": {}},  # Missing required customer_id
            lambda instance: isinstance(instance.params, BaseModel),
        ),
        # Array of strings (typed)
        (
            "array_of_strings",
            {
                "type": "object",
                "properties": {
                    "tags": {
                        "type": "array",
                        "description": "List of tags",
                        "items": {"type": "string"},
                    }
                },
                "required": ["tags"],
            },
            {"tags": ["tag1", "tag2", "tag3"]},
            {"tags": ["tag1", "tag2", "tag3"]},
            None,  # No validation error test for this case
            None,
        ),
        # Array of integers (typed)
        (
            "array_of_integers",
            {
                "type": "object",
                "properties": {
                    "numbers": {
                        "type": "array",
                        "description": "List of integers",
                        "items": {"type": "integer"},
                    }
                },
                "required": ["numbers"],
            },
            {"numbers": [1, 2, 3]},
            {"numbers": [1, 2, 3]},
            None,
            None,
        ),
        # Array of objects (complex nested)
        (
            "array_of_objects",
            {
                "type": "object",
                "properties": {
                    "users": {
                        "type": "array",
                        "description": "List of users",
                        "items": {
                            "type": "object",
                            "properties": {
                                "id": {"type": "integer", "description": "User ID"},
                                "name": {"type": "string", "description": "User name"},
                            },
                            "required": ["id", "name"],
                        },
                    }
                },
                "required": ["users"],
            },
            {"users": [{"id": 1, "name": "Alice"}, {"id": 2, "name": "Bob"}]},
            {"users[0].id": 1, "users[0].name": "Alice", "users[1].id": 2, "users[1].name": "Bob"},
            {"users": [{"id": 1}]},  # Missing required 'name'
            lambda instance: all(isinstance(user, BaseModel) for user in instance.users),
        ),
        # Deeply nested objects (3+ levels)
        (
            "deeply_nested",
            {
                "type": "object",
                "properties": {
                    "query": {
                        "type": "object",
                        "properties": {
                            "filters": {
                                "type": "object",
                                "properties": {
                                    "date_range": {
                                        "type": "object",
                                        "properties": {
                                            "start": {"type": "string"},
                                            "end": {"type": "string"},
                                        },
                                        "required": ["start", "end"],
                                    },
                                    "categories": {"type": "array", "items": {"type": "string"}},
                                },
                                "required": ["date_range"],
                            }
                        },
                        "required": ["filters"],
                    }
                },
                "required": ["query"],
            },
            {
                "query": {
                    "filters": {
                        "date_range": {"start": "2024-01-01", "end": "2024-12-31"},
                        "categories": ["tech", "science"],
                    }
                }
            },
            {
                "query.filters.date_range.start": "2024-01-01",
                "query.filters.date_range.end": "2024-12-31",
                "query.filters.categories": ["tech", "science"],
            },
            {"query": {"filters": {"date_range": {}}}},  # Missing required start and end
            None,
        ),
        # Complex $ref with nested structure
        (
            "ref_nested_structure",
            {
                "type": "object",
                "properties": {"order": {"$ref": "#/$defs/OrderParams"}},
                "required": ["order"],
                "$defs": {
                    "OrderParams": {
                        "type": "object",
                        "properties": {
                            "customer": {"$ref": "#/$defs/Customer"},
                            "items": {"type": "array", "items": {"$ref": "#/$defs/OrderItem"}},
                        },
                        "required": ["customer", "items"],
                    },
                    "Customer": {
                        "type": "object",
                        "properties": {"id": {"type": "integer"}, "email": {"type": "string"}},
                        "required": ["id", "email"],
                    },
                    "OrderItem": {
                        "type": "object",
                        "properties": {"product_id": {"type": "string"}, "quantity": {"type": "integer"}},
                        "required": ["product_id", "quantity"],
                    },
                },
            },
            {
                "order": {
                    "customer": {"id": 123, "email": "test@example.com"},
                    "items": [{"product_id": "prod1", "quantity": 2}],
                }
            },
            {
                "order.customer.id": 123,
                "order.customer.email": "test@example.com",
                "order.items[0].product_id": "prod1",
                "order.items[0].quantity": 2,
            },
            {"order": {"customer": {"id": 123}, "items": []}},  # Missing email
            lambda instance: isinstance(instance.order.customer, BaseModel),
        ),
        # Mixed types (primitives, arrays, nested objects)
        (
            "mixed_types",
            {
                "type": "object",
                "properties": {
                    "simple_string": {"type": "string"},
                    "simple_number": {"type": "integer"},
                    "string_array": {"type": "array", "items": {"type": "string"}},
                    "nested_config": {
                        "type": "object",
                        "properties": {
                            "enabled": {"type": "boolean"},
                            "options": {"type": "array", "items": {"type": "string"}},
                        },
                        "required": ["enabled"],
                    },
                },
                "required": ["simple_string", "nested_config"],
            },
            {
                "simple_string": "test",
                "simple_number": 42,
                "string_array": ["a", "b"],
                "nested_config": {"enabled": True, "options": ["opt1", "opt2"]},
            },
            {
                "simple_string": "test",
                "simple_number": 42,
                "string_array": ["a", "b"],
                "nested_config.enabled": True,
                "nested_config.options": ["opt1", "opt2"],
            },
            None,
            None,
        ),
        # Empty schema (no properties)
        (
            "empty_schema",
            {"type": "object", "properties": {}},
            {},
            {},
            None,
            None,
        ),
        # All primitive types
        (
            "all_primitives",
            {
                "type": "object",
                "properties": {
                    "string_field": {"type": "string"},
                    "integer_field": {"type": "integer"},
                    "number_field": {"type": "number"},
                    "boolean_field": {"type": "boolean"},
                },
            },
            {"string_field": "test", "integer_field": 42, "number_field": 3.14, "boolean_field": True},
            {"string_field": "test", "integer_field": 42, "number_field": 3.14, "boolean_field": True},
            None,
            None,
        ),
        # Edge case: unresolvable $ref (fallback to dict)
        (
            "unresolvable_ref",
            {
                "type": "object",
                "properties": {"data": {"$ref": "#/$defs/NonExistent"}},
                "$defs": {},
            },
            {"data": {"key": "value"}},
            {"data": {"key": "value"}},
            None,
            None,
        ),
        # Edge case: array without items schema (fallback to bare list)
        (
            "array_no_items",
            {
                "type": "object",
                "properties": {"items": {"type": "array"}},
            },
            {"items": [1, "two", 3.0]},
            {"items": [1, "two", 3.0]},
            None,
            None,
        ),
        # Edge case: object without properties (fallback to dict)
        (
            "object_no_properties",
            {
                "type": "object",
                "properties": {"config": {"type": "object"}},
            },
            {"config": {"arbitrary": "data", "nested": {"key": "value"}}},
            {"config": {"arbitrary": "data", "nested": {"key": "value"}}},
            None,
            None,
        ),
    ],
)
def test_get_input_model_from_mcp_tool_parametrized(
    test_id, input_schema, valid_data, expected_values, invalid_data, validation_check
):
    """Parametrized test for JSON schema to Pydantic model conversion.

    This test covers various edge cases including:
    - Basic types with required/optional fields
    - Nested objects
    - $ref resolution
    - Typed arrays (strings, integers, objects)
    - Deeply nested structures
    - Complex $ref with nested structures
    - Mixed types

    To add a new test case, add a tuple to the parametrize decorator with:
    - test_id: A descriptive name for the test case
    - input_schema: The JSON schema (inputSchema dict)
    - valid_data: Valid data to instantiate the model
    - expected_values: Dict of expected values (supports dot notation for nested access)
    - invalid_data: Invalid data to test validation errors (None to skip)
    - validation_check: Optional callable to perform additional validation checks
    """
    tool = types.Tool(name="test_tool", description="A test tool", inputSchema=input_schema)
    model = _get_input_model_from_mcp_tool(tool)

    # Test valid data
    instance = model(**valid_data)

    # Check expected values
    for field_path, expected_value in expected_values.items():
        # Support dot notation and array indexing for nested access
        current = instance
        parts = field_path.replace("]", "").replace("[", ".").split(".")
        for part in parts:
            current = current[int(part)] if part.isdigit() else getattr(current, part)
        assert current == expected_value, f"Field {field_path} = {current}, expected {expected_value}"

    # Run additional validation checks if provided
    if validation_check:
        assert validation_check(instance), f"Validation check failed for {test_id}"

    # Test invalid data if provided
    if invalid_data is not None:
        with pytest.raises(ValidationError):
            model(**invalid_data)


def test_get_input_model_from_mcp_prompt():
    """Test creation of input model from MCP prompt."""
    prompt = types.Prompt(
        name="test_prompt",
        description="A test prompt",
        arguments=[
            types.PromptArgument(name="arg1", description="First argument", required=True),
            types.PromptArgument(name="arg2", description="Second argument", required=False),
        ],
    )
    model = _get_input_model_from_mcp_prompt(prompt)

    # Create an instance to verify the model works
    instance = model(arg1="test", arg2="optional")
    assert instance.arg1 == "test"
    assert instance.arg2 == "optional"

    # Test validation
    with pytest.raises(ValidationError):  # Missing required arg1
        model(arg2="optional")


# MCPTool tests
async def test_local_mcp_server_initialization():
    """Test MCPTool initialization."""
    server = MCPTool(name="test_server")
    assert isinstance(server, ToolProtocol)
    assert server.name == "test_server"
    assert server.session is None
    assert server.functions == []


async def test_local_mcp_server_context_manager():
    """Test MCPTool as context manager."""

    class TestServer(MCPTool):
        async def connect(self):
            # Mock connection
            self.session = Mock(spec=ClientSession)

        def get_mcp_client(self) -> _AsyncGeneratorContextManager[Any, None]:
            return None

    server = TestServer(name="test_server")
    async with server:
        assert server.session is not None

    assert server.session is None


async def test_local_mcp_server_load_functions():
    """Test loading functions from MCP server."""

    class TestServer(MCPTool):
        async def connect(self):
            self.session = Mock(spec=ClientSession)
            # Mock tools list response
            self.session.list_tools = AsyncMock(
                return_value=types.ListToolsResult(
                    tools=[
                        types.Tool(
                            name="test_tool",
                            description="Test tool",
                            inputSchema={
                                "type": "object",
                                "properties": {"param": {"type": "string"}},
                                "required": ["param"],
                            },
                        )
                    ]
                )
            )

        def get_mcp_client(self) -> _AsyncGeneratorContextManager[Any, None]:
            return None

    server = TestServer(name="test_server")
    assert isinstance(server, ToolProtocol)
    async with server:
        await server.load_tools()
        assert len(server.functions) == 1
        assert server.functions[0].name == "test_tool"


async def test_local_mcp_server_load_prompts():
    """Test loading prompts from MCP server."""

    class TestServer(MCPTool):
        async def connect(self):
            self.session = Mock(spec=ClientSession)
            # Mock prompts list response
            self.session.list_prompts = AsyncMock(
                return_value=types.ListPromptsResult(
                    prompts=[
                        types.Prompt(
                            name="test_prompt",
                            description="Test prompt",
                            arguments=[types.PromptArgument(name="arg", description="Test arg", required=True)],
                        )
                    ]
                )
            )

        def get_mcp_client(self) -> _AsyncGeneratorContextManager[Any, None]:
            return None

    server = TestServer(name="test_server")
    async with server:
        await server.load_prompts()
        assert len(server.functions) == 1
        assert server.functions[0].name == "test_prompt"


async def test_mcp_tool_call_tool_with_meta_integration():
    """Test that call_tool method properly integrates with enhanced metadata extraction."""

    class TestServer(MCPTool):
        async def connect(self):
            self.session = Mock(spec=ClientSession)
            self.session.list_tools = AsyncMock(
                return_value=types.ListToolsResult(
                    tools=[
                        types.Tool(
                            name="test_tool",
                            description="Test tool",
                            inputSchema={
                                "type": "object",
                                "properties": {"param": {"type": "string"}},
                                "required": ["param"],
                            },
                        )
                    ]
                )
            )

            # Create a CallToolResult with _meta field
            tool_result = types.CallToolResult(
                content=[types.TextContent(type="text", text="Tool executed with metadata")],
                _meta={"executionTime": 1.5, "cost": {"usd": 0.002}, "isError": False, "toolVersion": "1.2.3"},
            )

            self.session.call_tool = AsyncMock(return_value=tool_result)

        def get_mcp_client(self) -> _AsyncGeneratorContextManager[Any, None]:
            return None

    server = TestServer(name="test_server")
    async with server:
        await server.load_tools()
        func = server.functions[0]
        result = await func.invoke(param="test_value")

        assert len(result) == 1
        assert isinstance(result[0], TextContent)
        assert result[0].text == "Tool executed with metadata"

        # Verify that _meta data is present in additional_properties
        props = result[0].additional_properties
        assert props is not None
        assert props["executionTime"] == 1.5
        assert props["cost"] == {"usd": 0.002}
        assert props["isError"] is False
        assert props["toolVersion"] == "1.2.3"


async def test_local_mcp_server_function_execution():
    """Test function execution through MCP server."""

    class TestServer(MCPTool):
        async def connect(self):
            self.session = Mock(spec=ClientSession)
            self.session.list_tools = AsyncMock(
                return_value=types.ListToolsResult(
                    tools=[
                        types.Tool(
                            name="test_tool",
                            description="Test tool",
                            inputSchema={
                                "type": "object",
                                "properties": {"param": {"type": "string"}},
                                "required": ["param"],
                            },
                        )
                    ]
                )
            )
            self.session.call_tool = AsyncMock(
                return_value=types.CallToolResult(
                    content=[types.TextContent(type="text", text="Tool executed successfully")]
                )
            )

        def get_mcp_client(self) -> _AsyncGeneratorContextManager[Any, None]:
            return None

    server = TestServer(name="test_server")
    async with server:
        await server.load_tools()
        func = server.functions[0]
        result = await func.invoke(param="test_value")

        assert len(result) == 1
        assert isinstance(result[0], TextContent)
        assert result[0].text == "Tool executed successfully"


async def test_local_mcp_server_function_execution_with_nested_object():
    """Test function execution through MCP server with nested object arguments."""

    class TestServer(MCPTool):
        async def connect(self):
            self.session = Mock(spec=ClientSession)
            self.session.list_tools = AsyncMock(
                return_value=types.ListToolsResult(
                    tools=[
                        types.Tool(
                            name="get_customer_detail",
                            description="Get customer details",
                            inputSchema={
                                "type": "object",
                                "properties": {
                                    "params": {
                                        "type": "object",
                                        "properties": {"customer_id": {"type": "integer"}},
                                        "required": ["customer_id"],
                                    }
                                },
                                "required": ["params"],
                            },
                        )
                    ]
                )
            )
            self.session.call_tool = AsyncMock(
                return_value=types.CallToolResult(
                    content=[types.TextContent(type="text", text='{"name": "John Doe", "id": 251}')]
                )
            )

        def get_mcp_client(self) -> _AsyncGeneratorContextManager[Any, None]:
            return None

    server = TestServer(name="test_server")
    async with server:
        await server.load_tools()
        func = server.functions[0]

        # Call with nested object
        result = await func.invoke(params={"customer_id": 251})

        assert len(result) == 1
        assert isinstance(result[0], TextContent)

        # Verify the session.call_tool was called with the correct nested structure
        server.session.call_tool.assert_called_once()
        call_args = server.session.call_tool.call_args
        assert call_args.kwargs["arguments"] == {"params": {"customer_id": 251}}


async def test_local_mcp_server_function_execution_error():
    """Test function execution error handling."""

    class TestServer(MCPTool):
        async def connect(self):
            self.session = Mock(spec=ClientSession)
            self.session.list_tools = AsyncMock(
                return_value=types.ListToolsResult(
                    tools=[
                        types.Tool(
                            name="test_tool",
                            description="Test tool",
                            inputSchema={
                                "type": "object",
                                "properties": {"param": {"type": "string"}},
                                "required": ["param"],
                            },
                        )
                    ]
                )
            )
            # Mock a tool call that raises an MCP error
            self.session.call_tool = AsyncMock(
                side_effect=McpError(types.ErrorData(code=-1, message="Tool execution failed"))
            )

        def get_mcp_client(self) -> _AsyncGeneratorContextManager[Any, None]:
            return None

    server = TestServer(name="test_server")
    async with server:
        await server.load_tools()
        func = server.functions[0]

        with pytest.raises(ToolExecutionException):
            await func.invoke(param="test_value")


async def test_local_mcp_server_prompt_execution():
    """Test prompt execution through MCP server."""

    class TestMCPTool(MCPTool):
        async def connect(self):
            self.session = Mock(spec=ClientSession)
            self.session.list_prompts = AsyncMock(
                return_value=types.ListPromptsResult(
                    prompts=[
                        types.Prompt(
                            name="test_prompt",
                            description="Test prompt",
                            arguments=[types.PromptArgument(name="arg", description="Test arg", required=True)],
                        )
                    ]
                )
            )
            self.session.get_prompt = AsyncMock(
                return_value=types.GetPromptResult(
                    description="Generated prompt",
                    messages=[
                        types.PromptMessage(
                            role="user",
                            content=types.TextContent(type="text", text="Test message"),
                        )
                    ],
                )
            )

        def get_mcp_client(self) -> _AsyncGeneratorContextManager[Any, None]:
            return None

    server = TestMCPTool(name="test_server")
    async with server:
        await server.load_prompts()
        prompt = server.functions[0]
        result = await prompt.invoke(arg="test_value")

        assert len(result) == 1
        assert isinstance(result[0], ChatMessage)
        assert result[0].role == Role.USER
        assert len(result[0].contents) == 1
        assert result[0].contents[0].text == "Test message"


@pytest.mark.parametrize(
    "approval_mode,expected_approvals",
    [
        (
            "always_require",
            {"tool_one": "always_require", "tool_two": "always_require"},
        ),
        ("never_require", {"tool_one": "never_require", "tool_two": "never_require"}),
        (
            {
                "always_require_approval": ["tool_one"],
                "never_require_approval": ["tool_two"],
            },
            {"tool_one": "always_require", "tool_two": "never_require"},
        ),
    ],
)
async def test_mcp_tool_approval_mode(approval_mode, expected_approvals):
    """Test MCPTool approval_mode parameter with various configurations.

    The approval_mode parameter controls whether tools require approval before execution.
    It can be set globally ("always_require" or "never_require") or per-tool using a dict.
    """

    class TestServer(MCPTool):
        async def connect(self):
            self.session = Mock(spec=ClientSession)
            self.session.list_tools = AsyncMock(
                return_value=types.ListToolsResult(
                    tools=[
                        types.Tool(
                            name="tool_one",
                            description="First tool",
                            inputSchema={
                                "type": "object",
                                "properties": {"param": {"type": "string"}},
                            },
                        ),
                        types.Tool(
                            name="tool_two",
                            description="Second tool",
                            inputSchema={
                                "type": "object",
                                "properties": {"param": {"type": "string"}},
                            },
                        ),
                    ]
                )
            )

        def get_mcp_client(self) -> _AsyncGeneratorContextManager[Any, None]:
            return None

    server = TestServer(name="test_server", approval_mode=approval_mode)
    async with server:
        await server.load_tools()
        assert len(server.functions) == 2

        # Verify each tool has the expected approval mode
        for func in server.functions:
            assert func.approval_mode == expected_approvals[func.name]


@pytest.mark.parametrize(
    "allowed_tools,expected_count,expected_names",
    [
        (
            None,
            3,
            ["tool_one", "tool_two", "tool_three"],
        ),  # None means all tools are allowed
        (["tool_one"], 1, ["tool_one"]),  # Only tool_one is allowed
        (
            ["tool_one", "tool_three"],
            2,
            ["tool_one", "tool_three"],
        ),  # Two tools allowed
        (["nonexistent_tool"], 0, []),  # No matching tools
    ],
)
async def test_mcp_tool_allowed_tools(allowed_tools, expected_count, expected_names):
    """Test MCPTool allowed_tools parameter with various configurations.

    The allowed_tools parameter filters which tools are exposed via the functions property.
    When None, all loaded tools are available. When set to a list, only tools whose names
    are in that list are exposed.
    """

    class TestServer(MCPTool):
        async def connect(self):
            self.session = Mock(spec=ClientSession)
            self.session.list_tools = AsyncMock(
                return_value=types.ListToolsResult(
                    tools=[
                        types.Tool(
                            name="tool_one",
                            description="First tool",
                            inputSchema={
                                "type": "object",
                                "properties": {"param": {"type": "string"}},
                            },
                        ),
                        types.Tool(
                            name="tool_two",
                            description="Second tool",
                            inputSchema={
                                "type": "object",
                                "properties": {"param": {"type": "string"}},
                            },
                        ),
                        types.Tool(
                            name="tool_three",
                            description="Third tool",
                            inputSchema={
                                "type": "object",
                                "properties": {"param": {"type": "string"}},
                            },
                        ),
                    ]
                )
            )

        def get_mcp_client(self) -> _AsyncGeneratorContextManager[Any, None]:
            return None

    server = TestServer(name="test_server", allowed_tools=allowed_tools)
    async with server:
        await server.load_tools()
        # _functions should contain all tools
        assert len(server._functions) == 3

        # functions property should filter based on allowed_tools
        assert len(server.functions) == expected_count
        actual_names = [func.name for func in server.functions]
        assert sorted(actual_names) == sorted(expected_names)


# Server implementation tests
def test_local_mcp_stdio_tool_init():
    """Test MCPStdioTool initialization."""
    tool = MCPStdioTool(name="test", command="echo", args=["hello"])
    assert tool.name == "test"
    assert tool.command == "echo"
    assert tool.args == ["hello"]


def test_local_mcp_websocket_tool_init():
    """Test MCPWebsocketTool initialization."""
    tool = MCPWebsocketTool(name="test", url="ws://localhost:8080")
    assert tool.name == "test"
    assert tool.url == "ws://localhost:8080"


def test_local_mcp_streamable_http_tool_init():
    """Test MCPStreamableHTTPTool initialization."""
    tool = MCPStreamableHTTPTool(name="test", url="http://localhost:8080")
    assert tool.name == "test"
    assert tool.url == "http://localhost:8080"


# Integration test
@pytest.mark.flaky
@skip_if_mcp_integration_tests_disabled
async def test_streamable_http_integration():
    """Test MCP StreamableHTTP integration."""
    url = os.environ.get("LOCAL_MCP_URL", "")
    if not url.startswith("http"):
        pytest.skip("LOCAL_MCP_URL is not an HTTP URL")

    tool = MCPStreamableHTTPTool(name="integration_test", url=url)

    async with tool:
        # Test that we can connect and load tools
        assert tool.session is not None
        assert isinstance(tool.functions, list)

        # If there are functions available, try to get information about one
        assert tool.functions, "The MCP server should have at least one function."

        func = tool.functions[0]

        assert hasattr(func, "name")
        assert hasattr(func, "description")

        result = await func.invoke(query="What is Agent Framework?")
        assert result[0].text is not None


async def test_mcp_tool_message_handler_notification():
    """Test that message_handler correctly processes tools/list_changed and prompts/list_changed
    notifications."""
    tool = MCPStdioTool(name="test_tool", command="python")

    # Mock the load_tools and load_prompts methods
    tool.load_tools = AsyncMock()
    tool.load_prompts = AsyncMock()

    # Test tools list changed notification
    tools_notification = Mock(spec=types.ServerNotification)
    tools_notification.root = Mock()
    tools_notification.root.method = "notifications/tools/list_changed"

    result = await tool.message_handler(tools_notification)
    assert result is None
    tool.load_tools.assert_called_once()

    # Reset mock
    tool.load_tools.reset_mock()

    # Test prompts list changed notification
    prompts_notification = Mock(spec=types.ServerNotification)
    prompts_notification.root = Mock()
    prompts_notification.root.method = "notifications/prompts/list_changed"

    result = await tool.message_handler(prompts_notification)
    assert result is None
    tool.load_prompts.assert_called_once()

    # Test unhandled notification
    unknown_notification = Mock(spec=types.ServerNotification)
    unknown_notification.root = Mock()
    unknown_notification.root.method = "notifications/unknown"

    result = await tool.message_handler(unknown_notification)
    assert result is None


async def test_mcp_tool_message_handler_error():
    """Test that message_handler gracefully handles exceptions by logging and returning None."""
    tool = MCPStdioTool(name="test_tool", command="python")

    # Test with exception message
    test_exception = RuntimeError("Test error message")

    # The message handler should log the error and return None
    result = await tool.message_handler(test_exception)
    assert result is None


async def test_mcp_tool_sampling_callback_no_client():
    """Test sampling callback error path when no chat client is available."""
    tool = MCPStdioTool(name="test_tool", command="python")

    # Create minimal params mock
    params = Mock()
    params.messages = []

    result = await tool.sampling_callback(Mock(), params)

    assert isinstance(result, types.ErrorData)
    assert result.code == types.INTERNAL_ERROR
    assert "No chat client available" in result.message


async def test_mcp_tool_sampling_callback_chat_client_exception():
    """Test sampling callback when chat client raises exception."""
    tool = MCPStdioTool(name="test_tool", command="python")

    # Mock chat client that raises exception
    mock_chat_client = AsyncMock()
    mock_chat_client.get_response.side_effect = RuntimeError("Chat client error")

    tool.chat_client = mock_chat_client

    # Create mock params
    params = Mock()
    mock_message = Mock()
    mock_message.role = "user"
    mock_message.content = Mock()
    mock_message.content.text = "Test question"
    params.messages = [mock_message]
    params.temperature = None
    params.maxTokens = None
    params.stopSequences = None

    result = await tool.sampling_callback(Mock(), params)

    assert isinstance(result, types.ErrorData)
    assert result.code == types.INTERNAL_ERROR
    assert "Failed to get chat message content: Chat client error" in result.message


async def test_mcp_tool_sampling_callback_no_valid_content():
    """Test sampling callback when response has no valid content types."""
    from agent_framework import ChatMessage, DataContent, Role

    tool = MCPStdioTool(name="test_tool", command="python")

    # Mock chat client with response containing only invalid content types
    mock_chat_client = AsyncMock()
    mock_response = Mock()
    mock_response.messages = [
        ChatMessage(
            role=Role.ASSISTANT,
            contents=[
                DataContent(
                    uri="data:application/json;base64,e30K",
                    media_type="application/json",
                )
            ],
        )
    ]
    mock_response.model_id = "test-model"
    mock_chat_client.get_response.return_value = mock_response

    tool.chat_client = mock_chat_client

    # Create mock params
    params = Mock()
    mock_message = Mock()
    mock_message.role = "user"
    mock_message.content = Mock()
    mock_message.content.text = "Test question"
    params.messages = [mock_message]
    params.temperature = None
    params.maxTokens = None
    params.stopSequences = None

    result = await tool.sampling_callback(Mock(), params)

    assert isinstance(result, types.ErrorData)
    assert result.code == types.INTERNAL_ERROR
    assert "Failed to get right content types from the response." in result.message


# Test error handling in connect() method


async def test_connect_session_creation_failure():
    """Test connect() raises ToolException when ClientSession creation fails."""
    tool = MCPStdioTool(name="test", command="test-command")

    # Mock successful transport creation
    mock_transport = (Mock(), Mock())  # (read_stream, write_stream)
    mock_context_manager = Mock()
    mock_context_manager.__aenter__ = AsyncMock(return_value=mock_transport)
    mock_context_manager.__aexit__ = AsyncMock(return_value=None)
    tool.get_mcp_client = Mock(return_value=mock_context_manager)

    # Mock ClientSession to raise an exception
    with patch("agent_framework._mcp.ClientSession") as mock_session_class:
        mock_session_class.side_effect = RuntimeError("Session creation failed")

        with pytest.raises(ToolException) as exc_info:
            await tool.connect()

        assert "Failed to create MCP session" in str(exc_info.value)
        assert "Session creation failed" in str(exc_info.value.__cause__)


async def test_connect_initialization_failure_http_no_command():
    """Test connect() when session.initialize() fails for HTTP tool (no command attribute)."""
    tool = MCPStreamableHTTPTool(name="test", url="http://example.com")

    # Mock successful transport creation
    mock_transport = (Mock(), Mock())
    mock_context_manager = Mock()
    mock_context_manager.__aenter__ = AsyncMock(return_value=mock_transport)
    mock_context_manager.__aexit__ = AsyncMock(return_value=None)
    tool.get_mcp_client = Mock(return_value=mock_context_manager)

    # Mock successful session creation but failed initialization
    mock_session = Mock()
    mock_session.initialize = AsyncMock(side_effect=ConnectionError("Server not ready"))

    with patch("agent_framework._mcp.ClientSession") as mock_session_class:
        mock_session_class.return_value.__aenter__ = AsyncMock(return_value=mock_session)
        mock_session_class.return_value.__aexit__ = AsyncMock(return_value=None)

        with pytest.raises(ToolException) as exc_info:
            await tool.connect()

        # Should use generic error message since HTTP tool doesn't have command
        assert "MCP server failed to initialize" in str(exc_info.value)
        assert "Server not ready" in str(exc_info.value)


async def test_connect_cleanup_on_transport_failure():
    """Test that _exit_stack.aclose() is called when transport creation fails."""
    tool = MCPStdioTool(name="test", command="test-command")

    # Mock _exit_stack.aclose to verify it's called
    tool._exit_stack.aclose = AsyncMock()

    # Mock get_mcp_client to raise an exception
    tool.get_mcp_client = Mock(side_effect=RuntimeError("Transport failed"))

    with pytest.raises(ToolException):
        await tool.connect()

    # Verify cleanup was called
    tool._exit_stack.aclose.assert_called_once()


async def test_connect_cleanup_on_initialization_failure():
    """Test that _exit_stack.aclose() is called when initialization fails."""
    tool = MCPStdioTool(name="test", command="test-command")

    # Mock _exit_stack.aclose to verify it's called
    tool._exit_stack.aclose = AsyncMock()

    # Mock successful transport creation
    mock_transport = (Mock(), Mock())
    mock_context_manager = Mock()
    mock_context_manager.__aenter__ = AsyncMock(return_value=mock_transport)
    mock_context_manager.__aexit__ = AsyncMock(return_value=None)
    tool.get_mcp_client = Mock(return_value=mock_context_manager)

    # Mock successful session creation but failed initialization
    mock_session = Mock()
    mock_session.initialize = AsyncMock(side_effect=RuntimeError("Init failed"))

    with patch("agent_framework._mcp.ClientSession") as mock_session_class:
        mock_session_class.return_value.__aenter__ = AsyncMock(return_value=mock_session)
        mock_session_class.return_value.__aexit__ = AsyncMock(return_value=None)

        with pytest.raises(ToolException):
            await tool.connect()

        # Verify cleanup was called
        tool._exit_stack.aclose.assert_called_once()


def test_mcp_stdio_tool_get_mcp_client_with_env_and_kwargs():
    """Test MCPStdioTool.get_mcp_client() with environment variables and client kwargs."""
    env_vars = {"PATH": "/usr/bin", "DEBUG": "1"}
    tool = MCPStdioTool(
        name="test",
        command="test-command",
        env=env_vars,
        custom_param="value1",
        another_param=42,
    )

    with patch("agent_framework._mcp.stdio_client"), patch("agent_framework._mcp.StdioServerParameters") as mock_params:
        tool.get_mcp_client()

        # Verify all parameters including custom kwargs were passed
        mock_params.assert_called_once_with(
            command="test-command",
            args=[],
            env=env_vars,
            custom_param="value1",
            another_param=42,
        )


def test_mcp_streamable_http_tool_get_mcp_client_all_params():
    """Test MCPStreamableHTTPTool.get_mcp_client() with all parameters."""
    tool = MCPStreamableHTTPTool(
        name="test",
        url="http://example.com",
        headers={"Auth": "token"},
        timeout=30.0,
        sse_read_timeout=10.0,
        terminate_on_close=True,
        custom_param="test",
    )

    with patch("agent_framework._mcp.streamablehttp_client") as mock_http_client:
        tool.get_mcp_client()

        # Verify all parameters were passed
        mock_http_client.assert_called_once_with(
            url="http://example.com",
            headers={"Auth": "token"},
            timeout=30.0,
            sse_read_timeout=10.0,
            terminate_on_close=True,
            custom_param="test",
        )


def test_mcp_websocket_tool_get_mcp_client_with_kwargs():
    """Test MCPWebsocketTool.get_mcp_client() with client kwargs."""
    tool = MCPWebsocketTool(
        name="test",
        url="wss://example.com",
        max_size=1024,
        ping_interval=30,
        compression="deflate",
    )

    with patch("agent_framework._mcp.websocket_client") as mock_ws_client:
        tool.get_mcp_client()

        # Verify all kwargs were passed
        mock_ws_client.assert_called_once_with(
            url="wss://example.com",
            max_size=1024,
            ping_interval=30,
            compression="deflate",
        )


@pytest.mark.asyncio
async def test_mcp_tool_deduplication():
    """Test that MCP tools are not duplicated in MCPTool"""
    from agent_framework._mcp import MCPTool
    from agent_framework._tools import AIFunction

    # Create MCPStreamableHTTPTool instance
    tool = MCPTool(name="test_mcp_tool")

    # Manually set up functions list
    tool._functions = []

    # Add initial functions
    func1 = AIFunction(
        func=lambda x: f"Result: {x}",
        name="analyze_content",
        description="Analyzes content",
    )
    func2 = AIFunction(
        func=lambda x: f"Extract: {x}",
        name="extract_info",
        description="Extracts information",
    )

    tool._functions.append(func1)
    tool._functions.append(func2)

    # Verify initial state
    assert len(tool._functions) == 2
    assert len({f.name for f in tool._functions}) == 2

    # Simulate deduplication logic
    existing_names = {func.name for func in tool._functions}

    # Attempt to add duplicates
    test_tools = [
        ("analyze_content", "Duplicate"),
        ("extract_info", "Duplicate"),
        ("new_function", "New"),
    ]

    added_count = 0
    for tool_name, description in test_tools:
        if tool_name in existing_names:
            continue  # Skip duplicates

        new_func = AIFunction(func=lambda x: f"Process: {x}", name=tool_name, description=description)
        tool._functions.append(new_func)
        existing_names.add(tool_name)
        added_count += 1

    # Verify results
    final_names = [f.name for f in tool._functions]
    unique_names = set(final_names)

    # Should have exactly 3 functions (2 original + 1 new)
    assert len(tool._functions) == 3
    assert len(unique_names) == 3
    assert len(final_names) == len(unique_names)  # No duplicates
    assert added_count == 1  # Only 1 new function added


@pytest.mark.asyncio
async def test_load_tools_prevents_multiple_calls():
    """Test that connect() prevents calling load_tools() multiple times"""
    from unittest.mock import AsyncMock, MagicMock

    from agent_framework._mcp import MCPTool

    tool = MCPTool(name="test_tool")

    # Verify initial state
    assert tool._tools_loaded is False

    # Mock the session and list_tools
    mock_session = AsyncMock()
    mock_tool_list = MagicMock()
    mock_tool_list.tools = []
    mock_session.list_tools = AsyncMock(return_value=mock_tool_list)
    mock_session.initialize = AsyncMock()

    tool.session = mock_session
    tool.load_tools_flag = True
    tool.load_prompts_flag = False

    # Simulate connect() behavior
    if tool.load_tools_flag and not tool._tools_loaded:
        await tool.load_tools()
        tool._tools_loaded = True

    assert tool._tools_loaded is True
    assert mock_session.list_tools.call_count == 1

    # Second call to connect should be skipped
    if tool.load_tools_flag and not tool._tools_loaded:
        await tool.load_tools()
        tool._tools_loaded = True

    assert mock_session.list_tools.call_count == 1  # Still 1, not incremented


@pytest.mark.asyncio
async def test_load_prompts_prevents_multiple_calls():
    """Test that connect() prevents calling load_prompts() multiple times"""
    from unittest.mock import AsyncMock, MagicMock

    from agent_framework._mcp import MCPTool

    tool = MCPTool(name="test_tool")

    # Verify initial state
    assert tool._prompts_loaded is False

    # Mock the session and list_prompts
    mock_session = AsyncMock()
    mock_prompt_list = MagicMock()
    mock_prompt_list.prompts = []
    mock_session.list_prompts = AsyncMock(return_value=mock_prompt_list)

    tool.session = mock_session
    tool.load_tools_flag = False
    tool.load_prompts_flag = True

    # Simulate connect() behavior
    if tool.load_prompts_flag and not tool._prompts_loaded:
        await tool.load_prompts()
        tool._prompts_loaded = True

    assert tool._prompts_loaded is True
    assert mock_session.list_prompts.call_count == 1

    # Second call to connect should be skipped
    if tool.load_prompts_flag and not tool._prompts_loaded:
        await tool.load_prompts()
        tool._prompts_loaded = True

    assert mock_session.list_prompts.call_count == 1  # Still 1, not incremented<|MERGE_RESOLUTION|>--- conflicted
+++ resolved
@@ -224,11 +224,7 @@
     """Test conversion of MCP image content to AI content."""
     mcp_content = types.ImageContent(type="image", data="abc", mimeType="image/jpeg")
     mcp_content = types.ImageContent(type="image", data=b"abc", mimeType="image/jpeg")
-<<<<<<< HEAD
-    ai_content = _mcp_type_to_ai_content(mcp_content)[0]
-=======
     ai_content = _parse_content_from_mcp(mcp_content)[0]
->>>>>>> 8b4f7d5e
 
     assert isinstance(ai_content, DataContent)
     assert ai_content.uri == "data:image/jpeg;base64,abc"
@@ -239,11 +235,7 @@
 def test_mcp_content_types_to_ai_content_audio():
     """Test conversion of MCP audio content to AI content."""
     mcp_content = types.AudioContent(type="audio", data="def", mimeType="audio/wav")
-<<<<<<< HEAD
-    ai_content = _mcp_type_to_ai_content(mcp_content)[0]
-=======
     ai_content = _parse_content_from_mcp(mcp_content)[0]
->>>>>>> 8b4f7d5e
 
     assert isinstance(ai_content, DataContent)
     assert ai_content.uri == "data:audio/wav;base64,def"
