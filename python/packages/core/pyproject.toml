--- conflicted
+++ resolved
@@ -36,11 +36,8 @@
     "openai>=1.99.0",
     "azure-identity>=1,<2",
     "mcp[ws]>=1.13",
-<<<<<<< HEAD
     "azure-search-documents==11.7.0b2",
-=======
     "packaging>=24.1",
->>>>>>> 45dba6b8
 ]
 
 [project.optional-dependencies]
