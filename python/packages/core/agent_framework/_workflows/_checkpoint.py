# Copyright (c) Microsoft. All rights reserved.

import asyncio
import json
import logging
import os
import uuid
from collections.abc import Mapping
from dataclasses import asdict, dataclass, field
from datetime import datetime, timezone
from pathlib import Path
from typing import Any, Protocol

logger = logging.getLogger(__name__)


@dataclass(slots=True)
class WorkflowCheckpoint:
    """Represents a complete checkpoint of workflow state.

    Checkpoints capture the full execution state of a workflow at a specific point,
    enabling workflows to be paused and resumed.

    Attributes:
        checkpoint_id: Unique identifier for this checkpoint
        workflow_id: Identifier of the workflow this checkpoint belongs to
        timestamp: ISO 8601 timestamp when checkpoint was created
        messages: Messages exchanged between executors
        shared_state: Complete shared state including user data and executor states.
                     Executor states are stored under the reserved key '_executor_state'.
        iteration_count: Current iteration number when checkpoint was created
        metadata: Additional metadata (e.g., superstep info, graph signature)
        version: Checkpoint format version

    Note:
        The shared_state dict may contain reserved keys managed by the framework.
        See SharedState class documentation for details on reserved keys.
    """

    checkpoint_id: str = field(default_factory=lambda: str(uuid.uuid4()))
    workflow_id: str = ""
    timestamp: str = field(default_factory=lambda: datetime.now(timezone.utc).isoformat())

    # Core workflow state
    messages: dict[str, list[dict[str, Any]]] = field(default_factory=dict)  # type: ignore[misc]
    shared_state: dict[str, Any] = field(default_factory=dict)  # type: ignore[misc]
<<<<<<< HEAD
    executor_states: dict[str, dict[str, Any]] = field(default_factory=dict)  # type: ignore[misc]
    pending_request_info_events: dict[str, dict[str, Any]] = field(default_factory=dict)  # type: ignore[misc]
=======
>>>>>>> 73eb00b3

    # Runtime state
    iteration_count: int = 0

    # Metadata
    metadata: dict[str, Any] = field(default_factory=dict)  # type: ignore[misc]
    version: str = "1.0"

    def to_dict(self) -> dict[str, Any]:
        return asdict(self)

    @classmethod
    def from_dict(cls, data: Mapping[str, Any]) -> "WorkflowCheckpoint":
        return cls(**data)


class CheckpointStorage(Protocol):
    """Protocol for checkpoint storage backends."""

    async def save_checkpoint(self, checkpoint: WorkflowCheckpoint) -> str:
        """Save a checkpoint and return its ID."""
        ...

    async def load_checkpoint(self, checkpoint_id: str) -> WorkflowCheckpoint | None:
        """Load a checkpoint by ID."""
        ...

    async def list_checkpoint_ids(self, workflow_id: str | None = None) -> list[str]:
        """List checkpoint IDs. If workflow_id is provided, filter by that workflow."""
        ...

    async def list_checkpoints(self, workflow_id: str | None = None) -> list[WorkflowCheckpoint]:
        """List checkpoint objects. If workflow_id is provided, filter by that workflow."""
        ...

    async def delete_checkpoint(self, checkpoint_id: str) -> bool:
        """Delete a checkpoint by ID."""
        ...


class InMemoryCheckpointStorage:
    """In-memory checkpoint storage for testing and development."""

    def __init__(self) -> None:
        """Initialize the memory storage."""
        self._checkpoints: dict[str, WorkflowCheckpoint] = {}

    async def save_checkpoint(self, checkpoint: WorkflowCheckpoint) -> str:
        """Save a checkpoint and return its ID."""
        self._checkpoints[checkpoint.checkpoint_id] = checkpoint
        logger.debug(f"Saved checkpoint {checkpoint.checkpoint_id} to memory")
        return checkpoint.checkpoint_id

    async def load_checkpoint(self, checkpoint_id: str) -> WorkflowCheckpoint | None:
        """Load a checkpoint by ID."""
        checkpoint = self._checkpoints.get(checkpoint_id)
        if checkpoint:
            logger.debug(f"Loaded checkpoint {checkpoint_id} from memory")
        return checkpoint

    async def list_checkpoint_ids(self, workflow_id: str | None = None) -> list[str]:
        """List checkpoint IDs. If workflow_id is provided, filter by that workflow."""
        if workflow_id is None:
            return list(self._checkpoints.keys())
        return [cp.checkpoint_id for cp in self._checkpoints.values() if cp.workflow_id == workflow_id]

    async def list_checkpoints(self, workflow_id: str | None = None) -> list[WorkflowCheckpoint]:
        """List checkpoint objects. If workflow_id is provided, filter by that workflow."""
        if workflow_id is None:
            return list(self._checkpoints.values())
        return [cp for cp in self._checkpoints.values() if cp.workflow_id == workflow_id]

    async def delete_checkpoint(self, checkpoint_id: str) -> bool:
        """Delete a checkpoint by ID."""
        if checkpoint_id in self._checkpoints:
            del self._checkpoints[checkpoint_id]
            logger.debug(f"Deleted checkpoint {checkpoint_id} from memory")
            return True
        return False


class FileCheckpointStorage:
    """File-based checkpoint storage for persistence."""

    def __init__(self, storage_path: str | Path):
        """Initialize the file storage."""
        self.storage_path = Path(storage_path)
        self.storage_path.mkdir(parents=True, exist_ok=True)
        logger.info(f"Initialized file checkpoint storage at {self.storage_path}")

    async def save_checkpoint(self, checkpoint: WorkflowCheckpoint) -> str:
        """Save a checkpoint and return its ID."""
        file_path = self.storage_path / f"{checkpoint.checkpoint_id}.json"
        checkpoint_dict = asdict(checkpoint)

        def _write_atomic() -> None:
            tmp_path = file_path.with_suffix(".json.tmp")
            with open(tmp_path, "w") as f:
                json.dump(checkpoint_dict, f, indent=2, ensure_ascii=False)
            os.replace(tmp_path, file_path)

        await asyncio.to_thread(_write_atomic)

        logger.info(f"Saved checkpoint {checkpoint.checkpoint_id} to {file_path}")
        return checkpoint.checkpoint_id

    async def load_checkpoint(self, checkpoint_id: str) -> WorkflowCheckpoint | None:
        """Load a checkpoint by ID."""
        file_path = self.storage_path / f"{checkpoint_id}.json"

        if not file_path.exists():
            return None

        def _read() -> dict[str, Any]:
            with open(file_path) as f:
                return json.load(f)  # type: ignore[no-any-return]

        checkpoint_dict = await asyncio.to_thread(_read)

        checkpoint = WorkflowCheckpoint(**checkpoint_dict)
        logger.info(f"Loaded checkpoint {checkpoint_id} from {file_path}")
        return checkpoint

    async def list_checkpoint_ids(self, workflow_id: str | None = None) -> list[str]:
        """List checkpoint IDs. If workflow_id is provided, filter by that workflow."""

        def _list_ids() -> list[str]:
            checkpoint_ids: list[str] = []
            for file_path in self.storage_path.glob("*.json"):
                try:
                    with open(file_path) as f:
                        data = json.load(f)
                    if workflow_id is None or data.get("workflow_id") == workflow_id:
                        checkpoint_ids.append(data.get("checkpoint_id", file_path.stem))
                except Exception as e:
                    logger.warning(f"Failed to read checkpoint file {file_path}: {e}")
            return checkpoint_ids

        return await asyncio.to_thread(_list_ids)

    async def list_checkpoints(self, workflow_id: str | None = None) -> list[WorkflowCheckpoint]:
        """List checkpoint objects. If workflow_id is provided, filter by that workflow."""

        def _list_checkpoints() -> list[WorkflowCheckpoint]:
            checkpoints: list[WorkflowCheckpoint] = []
            for file_path in self.storage_path.glob("*.json"):
                try:
                    with open(file_path) as f:
                        data = json.load(f)
                    if workflow_id is None or data.get("workflow_id") == workflow_id:
                        checkpoints.append(WorkflowCheckpoint.from_dict(data))
                except Exception as e:
                    logger.warning(f"Failed to read checkpoint file {file_path}: {e}")
            return checkpoints

        return await asyncio.to_thread(_list_checkpoints)

    async def delete_checkpoint(self, checkpoint_id: str) -> bool:
        """Delete a checkpoint by ID."""
        file_path = self.storage_path / f"{checkpoint_id}.json"

        def _delete() -> bool:
            if file_path.exists():
                file_path.unlink()
                logger.info(f"Deleted checkpoint {checkpoint_id} from {file_path}")
                return True
            return False

        return await asyncio.to_thread(_delete)<|MERGE_RESOLUTION|>--- conflicted
+++ resolved
@@ -44,11 +44,7 @@
     # Core workflow state
     messages: dict[str, list[dict[str, Any]]] = field(default_factory=dict)  # type: ignore[misc]
     shared_state: dict[str, Any] = field(default_factory=dict)  # type: ignore[misc]
-<<<<<<< HEAD
-    executor_states: dict[str, dict[str, Any]] = field(default_factory=dict)  # type: ignore[misc]
     pending_request_info_events: dict[str, dict[str, Any]] = field(default_factory=dict)  # type: ignore[misc]
-=======
->>>>>>> 73eb00b3
 
     # Runtime state
     iteration_count: int = 0
