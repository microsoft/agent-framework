# Copyright (c) Microsoft. All rights reserved.

import asyncio
import contextlib
import json
import logging
import re
import sys
from abc import ABC, abstractmethod
from collections.abc import AsyncIterable, Sequence
from dataclasses import dataclass, field
from enum import Enum
from typing import Any, Protocol, TypeVar, Union, cast
from uuid import uuid4

from agent_framework import (
    AgentProtocol,
    AgentRunResponse,
    AgentRunResponseUpdate,
    ChatClientProtocol,
    ChatMessage,
    FunctionCallContent,
    FunctionResultContent,
    Role,
)

from ._base_group_chat_orchestrator import BaseGroupChatOrchestrator
from ._checkpoint import CheckpointStorage, WorkflowCheckpoint
from ._const import EXECUTOR_STATE_KEY
from ._events import WorkflowEvent
from ._executor import Executor, handler
from ._group_chat import (
    GroupChatBuilder,
    _GroupChatConfig,  # type: ignore[reportPrivateUsage]
    _GroupChatParticipantPipeline,  # type: ignore[reportPrivateUsage]
    _GroupChatRequestMessage,  # type: ignore[reportPrivateUsage]
    _GroupChatResponseMessage,  # type: ignore[reportPrivateUsage]
    group_chat_orchestrator,
)
from ._message_utils import normalize_messages_input
from ._model_utils import DictConvertible, encode_value
<<<<<<< HEAD
from ._request_info_mixin import response_handler
=======
from ._participant_utils import GroupChatParticipantSpec, participant_description
from ._request_info_executor import RequestInfoExecutor, RequestInfoMessage, RequestResponse
>>>>>>> e2d1ba31
from ._workflow import Workflow, WorkflowRunResult
from ._workflow_context import WorkflowContext

if sys.version_info >= (3, 11):
    from typing import Self  # pragma: no cover
else:
    from typing_extensions import Self  # pragma: no cover

logger = logging.getLogger(__name__)

# Consistent author name for messages produced by the Magentic manager/orchestrator
MAGENTIC_MANAGER_NAME = "magentic_manager"

# Optional kinds for generic orchestrator message callback
ORCH_MSG_KIND_USER_TASK = "user_task"
ORCH_MSG_KIND_TASK_LEDGER = "task_ledger"
# Newly surfaced kinds for unified callback consumers
ORCH_MSG_KIND_INSTRUCTION = "instruction"
ORCH_MSG_KIND_NOTICE = "notice"


def _message_to_payload(message: ChatMessage) -> Any:
    if hasattr(message, "to_dict") and callable(getattr(message, "to_dict", None)):
        with contextlib.suppress(Exception):
            return message.to_dict()  # type: ignore[attr-defined]
    if hasattr(message, "to_json") and callable(getattr(message, "to_json", None)):
        with contextlib.suppress(Exception):
            json_payload = message.to_json()  # type: ignore[attr-defined]
            if isinstance(json_payload, str):
                with contextlib.suppress(Exception):
                    return json.loads(json_payload)
            return json_payload
    if hasattr(message, "__dict__"):
        return encode_value(message.__dict__)
    return message


def _message_from_payload(payload: Any) -> ChatMessage:
    if isinstance(payload, ChatMessage):
        return payload
    if hasattr(ChatMessage, "from_dict") and isinstance(payload, dict):
        with contextlib.suppress(Exception):
            return ChatMessage.from_dict(payload)  # type: ignore[attr-defined,no-any-return]
    if hasattr(ChatMessage, "from_json") and isinstance(payload, str):
        with contextlib.suppress(Exception):
            return ChatMessage.from_json(payload)  # type: ignore[attr-defined,no-any-return]
    if isinstance(payload, dict):
        with contextlib.suppress(Exception):
            return ChatMessage(**payload)  # type: ignore[arg-type]
    if isinstance(payload, str):
        with contextlib.suppress(Exception):
            decoded = json.loads(payload)
            if isinstance(decoded, dict):
                return _message_from_payload(decoded)
    raise TypeError("Unable to reconstruct ChatMessage from payload")


# region Unified callback API (developer-facing)


@dataclass
class MagenticOrchestratorMessageEvent(WorkflowEvent):
    orchestrator_id: str = ""
    message: ChatMessage | None = None
    kind: str = ""

    def __post_init__(self) -> None:
        super().__init__(data=self.message)


@dataclass
class MagenticAgentDeltaEvent(WorkflowEvent):
    agent_id: str | None = None
    text: str | None = None
    function_call_id: str | None = None
    function_call_name: str | None = None
    function_call_arguments: Any | None = None
    function_result_id: str | None = None
    function_result: Any | None = None
    role: Role | None = None

    def __post_init__(self) -> None:
        super().__init__(data=self.text)


@dataclass
class MagenticAgentMessageEvent(WorkflowEvent):
    agent_id: str = ""
    message: ChatMessage | None = None

    def __post_init__(self) -> None:
        super().__init__(data=self.message)


@dataclass
class MagenticFinalResultEvent(WorkflowEvent):
    message: ChatMessage | None = None

    def __post_init__(self) -> None:
        super().__init__(data=self.message)


MagenticCallbackEvent = Union[
    MagenticOrchestratorMessageEvent,
    MagenticAgentDeltaEvent,
    MagenticAgentMessageEvent,
    MagenticFinalResultEvent,
]


class CallbackSink(Protocol):
    async def __call__(self, event: MagenticCallbackEvent) -> None: ...


# endregion Unified callback API

# region Magentic One Prompts

ORCHESTRATOR_TASK_LEDGER_FACTS_PROMPT = """Below I will present you a request.

Before we begin addressing the request, please answer the following pre-survey to the best of your ability.
Keep in mind that you are Ken Jennings-level with trivia, and Mensa-level with puzzles, so there should be
a deep well to draw from.

Here is the request:

{task}

Here is the pre-survey:

    1. Please list any specific facts or figures that are GIVEN in the request itself. It is possible that
       there are none.
    2. Please list any facts that may need to be looked up, and WHERE SPECIFICALLY they might be found.
       In some cases, authoritative sources are mentioned in the request itself.
    3. Please list any facts that may need to be derived (e.g., via logical deduction, simulation, or computation)
    4. Please list any facts that are recalled from memory, hunches, well-reasoned guesses, etc.

When answering this survey, keep in mind that "facts" will typically be specific names, dates, statistics, etc.
Your answer should use headings:

    1. GIVEN OR VERIFIED FACTS
    2. FACTS TO LOOK UP
    3. FACTS TO DERIVE
    4. EDUCATED GUESSES

DO NOT include any other headings or sections in your response. DO NOT list next steps or plans until asked to do so.
"""

ORCHESTRATOR_TASK_LEDGER_PLAN_PROMPT = """Fantastic. To address this request we have assembled the following team:

{team}

Based on the team composition, and known and unknown facts, please devise a short bullet-point plan for addressing the
original request. Remember, there is no requirement to involve all team members. A team member's particular expertise
may not be needed for this task.
"""

# Added to render the ledger in a single assistant message, mirroring the original behavior.
ORCHESTRATOR_TASK_LEDGER_FULL_PROMPT = """
We are working to address the following user request:

{task}


To answer this request we have assembled the following team:

{team}


Here is an initial fact sheet to consider:

{facts}


Here is the plan to follow as best as possible:

{plan}
"""

ORCHESTRATOR_TASK_LEDGER_FACTS_UPDATE_PROMPT = """As a reminder, we are working to solve the following task:

{task}

It is clear we are not making as much progress as we would like, but we may have learned something new.
Please rewrite the following fact sheet, updating it to include anything new we have learned that may be helpful.

Example edits can include (but are not limited to) adding new guesses, moving educated guesses to verified facts
if appropriate, etc. Updates may be made to any section of the fact sheet, and more than one section of the fact
sheet can be edited. This is an especially good time to update educated guesses, so please at least add or update
one educated guess or hunch, and explain your reasoning.

Here is the old fact sheet:

{old_facts}
"""

ORCHESTRATOR_TASK_LEDGER_PLAN_UPDATE_PROMPT = """Please briefly explain what went wrong on this last run
(the root cause of the failure), and then come up with a new plan that takes steps and includes hints to overcome prior
challenges and especially avoids repeating the same mistakes. As before, the new plan should be concise, expressed in
bullet-point form, and consider the following team composition:

{team}
"""

ORCHESTRATOR_PROGRESS_LEDGER_PROMPT = """
Recall we are working on the following request:

{task}

And we have assembled the following team:

{team}

To make progress on the request, please answer the following questions, including necessary reasoning:

    - Is the request fully satisfied? (True if complete, or False if the original request has yet to be
      SUCCESSFULLY and FULLY addressed)
    - Are we in a loop where we are repeating the same requests and or getting the same responses as before?
      Loops can span multiple turns, and can include repeated actions like scrolling up or down more than a
      handful of times.
    - Are we making forward progress? (True if just starting, or recent messages are adding value. False if recent
      messages show evidence of being stuck in a loop or if there is evidence of significant barriers to success
      such as the inability to read from a required file)
    - Who should speak next? (select from: {names})
    - What instruction or question would you give this team member? (Phrase as if speaking directly to them, and
      include any specific information they may need)

Please output an answer in pure JSON format according to the following schema. The JSON object must be parsable as-is.
DO NOT OUTPUT ANYTHING OTHER THAN JSON, AND DO NOT DEVIATE FROM THIS SCHEMA:

{{
    "is_request_satisfied": {{

        "reason": string,
        "answer": boolean
    }},
    "is_in_loop": {{
        "reason": string,
        "answer": boolean
    }},
    "is_progress_being_made": {{
        "reason": string,
        "answer": boolean
    }},
    "next_speaker": {{
        "reason": string,
        "answer": string (select from: {names})
    }},
    "instruction_or_question": {{
        "reason": string,
        "answer": string
    }}
}}
"""

ORCHESTRATOR_FINAL_ANSWER_PROMPT = """
We are working on the following task:
{task}

We have completed the task.

The above messages contain the conversation that took place to complete the task.

Based on the information gathered, provide the final answer to the original request.
The answer should be phrased as if you were speaking to the user.
"""


# region Messages and Types


def _new_chat_history() -> list[ChatMessage]:
    """Typed default factory for chat history list to satisfy type checkers."""
    return []


def _new_participant_descriptions() -> dict[str, str]:
    """Typed default factory for participant descriptions dict to satisfy type checkers."""
    return {}


def _new_chat_message_list() -> list[ChatMessage]:
    """Typed default factory for ChatMessage list to satisfy type checkers."""
    return []


@dataclass
class _MagenticStartMessage(DictConvertible):
    """Internal: A message to start a magentic workflow."""

    messages: list[ChatMessage] = field(default_factory=_new_chat_message_list)

    def __init__(
        self,
        messages: str | ChatMessage | Sequence[str] | Sequence[ChatMessage] | None = None,
        *,
        task: ChatMessage | None = None,
    ) -> None:
        normalized = normalize_messages_input(messages)
        if task is not None:
            normalized += normalize_messages_input(task)
        if not normalized:
            raise ValueError("MagenticStartMessage requires at least one message input.")
        self.messages: list[ChatMessage] = normalized

    @property
    def task(self) -> ChatMessage:
        """Final user message for the task."""
        return self.messages[-1]

    @classmethod
    def from_string(cls, task_text: str) -> "_MagenticStartMessage":
        """Create a MagenticStartMessage from a simple string."""
        return cls(task_text)

    def to_dict(self) -> dict[str, Any]:
        """Create a dict representation of the message."""
        return {
            "messages": [message.to_dict() for message in self.messages],
            "task": self.task.to_dict(),
        }

    @classmethod
    def from_dict(cls, data: dict[str, Any]) -> "_MagenticStartMessage":
        """Create from a dict."""
        if "messages" in data:
            raw_messages = data["messages"]
            if not isinstance(raw_messages, Sequence) or isinstance(raw_messages, (str, bytes)):
                raise TypeError("MagenticStartMessage 'messages' must be a sequence.")
            messages: list[ChatMessage] = [ChatMessage.from_dict(raw) for raw in raw_messages]  # type: ignore[arg-type]
            return cls(messages)
        if "task" in data:
            task = ChatMessage.from_dict(data["task"])
            return cls(task)
        raise KeyError("Expected 'messages' or 'task' in MagenticStartMessage payload.")


@dataclass
class _MagenticRequestMessage(_GroupChatRequestMessage):
    """Internal: A request message type for agents in a magentic workflow."""

    task_context: str = ""


class _MagenticResponseMessage(_GroupChatResponseMessage):
    """Internal: A response message type.

    When emitted by the orchestrator you can mark it as a broadcast to all agents,
    or target a specific agent by name.
    """

    def __init__(
        self,
        body: ChatMessage,
        target_agent: str | None = None,  # deliver only to this agent if set
        broadcast: bool = False,  # deliver to all agents if True
    ) -> None:
        agent_name = body.author_name or ""
        super().__init__(
            agent_name=agent_name,
            message=body,
        )
        self.body = body
        self.target_agent = target_agent
        self.broadcast = broadcast

    def to_dict(self) -> dict[str, Any]:
        """Create a dict representation of the message."""
        return {"body": self.body.to_dict(), "target_agent": self.target_agent, "broadcast": self.broadcast}

    @classmethod
    def from_dict(cls, value: dict[str, Any]) -> "_MagenticResponseMessage":
        """Create from a dict."""
        body = ChatMessage.from_dict(value["body"])
        target_agent = value.get("target_agent")
        broadcast = value.get("broadcast", False)
        return cls(body=body, target_agent=target_agent, broadcast=broadcast)


@dataclass
<<<<<<< HEAD
class MagenticPlanReviewRequest:
    """Human-in-the-loop request to review and optionally edit the plan before execution."""
=======
class _MagenticPlanReviewRequest(RequestInfoMessage):
    """Internal: Human-in-the-loop request to review and optionally edit the plan before execution."""
>>>>>>> e2d1ba31

    request_id: str = field(default_factory=lambda: str(uuid4()))
    task_text: str = ""
    facts_text: str = ""
    plan_text: str = ""
    round_index: int = 0  # number of review rounds so far


class MagenticPlanReviewDecision(str, Enum):
    APPROVE = "approve"
    REVISE = "revise"


@dataclass
class _MagenticPlanReviewReply:
    """Internal: Human reply to a plan review request."""

    decision: MagenticPlanReviewDecision
    edited_plan_text: str | None = None  # if supplied, becomes the new plan text verbatim
    comments: str | None = None  # guidance for replan if no edited text provided


@dataclass
class _MagenticTaskLedger(DictConvertible):
    """Internal: Task ledger for the Standard Magentic manager."""

    facts: ChatMessage
    plan: ChatMessage

    def to_dict(self) -> dict[str, Any]:
        return {"facts": _message_to_payload(self.facts), "plan": _message_to_payload(self.plan)}

    @classmethod
    def from_dict(cls, data: dict[str, Any]) -> "_MagenticTaskLedger":
        return cls(
            facts=_message_from_payload(data.get("facts")),
            plan=_message_from_payload(data.get("plan")),
        )


@dataclass
class _MagenticProgressLedgerItem(DictConvertible):
    """Internal: A progress ledger item."""

    reason: str
    answer: str | bool

    def to_dict(self) -> dict[str, Any]:
        return {"reason": self.reason, "answer": self.answer}

    @classmethod
    def from_dict(cls, data: dict[str, Any]) -> "_MagenticProgressLedgerItem":
        answer_value = data.get("answer")
        if not isinstance(answer_value, (str, bool)):
            answer_value = ""  # Default to empty string if not str or bool
        return cls(reason=data.get("reason", ""), answer=answer_value)


@dataclass
class _MagenticProgressLedger(DictConvertible):
    """Internal: A progress ledger for tracking workflow progress."""

    is_request_satisfied: _MagenticProgressLedgerItem
    is_in_loop: _MagenticProgressLedgerItem
    is_progress_being_made: _MagenticProgressLedgerItem
    next_speaker: _MagenticProgressLedgerItem
    instruction_or_question: _MagenticProgressLedgerItem

    def to_dict(self) -> dict[str, Any]:
        return {
            "is_request_satisfied": self.is_request_satisfied.to_dict(),
            "is_in_loop": self.is_in_loop.to_dict(),
            "is_progress_being_made": self.is_progress_being_made.to_dict(),
            "next_speaker": self.next_speaker.to_dict(),
            "instruction_or_question": self.instruction_or_question.to_dict(),
        }

    @classmethod
    def from_dict(cls, data: dict[str, Any]) -> "_MagenticProgressLedger":
        return cls(
            is_request_satisfied=_MagenticProgressLedgerItem.from_dict(data.get("is_request_satisfied", {})),
            is_in_loop=_MagenticProgressLedgerItem.from_dict(data.get("is_in_loop", {})),
            is_progress_being_made=_MagenticProgressLedgerItem.from_dict(data.get("is_progress_being_made", {})),
            next_speaker=_MagenticProgressLedgerItem.from_dict(data.get("next_speaker", {})),
            instruction_or_question=_MagenticProgressLedgerItem.from_dict(data.get("instruction_or_question", {})),
        )


@dataclass
class MagenticContext(DictConvertible):
    """Context for the Magentic manager."""

    task: ChatMessage
    chat_history: list[ChatMessage] = field(default_factory=_new_chat_history)
    participant_descriptions: dict[str, str] = field(default_factory=_new_participant_descriptions)
    round_count: int = 0
    stall_count: int = 0
    reset_count: int = 0

    def to_dict(self) -> dict[str, Any]:
        return {
            "task": _message_to_payload(self.task),
            "chat_history": [_message_to_payload(msg) for msg in self.chat_history],
            "participant_descriptions": dict(self.participant_descriptions),
            "round_count": self.round_count,
            "stall_count": self.stall_count,
            "reset_count": self.reset_count,
        }

    @classmethod
    def from_dict(cls, data: dict[str, Any]) -> "MagenticContext":
        chat_history_payload = data.get("chat_history", [])
        history: list[ChatMessage] = []
        for item in chat_history_payload:
            history.append(_message_from_payload(item))
        return cls(
            task=_message_from_payload(data.get("task")),
            chat_history=history,
            participant_descriptions=dict(data.get("participant_descriptions", {})),
            round_count=data.get("round_count", 0),
            stall_count=data.get("stall_count", 0),
            reset_count=data.get("reset_count", 0),
        )

    def reset(self) -> None:
        """Reset the context.

        This will clear the chat history and reset the stall count.
        This will not reset the task, round count, or participant descriptions.
        """
        self.chat_history.clear()
        self.stall_count = 0
        self.reset_count += 1


# endregion Messages and Types

# region Utilities


def _team_block(participants: dict[str, str]) -> str:
    """Render participant descriptions as a readable block."""
    return "\n".join(f"- {name}: {desc}" for name, desc in participants.items())


def _first_assistant(messages: list[ChatMessage]) -> ChatMessage | None:
    for msg in reversed(messages):
        if msg.role == Role.ASSISTANT:
            return msg
    return None


def _extract_json(text: str) -> dict[str, Any]:
    """Potentially temp helper method.

    Note: this method is required right now because the ChatClientProtocol, when calling
    response.text, returns duplicate JSON payloads - need to figure out why.

    The `text` method is concatenating multiple text contents from diff msgs into a single string.
    """
    fence = re.search(r"```(?:json)?\s*(\{[\s\S]*?\})\s*```", text, flags=re.IGNORECASE)
    if fence:
        candidate = fence.group(1)
    else:
        # Find first balanced JSON object
        start = text.find("{")
        if start == -1:
            raise ValueError("No JSON object found.")
        depth = 0
        end = None
        for i, ch in enumerate(text[start:], start=start):
            if ch == "{":
                depth += 1
            elif ch == "}":
                depth -= 1
                if depth == 0:
                    end = i + 1
                    break
        if end is None:
            raise ValueError("Unbalanced JSON braces.")
        candidate = text[start:end]

    for attempt in (candidate, candidate.replace("True", "true").replace("False", "false").replace("None", "null")):
        with contextlib.suppress(Exception):
            val = json.loads(attempt)
            if isinstance(val, dict):
                return cast(dict[str, Any], val)

    with contextlib.suppress(Exception):
        import ast

        obj = ast.literal_eval(candidate)
        if isinstance(obj, dict):
            return cast(dict[str, Any], obj)

    raise ValueError("Unable to parse JSON from model output.")


T = TypeVar("T")


def _coerce_model(model_cls: type[T], data: dict[str, Any]) -> T:
    # Use type: ignore to suppress mypy errors for dynamic attribute access
    # We check with hasattr() first, so this is safe
    if hasattr(model_cls, "from_dict") and callable(model_cls.from_dict):  # type: ignore[attr-defined]
        return model_cls.from_dict(data)  # type: ignore[attr-defined,return-value,no-any-return]
    return model_cls(**data)  # type: ignore[arg-type,call-arg]


# endregion Utilities

# region Magentic Manager


class MagenticManagerBase(ABC):
    """Base class for the Magentic One manager."""

    def __init__(
        self,
        *,
        max_stall_count: int = 3,
        max_reset_count: int | None = None,
        max_round_count: int | None = None,
    ) -> None:
        self.max_stall_count = max_stall_count
        self.max_reset_count = max_reset_count
        self.max_round_count = max_round_count
        # Base prompt surface for type safety; concrete managers may override with a str field.
        self.task_ledger_full_prompt: str = ORCHESTRATOR_TASK_LEDGER_FULL_PROMPT

    @abstractmethod
    async def plan(self, magentic_context: MagenticContext) -> ChatMessage:
        """Create a plan for the task."""
        ...

    @abstractmethod
    async def replan(self, magentic_context: MagenticContext) -> ChatMessage:
        """Replan for the task."""
        ...

    @abstractmethod
    async def create_progress_ledger(self, magentic_context: MagenticContext) -> _MagenticProgressLedger:
        """Create a progress ledger."""
        ...

    @abstractmethod
    async def prepare_final_answer(self, magentic_context: MagenticContext) -> ChatMessage:
        """Prepare the final answer."""
        ...

    def snapshot_state(self) -> dict[str, Any]:
        """Serialize runtime state for checkpointing."""
        return {}

    def restore_state(self, state: dict[str, Any]) -> None:
        """Restore runtime state from checkpoint data."""
        return


class StandardMagenticManager(MagenticManagerBase):
    """Standard Magentic manager that performs real LLM calls via a ChatAgent.

    The manager constructs prompts that mirror the original Magentic One orchestration:
    - Facts gathering
    - Plan creation
    - Progress ledger in JSON
    - Facts update and plan update on reset
    - Final answer synthesis
    """

    task_ledger: _MagenticTaskLedger | None

    def snapshot_state(self) -> dict[str, Any]:
        state = super().snapshot_state()
        if self.task_ledger is not None:
            state = dict(state)
            state["task_ledger"] = self.task_ledger.to_dict()
        return state

    def restore_state(self, state: dict[str, Any]) -> None:
        super().restore_state(state)
        ledger = state.get("task_ledger")
        if ledger is not None:
            try:
                self.task_ledger = _MagenticTaskLedger.from_dict(ledger)
            except Exception:  # pragma: no cover - defensive
                logger.warning("Failed to restore manager task ledger from checkpoint state")

    def __init__(
        self,
        chat_client: ChatClientProtocol,
        task_ledger: _MagenticTaskLedger | None = None,
        *,
        instructions: str | None = None,
        task_ledger_facts_prompt: str | None = None,
        task_ledger_plan_prompt: str | None = None,
        task_ledger_full_prompt: str | None = None,
        task_ledger_facts_update_prompt: str | None = None,
        task_ledger_plan_update_prompt: str | None = None,
        progress_ledger_prompt: str | None = None,
        final_answer_prompt: str | None = None,
        max_stall_count: int = 3,
        max_reset_count: int | None = None,
        max_round_count: int | None = None,
        progress_ledger_retry_count: int | None = None,
    ) -> None:
        """Initialize the Standard Magentic Manager.

        Args:
            chat_client: The chat client to use for LLM calls.
            instructions: Instructions for the orchestrator agent.

        Keyword Args:
            task_ledger: Optional task ledger for managing task state.
            task_ledger_facts_prompt: Optional prompt for the task ledger facts.
            task_ledger_plan_prompt: Optional prompt for the task ledger plan.
            task_ledger_full_prompt: Optional prompt for the full task ledger.
            task_ledger_facts_update_prompt: Optional prompt for updating task ledger facts.
            task_ledger_plan_update_prompt: Optional prompt for updating task ledger plan.
            progress_ledger_prompt: Optional prompt for the progress ledger.
            final_answer_prompt: Optional prompt for the final answer.
            max_stall_count: Maximum number of stalls allowed.
            max_reset_count: Maximum number of resets allowed.
            max_round_count: Maximum number of rounds allowed.
            progress_ledger_retry_count: Maximum number of retries for the progress ledger.
        """
        super().__init__(
            max_stall_count=max_stall_count,
            max_reset_count=max_reset_count,
            max_round_count=max_round_count,
        )

        self.chat_client: ChatClientProtocol = chat_client
        self.instructions: str | None = instructions
        self.task_ledger: _MagenticTaskLedger | None = task_ledger

        # Prompts may be overridden if needed
        self.task_ledger_facts_prompt: str = task_ledger_facts_prompt or ORCHESTRATOR_TASK_LEDGER_FACTS_PROMPT
        self.task_ledger_plan_prompt: str = task_ledger_plan_prompt or ORCHESTRATOR_TASK_LEDGER_PLAN_PROMPT
        self.task_ledger_full_prompt = task_ledger_full_prompt or ORCHESTRATOR_TASK_LEDGER_FULL_PROMPT
        self.task_ledger_facts_update_prompt: str = (
            task_ledger_facts_update_prompt or ORCHESTRATOR_TASK_LEDGER_FACTS_UPDATE_PROMPT
        )
        self.task_ledger_plan_update_prompt: str = (
            task_ledger_plan_update_prompt or ORCHESTRATOR_TASK_LEDGER_PLAN_UPDATE_PROMPT
        )
        self.progress_ledger_prompt: str = progress_ledger_prompt or ORCHESTRATOR_PROGRESS_LEDGER_PROMPT
        self.final_answer_prompt: str = final_answer_prompt or ORCHESTRATOR_FINAL_ANSWER_PROMPT

        self.progress_ledger_retry_count: int = (
            progress_ledger_retry_count if progress_ledger_retry_count is not None else 3
        )

    async def _complete(
        self,
        messages: list[ChatMessage],
    ) -> ChatMessage:
        """Call the underlying ChatClientProtocol directly and return the last assistant message.

        If manager instructions are provided, they are injected as a SYSTEM message
        at the start of the request to guide the model consistently without needing
        an intermediate Agent wrapper.
        """
        # Prepend system instructions if present
        request_messages: list[ChatMessage] = []
        if self.instructions:
            request_messages.append(ChatMessage(role=Role.SYSTEM, text=self.instructions))
        request_messages.extend(messages)

        # Invoke the chat client non-streaming API
        response = await self.chat_client.get_response(request_messages)
        try:
            out_messages: list[ChatMessage] | None = list(response.messages)  # type: ignore[assignment]
        except Exception:
            out_messages = None

        if out_messages:
            last = out_messages[-1]
            return ChatMessage(
                role=last.role or Role.ASSISTANT,
                text=last.text or "",
                author_name=last.author_name or MAGENTIC_MANAGER_NAME,
            )

        # Fallback if no messages
        return ChatMessage(role=Role.ASSISTANT, text="No output produced.", author_name=MAGENTIC_MANAGER_NAME)

    async def plan(self, magentic_context: MagenticContext) -> ChatMessage:
        """Create facts and plan using the model, then render a combined task ledger as a single assistant message."""
        task_text = magentic_context.task.text
        team_text = _team_block(magentic_context.participant_descriptions)

        # Gather facts
        facts_user = ChatMessage(
            role=Role.USER,
            text=self.task_ledger_facts_prompt.format(task=task_text),
        )
        facts_msg = await self._complete([*magentic_context.chat_history, facts_user])

        # Create plan
        plan_user = ChatMessage(
            role=Role.USER,
            text=self.task_ledger_plan_prompt.format(team=team_text),
        )
        plan_msg = await self._complete([*magentic_context.chat_history, facts_user, facts_msg, plan_user])

        # Store ledger and render full combined view
        self.task_ledger = _MagenticTaskLedger(facts=facts_msg, plan=plan_msg)

        # Also store individual messages in chat_history for better grounding
        # This gives the progress ledger model access to the detailed reasoning
        magentic_context.chat_history.extend([facts_user, facts_msg, plan_user, plan_msg])

        combined = self.task_ledger_full_prompt.format(
            task=task_text,
            team=team_text,
            facts=facts_msg.text,
            plan=plan_msg.text,
        )
        return ChatMessage(role=Role.ASSISTANT, text=combined, author_name=MAGENTIC_MANAGER_NAME)

    async def replan(self, magentic_context: MagenticContext) -> ChatMessage:
        """Update facts and plan when stalling or looping has been detected."""
        if self.task_ledger is None:
            raise RuntimeError("replan() called before plan(); call plan() once before requesting a replan.")

        task_text = magentic_context.task.text
        team_text = _team_block(magentic_context.participant_descriptions)

        # Update facts
        facts_update_user = ChatMessage(
            role=Role.USER,
            text=self.task_ledger_facts_update_prompt.format(task=task_text, old_facts=self.task_ledger.facts.text),
        )
        updated_facts = await self._complete([*magentic_context.chat_history, facts_update_user])

        # Update plan
        plan_update_user = ChatMessage(
            role=Role.USER,
            text=self.task_ledger_plan_update_prompt.format(team=team_text),
        )
        updated_plan = await self._complete([
            *magentic_context.chat_history,
            facts_update_user,
            updated_facts,
            plan_update_user,
        ])

        # Store and render
        self.task_ledger = _MagenticTaskLedger(facts=updated_facts, plan=updated_plan)

        # Also store individual messages in chat_history for better grounding
        # This gives the progress ledger model access to the detailed reasoning
        magentic_context.chat_history.extend([facts_update_user, updated_facts, plan_update_user, updated_plan])

        combined = self.task_ledger_full_prompt.format(
            task=task_text,
            team=team_text,
            facts=updated_facts.text,
            plan=updated_plan.text,
        )
        return ChatMessage(role=Role.ASSISTANT, text=combined, author_name=MAGENTIC_MANAGER_NAME)

    async def create_progress_ledger(self, magentic_context: MagenticContext) -> _MagenticProgressLedger:
        """Use the model to produce a JSON progress ledger based on the conversation so far.

        Adds lightweight retries with backoff for transient parse issues and avoids selecting a
        non-existent "unknown" agent. If there are no participants, a clear error is raised.
        """
        agent_names = list(magentic_context.participant_descriptions.keys())
        if not agent_names:
            raise RuntimeError("No participants configured; cannot determine next speaker.")

        names_csv = ", ".join(agent_names)
        team_text = _team_block(magentic_context.participant_descriptions)

        prompt = self.progress_ledger_prompt.format(
            task=magentic_context.task.text,
            team=team_text,
            names=names_csv,
        )
        user_message = ChatMessage(role=Role.USER, text=prompt)

        # Include full context to help the model decide current stage, with small retry loop
        attempts = 0
        last_error: Exception | None = None
        while attempts < self.progress_ledger_retry_count:
            raw = await self._complete([*magentic_context.chat_history, user_message])
            try:
                ledger_dict = _extract_json(raw.text)
                return _coerce_model(_MagenticProgressLedger, ledger_dict)
            except Exception as ex:
                last_error = ex
                attempts += 1
                logger.warning(
                    f"Progress ledger JSON parse failed (attempt {attempts}/{self.progress_ledger_retry_count}): {ex}"
                )
                if attempts < self.progress_ledger_retry_count:
                    # brief backoff before next try
                    await asyncio.sleep(0.25 * attempts)

        raise RuntimeError(
            f"Progress ledger parse failed after {self.progress_ledger_retry_count} attempt(s): {last_error}"
        )

    async def prepare_final_answer(self, magentic_context: MagenticContext) -> ChatMessage:
        """Ask the model to produce the final answer addressed to the user."""
        prompt = self.final_answer_prompt.format(task=magentic_context.task.text)
        user_message = ChatMessage(role=Role.USER, text=prompt)
        response = await self._complete([*magentic_context.chat_history, user_message])
        # Ensure role is assistant
        return ChatMessage(
            role=Role.ASSISTANT,
            text=response.text,
            author_name=response.author_name or MAGENTIC_MANAGER_NAME,
        )


# endregion Magentic Manager

# region Magentic Executors


class MagenticOrchestratorExecutor(BaseGroupChatOrchestrator):
    """Magentic orchestrator executor that handles all orchestration logic.

    This executor manages the entire Magentic One workflow including:
    - Initial planning and task ledger creation
    - Progress tracking and completion detection
    - Agent coordination and message routing
    - Reset and replanning logic
    """

    # Typed attributes (initialized in __init__)
    _agent_executors: dict[str, "MagenticAgentExecutor"]
    _context: "MagenticContext | None"
    _task_ledger: "ChatMessage | None"
    _inner_loop_lock: asyncio.Lock
    _require_plan_signoff: bool
    _plan_review_round: int
    _max_plan_review_rounds: int
    _terminated: bool

    def __init__(
        self,
        manager: MagenticManagerBase,
        participants: dict[str, str],
        *,
        require_plan_signoff: bool = False,
        max_plan_review_rounds: int = 10,
        executor_id: str | None = None,
    ) -> None:
        """Initializes a new instance of the MagenticOrchestratorExecutor.

        Args:
            manager: The Magentic manager instance.
            participants: A dictionary of participant IDs to their names.
            require_plan_signoff: Whether to require plan sign-off from a human.
            max_plan_review_rounds: The maximum number of plan review rounds.
            executor_id: An optional executor ID.
        """
        super().__init__(executor_id or f"magentic_orchestrator_{uuid4().hex[:8]}")
        self._manager = manager
        self._participants = participants
        self._context = None
        self._task_ledger = None
        self._require_plan_signoff = require_plan_signoff
        self._plan_review_round = 0
        self._max_plan_review_rounds = max_plan_review_rounds
        # Registry of agent executors for internal coordination (e.g., resets)
        self._agent_executors = {}
        # Terminal state marker to stop further processing after completion/limits
        self._terminated = False
        # Tracks whether checkpoint state has been applied for this run
        self._state_restored = False

    def _get_author_name(self) -> str:
        """Get the magentic manager name for orchestrator-generated messages."""
        return MAGENTIC_MANAGER_NAME

    def register_agent_executor(self, name: str, executor: "MagenticAgentExecutor") -> None:
        """Register an agent executor for internal control (no messages)."""
        self._agent_executors[name] = executor

    async def _emit_orchestrator_message(
        self,
        ctx: WorkflowContext[Any, ChatMessage],
        message: ChatMessage,
        kind: str,
    ) -> None:
        """Emit orchestrator message to the workflow event stream.

        Orchestrator messages flow through the unified workflow event stream as
        MagenticOrchestratorMessageEvent instances. Consumers should subscribe to
        these events via workflow.run_stream().

        Args:
            ctx: Workflow context for adding events to the stream
            message: Orchestrator message to emit (task, plan, instruction, notice)
            kind: Message classification (user_task, task_ledger, instruction, notice)

        Example:
            async for event in workflow.run_stream("task"):
                if isinstance(event, MagenticOrchestratorMessageEvent):
                    print(f"Orchestrator {event.kind}: {event.message.text}")
        """
        event = MagenticOrchestratorMessageEvent(
            orchestrator_id=self.id,
            message=message,
            kind=kind,
        )
        await ctx.add_event(event)

    def snapshot_state(self) -> dict[str, Any]:
        """Capture current orchestrator state for checkpointing.

        Uses OrchestrationState for structure but maintains Magentic's complex metadata
        at the top level for backward compatibility with existing checkpoints.

        Returns:
            Dict ready for checkpoint persistence
        """
        state: dict[str, Any] = {
            "plan_review_round": self._plan_review_round,
            "max_plan_review_rounds": self._max_plan_review_rounds,
            "require_plan_signoff": self._require_plan_signoff,
            "terminated": self._terminated,
        }
        if self._context is not None:
            state["magentic_context"] = self._context.to_dict()
        if self._task_ledger is not None:
            state["task_ledger"] = _message_to_payload(self._task_ledger)
        manager_state: dict[str, Any] | None = None
        with contextlib.suppress(Exception):
            manager_state = self._manager.snapshot_state()
        if manager_state:
            state["manager_state"] = manager_state
        return state

    def restore_state(self, state: dict[str, Any]) -> None:
        """Restore orchestrator state from checkpoint.

        Maintains backward compatibility with existing Magentic checkpoints
        while supporting OrchestrationState structure.

        Args:
            state: Checkpoint data dict
        """
        # Support both old format (direct keys) and new format (wrapped in OrchestrationState)
        if "metadata" in state and isinstance(state.get("metadata"), dict):
            # New OrchestrationState format - extract metadata
            from ._orchestration_state import OrchestrationState

            orch_state = OrchestrationState.from_dict(state)
            state = orch_state.metadata

        ctx_payload = state.get("magentic_context")
        if ctx_payload is not None:
            try:
                if isinstance(ctx_payload, dict):
                    self._context = MagenticContext.from_dict(ctx_payload)  # type: ignore[arg-type]
                else:
                    self._context = None
            except Exception as exc:  # pragma: no cover - defensive
                logger.warning("Failed to restore magentic context: %s", exc)
                self._context = None
        ledger_payload = state.get("task_ledger")
        if ledger_payload is not None:
            try:
                self._task_ledger = _message_from_payload(ledger_payload)
            except Exception as exc:  # pragma: no cover
                logger.warning("Failed to restore task ledger message: %s", exc)
                self._task_ledger = None

        if "plan_review_round" in state:
            try:
                self._plan_review_round = int(state["plan_review_round"])
            except Exception:  # pragma: no cover
                logger.debug("Ignoring invalid plan_review_round in checkpoint state")
        if "max_plan_review_rounds" in state:
            self._max_plan_review_rounds = state.get("max_plan_review_rounds")  # type: ignore[assignment]
        if "require_plan_signoff" in state:
            self._require_plan_signoff = bool(state.get("require_plan_signoff"))
        if "terminated" in state:
            self._terminated = bool(state.get("terminated"))

        manager_state = state.get("manager_state")
        if manager_state is not None:
            try:
                self._manager.restore_state(manager_state)
            except Exception as exc:  # pragma: no cover
                logger.warning("Failed to restore manager state: %s", exc)

        self._reconcile_restored_participants()

    def _reconcile_restored_participants(self) -> None:
        """Ensure restored participant roster matches the current workflow graph."""
        if self._context is None:
            return

        restored = self._context.participant_descriptions or {}
        expected = self._participants

        restored_names = set(restored.keys())
        expected_names = set(expected.keys())

        if restored_names != expected_names:
            missing = ", ".join(sorted(expected_names - restored_names)) or "none"
            unexpected = ", ".join(sorted(restored_names - expected_names)) or "none"
            raise RuntimeError(
                "Magentic checkpoint restore failed: participant names do not match the checkpoint. "
                "Ensure MagenticBuilder.participants keys remain stable across runs. "
                f"Missing names: {missing}; unexpected names: {unexpected}."
            )

        # Refresh descriptions so prompt surfaces always reflect the rebuilt workflow inputs.
        for name, description in expected.items():
            restored[name] = description

    def _snapshot_pattern_metadata(self) -> dict[str, Any]:
        """Serialize pattern-specific state.

        Magentic uses custom snapshot_state() instead of base class hooks.
        This method exists to satisfy the base class contract.

        Returns:
            Empty dict (Magentic manages its own state)
        """
        return {}

    def _restore_pattern_metadata(self, metadata: dict[str, Any]) -> None:
        """Restore pattern-specific state.

        Magentic uses custom restore_state() instead of base class hooks.
        This method exists to satisfy the base class contract.

        Args:
            metadata: Pattern-specific state dict (ignored)
        """
        pass

    async def _ensure_state_restored(
        self,
        context: WorkflowContext[Any, Any],
    ) -> None:
        if self._state_restored and self._context is not None:
            return
        state = await context.get_executor_state()
        if not state:
            self._state_restored = True
            return
        if not isinstance(state, dict):
            self._state_restored = True
            return
        try:
            self.restore_state(state)
        except Exception as exc:  # pragma: no cover
            logger.warning("Magentic Orchestrator: Failed to apply checkpoint state: %s", exc, exc_info=True)
            raise
        else:
            self._state_restored = True

    @handler
    async def handle_start_message(
        self,
        message: _MagenticStartMessage,
        context: WorkflowContext[
            _MagenticResponseMessage | _MagenticRequestMessage | _MagenticPlanReviewRequest, ChatMessage
        ],
    ) -> None:
        """Handle the initial start message to begin orchestration."""
        if getattr(self, "_terminated", False):
            return
        logger.info("Magentic Orchestrator: Received start message")

        self._context = MagenticContext(
            task=message.task,
            participant_descriptions=self._participants,
        )
        if message.messages:
            self._context.chat_history.extend(message.messages)
        self._state_restored = True
        # Non-streaming callback for the orchestrator receipt of the task
        await self._emit_orchestrator_message(context, message.task, ORCH_MSG_KIND_USER_TASK)

        # Initial planning using the manager with real model calls
        self._task_ledger = await self._manager.plan(self._context.clone(deep=True))

        # If a human must sign off, ask now and return. The response handler will resume.
        if self._require_plan_signoff:
            await self._send_plan_review_request(cast(WorkflowContext, context))
            return

        # Add task ledger to conversation history
        self._context.chat_history.append(self._task_ledger)

        logger.debug("Task ledger created.")

        await self._emit_orchestrator_message(context, self._task_ledger, ORCH_MSG_KIND_TASK_LEDGER)

        # Start the inner loop
        ctx2 = cast(
            WorkflowContext[_MagenticResponseMessage | _MagenticRequestMessage, ChatMessage],
            context,
        )
        await self._run_inner_loop(ctx2)

    @handler
    async def handle_task_text(
        self,
        task_text: str,
        context: WorkflowContext[
            _MagenticResponseMessage | _MagenticRequestMessage | _MagenticPlanReviewRequest, ChatMessage
        ],
    ) -> None:
        await self.handle_start_message(_MagenticStartMessage.from_string(task_text), context)

    @handler
    async def handle_task_message(
        self,
        task_message: ChatMessage,
        context: WorkflowContext[
            _MagenticResponseMessage | _MagenticRequestMessage | _MagenticPlanReviewRequest, ChatMessage
        ],
    ) -> None:
        await self.handle_start_message(_MagenticStartMessage(task_message), context)

    @handler
    async def handle_task_messages(
        self,
        conversation: list[ChatMessage],
        context: WorkflowContext[
            _MagenticResponseMessage | _MagenticRequestMessage | _MagenticPlanReviewRequest, ChatMessage
        ],
    ) -> None:
        await self.handle_start_message(_MagenticStartMessage(conversation), context)

    @handler
    async def handle_response_message(
        self,
        message: _MagenticResponseMessage,
        context: WorkflowContext[_MagenticResponseMessage | _MagenticRequestMessage, ChatMessage],
    ) -> None:
        """Handle responses from agents."""
        if getattr(self, "_terminated", False):
            return
        await self._ensure_state_restored(context)
        if self._context is None:
            raise RuntimeError("Magentic Orchestrator: Received response but not initialized")

        logger.debug("Magentic Orchestrator: Received response from agent")

        # Add transfer message if needed
        if message.body.role != Role.USER:
            transfer_msg = ChatMessage(
                role=Role.USER,
                text=f"Transferred to {getattr(message.body, 'author_name', 'agent')}",
            )
            self._context.chat_history.append(transfer_msg)

        # Add agent response to context
        self._context.chat_history.append(message.body)

        # Continue with inner loop
        await self._run_inner_loop(context)

    @response_handler
    async def handle_plan_review_response(
        self,
<<<<<<< HEAD
        original_request: MagenticPlanReviewRequest,
        response: MagenticPlanReviewReply,
=======
        response: RequestResponse[_MagenticPlanReviewRequest, _MagenticPlanReviewReply],
>>>>>>> e2d1ba31
        context: WorkflowContext[
            # may broadcast ledger next, or ask for another round of review
            _MagenticResponseMessage | _MagenticRequestMessage | _MagenticPlanReviewRequest, ChatMessage
        ],
    ) -> None:
        if getattr(self, "_terminated", False):
            return
        await self._ensure_state_restored(context)
        if self._context is None:
            return

<<<<<<< HEAD
        if response.decision == MagenticPlanReviewDecision.APPROVE:
=======
        human = response.data
        if human is None:  # type: ignore[unreachable]
            # Defensive fallback: treat as revise with empty comments
            human = _MagenticPlanReviewReply(decision=MagenticPlanReviewDecision.REVISE, comments="")

        if human.decision == MagenticPlanReviewDecision.APPROVE:
>>>>>>> e2d1ba31
            # Close the review loop on approval (no further plan review requests this run)
            self._require_plan_signoff = False
            # If the user supplied an edited plan, adopt it
            if response.edited_plan_text:
                # Update the manager's internal ledger and rebuild the combined message
                mgr_ledger = getattr(self._manager, "task_ledger", None)
                if mgr_ledger is not None:
                    mgr_ledger.plan.text = response.edited_plan_text
                team_text = _team_block(self._participants)
                combined = self._manager.task_ledger_full_prompt.format(
                    task=self._context.task.text,
                    team=team_text,
                    facts=(mgr_ledger.facts.text if mgr_ledger else ""),
                    plan=response.edited_plan_text,
                )
                self._task_ledger = ChatMessage(
                    role=Role.ASSISTANT,
                    text=combined,
                    author_name=MAGENTIC_MANAGER_NAME,
                )
            # If approved with comments but no edited text, apply comments via replan and proceed (no extra review)
            elif response.comments:
                # Record the human feedback for grounding
                self._context.chat_history.append(
                    ChatMessage(role=Role.USER, text=f"Human plan feedback: {response.comments}")
                )
                # Ask the manager to replan based on comments; proceed immediately
                self._task_ledger = await self._manager.replan(self._context.clone(deep=True))

            # Record the signed-off plan (no broadcast)
            if self._task_ledger:
                self._context.chat_history.append(self._task_ledger)
                await self._emit_orchestrator_message(context, self._task_ledger, ORCH_MSG_KIND_TASK_LEDGER)

            # Enter the normal coordination loop
            ctx2 = cast(
                WorkflowContext[_MagenticResponseMessage | _MagenticRequestMessage, ChatMessage],
                context,
            )
            await self._run_inner_loop(ctx2)
            return

        # Otherwise, REVISION round
        self._plan_review_round += 1
        if self._plan_review_round > self._max_plan_review_rounds:
            logger.warning("Magentic Orchestrator: Max plan review rounds reached. Proceeding with current plan.")
            # Stop any further plan review requests for the rest of this run
            self._require_plan_signoff = False
            # Add a clear note to the conversation so users know review is closed
            notice = ChatMessage(
                role=Role.ASSISTANT,
                text=(
                    "Plan review closed after max rounds. Proceeding with the current plan and will no longer "
                    "prompt for plan approval."
                ),
                author_name=MAGENTIC_MANAGER_NAME,
            )
            self._context.chat_history.append(notice)
            await self._emit_orchestrator_message(context, notice, ORCH_MSG_KIND_NOTICE)
            if self._task_ledger:
                self._context.chat_history.append(self._task_ledger)
                # No further review requests; proceed directly into coordination
            ctx2 = cast(
                WorkflowContext[_MagenticResponseMessage | _MagenticRequestMessage, ChatMessage],
                context,
            )
            await self._run_inner_loop(ctx2)
            return

        # If the user provided an edited plan, adopt it directly and ask them to confirm once more
        if response.edited_plan_text:
            mgr_ledger2 = getattr(self._manager, "task_ledger", None)
            if mgr_ledger2 is not None:
                mgr_ledger2.plan.text = response.edited_plan_text
            # Rebuild combined message for preview in the next review request
            team_text = _team_block(self._participants)
            combined = self._manager.task_ledger_full_prompt.format(
                task=self._context.task.text,
                team=team_text,
                facts=(mgr_ledger2.facts.text if mgr_ledger2 else ""),
                plan=response.edited_plan_text,
            )
            self._task_ledger = ChatMessage(role=Role.ASSISTANT, text=combined, author_name=MAGENTIC_MANAGER_NAME)
            await self._send_plan_review_request(cast(WorkflowContext, context))
            return

        # Else pass comments into the chat history and replan with the manager
        if response.comments:
            self._context.chat_history.append(
                ChatMessage(role=Role.USER, text=f"Human plan feedback: {response.comments}")
            )

        # Ask the manager to replan; this only adjusts the plan stage, not a full reset
        self._task_ledger = await self._manager.replan(self._context.clone(deep=True))
        await self._send_plan_review_request(cast(WorkflowContext, context))

    async def _run_outer_loop(
        self,
        context: WorkflowContext[_MagenticResponseMessage | _MagenticRequestMessage, ChatMessage],
    ) -> None:
        """Run the outer orchestration loop - planning phase."""
        if self._context is None:
            raise RuntimeError("Context not initialized")

        logger.info("Magentic Orchestrator: Outer loop - entering inner loop")

        # Add task ledger to history if not already there
        if self._task_ledger and (
            not self._context.chat_history or self._context.chat_history[-1] != self._task_ledger
        ):
            self._context.chat_history.append(self._task_ledger)

        # Optionally surface the updated task ledger via message callback (no broadcast)
        if self._task_ledger is not None:
            await self._emit_orchestrator_message(context, self._task_ledger, ORCH_MSG_KIND_TASK_LEDGER)

        # Start inner loop
        await self._run_inner_loop(context)

    async def _run_inner_loop(
        self,
        context: WorkflowContext[_MagenticResponseMessage | _MagenticRequestMessage, ChatMessage],
    ) -> None:
        """Run the inner orchestration loop. Coordination phase. Serialized with a lock."""
        if self._context is None or self._task_ledger is None:
            raise RuntimeError("Context or task ledger not initialized")

        await self._run_inner_loop_helper(context)

    async def _run_inner_loop_helper(
        self,
        context: WorkflowContext[_MagenticResponseMessage | _MagenticRequestMessage, ChatMessage],
    ) -> None:
        """Run inner loop with exclusive access."""
        # Narrow optional context for the remainder of this method
        ctx = self._context
        if ctx is None:
            raise RuntimeError("Context not initialized")
        # Check limits first
        within_limits = await self._check_within_limits_or_complete(context)
        if not within_limits:
            return

        ctx.round_count += 1
        logger.info("Magentic Orchestrator: Inner loop - round %s", ctx.round_count)

        # Create progress ledger using the manager
        try:
            current_progress_ledger = await self._manager.create_progress_ledger(ctx.clone(deep=True))
        except Exception as ex:
            logger.warning("Magentic Orchestrator: Progress ledger creation failed, triggering reset: %s", ex)
            await self._reset_and_replan(context)
            return

        logger.debug(
            "Progress evaluation: satisfied=%s, next=%s",
            current_progress_ledger.is_request_satisfied.answer,
            current_progress_ledger.next_speaker.answer,
        )

        # Check for task completion
        if current_progress_ledger.is_request_satisfied.answer:
            logger.info("Magentic Orchestrator: Task completed")
            await self._prepare_final_answer(context)
            return

        # Check for stalling or looping
        if not current_progress_ledger.is_progress_being_made.answer or current_progress_ledger.is_in_loop.answer:
            ctx.stall_count += 1
        else:
            ctx.stall_count = max(0, ctx.stall_count - 1)

        if ctx.stall_count > self._manager.max_stall_count:
            logger.info("Magentic Orchestrator: Stalling detected. Resetting and replanning")
            await self._reset_and_replan(context)
            return

        # Determine the next speaker and instruction
        answer_val = current_progress_ledger.next_speaker.answer
        if not isinstance(answer_val, str):
            # Fallback to first participant if ledger returns non-string
            logger.warning("Next speaker answer was not a string; selecting first participant as fallback")
            answer_val = next(iter(self._participants.keys()))
        next_speaker_value: str = answer_val
        instruction = current_progress_ledger.instruction_or_question.answer

        if next_speaker_value not in self._participants:
            logger.warning("Invalid next speaker: %s", next_speaker_value)
            await self._prepare_final_answer(context)
            return

        # Add instruction to conversation (assistant guidance)
        instruction_msg = ChatMessage(
            role=Role.ASSISTANT,
            text=str(instruction),
            author_name=MAGENTIC_MANAGER_NAME,
        )
        ctx.chat_history.append(instruction_msg)
        await self._emit_orchestrator_message(context, instruction_msg, ORCH_MSG_KIND_INSTRUCTION)

        # Determine the selected agent's executor id
        target_executor_id = f"agent_{next_speaker_value}"

        # Request specific agent to respond
        logger.debug("Magentic Orchestrator: Requesting %s to respond", next_speaker_value)
        await context.send_message(
            _MagenticRequestMessage(
                agent_name=next_speaker_value,
                instruction=str(instruction),
                task_context=ctx.task.text,
            ),
            target_id=target_executor_id,
        )

    async def _reset_and_replan(
        self,
        context: WorkflowContext[_MagenticResponseMessage | _MagenticRequestMessage, ChatMessage],
    ) -> None:
        """Reset context and replan."""
        if self._context is None:
            return

        logger.info("Magentic Orchestrator: Resetting and replanning")

        # Reset context
        self._context.reset()

        # Replan
        self._task_ledger = await self._manager.replan(self._context.clone(deep=True))
        self._context.chat_history.append(self._task_ledger)
        await self._emit_orchestrator_message(context, self._task_ledger, ORCH_MSG_KIND_TASK_LEDGER)

        # Internally reset all registered agent executors (no handler/messages involved)
        for agent in self._agent_executors.values():
            with contextlib.suppress(Exception):
                agent.reset()

        # Restart outer loop
        await self._run_outer_loop(context)

    async def _prepare_final_answer(
        self,
        context: WorkflowContext[_MagenticResponseMessage | _MagenticRequestMessage, ChatMessage],
    ) -> None:
        """Prepare the final answer using the manager."""
        if self._context is None:
            return

        logger.info("Magentic Orchestrator: Preparing final answer")
        final_answer = await self._manager.prepare_final_answer(self._context.clone(deep=True))

        # Emit a completed event for the workflow
        await context.yield_output(final_answer)
        await context.add_event(MagenticFinalResultEvent(message=final_answer))

    async def _check_within_limits_or_complete(
        self,
        context: WorkflowContext[_MagenticResponseMessage | _MagenticRequestMessage, ChatMessage],
    ) -> bool:
        """Check if orchestrator is within operational limits."""
        if self._context is None:
            return False
        ctx = self._context

        hit_round_limit = self._manager.max_round_count is not None and ctx.round_count >= self._manager.max_round_count
        hit_reset_limit = self._manager.max_reset_count is not None and ctx.reset_count >= self._manager.max_reset_count

        if hit_round_limit or hit_reset_limit:
            limit_type = "round" if hit_round_limit else "reset"
            logger.error("Magentic Orchestrator: Max %s count reached", limit_type)

            # Only emit completion once and then mark terminated
            if not self._terminated:
                self._terminated = True
                # Get partial result
                partial_result = _first_assistant(ctx.chat_history)
                if partial_result is None:
                    partial_result = ChatMessage(
                        role=Role.ASSISTANT,
                        text=f"Stopped due to {limit_type} limit. No partial result available.",
                        author_name=MAGENTIC_MANAGER_NAME,
                    )

                # Yield the partial result and signal completion
                await context.yield_output(partial_result)
                await context.add_event(MagenticFinalResultEvent(message=partial_result))
            return False

        return True

<<<<<<< HEAD
    async def _send_plan_review_request(self, context: WorkflowContext) -> None:
        """Send a PlanReviewRequest."""
=======
    async def _send_plan_review_request(
        self,
        context: WorkflowContext[
            _MagenticResponseMessage | _MagenticRequestMessage | _MagenticPlanReviewRequest, ChatMessage
        ],
    ) -> None:
        """Emit a PlanReviewRequest via RequestInfoExecutor."""
>>>>>>> e2d1ba31
        # If plan sign-off is disabled (e.g., ran out of review rounds), do nothing
        if not self._require_plan_signoff:
            return
        ledger = getattr(self._manager, "task_ledger", None)
        facts_text = ledger.facts.text if ledger else ""
        plan_text = ledger.plan.text if ledger else ""
        task_text = self._context.task.text if self._context else ""

        req = _MagenticPlanReviewRequest(
            task_text=task_text,
            facts_text=facts_text,
            plan_text=plan_text,
            round_index=self._plan_review_round,
        )
        await context.request_info(req, MagenticPlanReviewRequest, MagenticPlanReviewReply)


# region Magentic Executors


class MagenticAgentExecutor(Executor):
    """Magentic agent executor that wraps an agent for participation in workflows.

    Leverages enhanced AgentExecutor with conversation injection hooks for:
    - Receiving task ledger broadcasts
    - Responding to specific agent requests
    - Resetting agent state when needed
    """

    def __init__(
        self,
        agent: AgentProtocol | Executor,
        agent_id: str,
    ) -> None:
        super().__init__(f"agent_{agent_id}")
        self._agent = agent
        self._agent_id = agent_id
        self._chat_history: list[ChatMessage] = []
        self._state_restored = False

    def snapshot_state(self) -> dict[str, Any]:
        """Capture current executor state for checkpointing.

        Returns:
            Dict containing serialized chat history
        """
        from ._conversation_state import encode_chat_messages

        return {
            "chat_history": encode_chat_messages(self._chat_history),
        }

    def restore_state(self, state: dict[str, Any]) -> None:
        """Restore executor state from checkpoint.

        Args:
            state: Checkpoint data dict
        """
        from ._conversation_state import decode_chat_messages

        history_payload = state.get("chat_history")
        if history_payload:
            try:
                self._chat_history = decode_chat_messages(history_payload)
            except Exception as exc:  # pragma: no cover
                logger.warning("Agent %s: Failed to restore chat history: %s", self._agent_id, exc)
                self._chat_history = []
        else:
            self._chat_history = []

    async def _ensure_state_restored(self, context: WorkflowContext[Any, Any]) -> None:
        if self._state_restored and self._chat_history:
            return
        state = await context.get_executor_state()
        if not state:
            self._state_restored = True
            return
        if not isinstance(state, dict):
            self._state_restored = True
            return
        try:
            self.restore_state(state)
        except Exception as exc:  # pragma: no cover
            logger.warning("Agent %s: Failed to apply checkpoint state: %s", self._agent_id, exc, exc_info=True)
            raise
        else:
            self._state_restored = True

    @handler
    async def handle_response_message(
        self, message: _MagenticResponseMessage, context: WorkflowContext[_MagenticResponseMessage]
    ) -> None:
        """Handle response message (task ledger broadcast)."""
        logger.debug("Agent %s: Received response message", self._agent_id)

        await self._ensure_state_restored(context)

        # Check if this message is intended for this agent
        if message.target_agent is not None and message.target_agent != self._agent_id and not message.broadcast:
            # Message is targeted to a different agent, ignore it
            logger.debug("Agent %s: Ignoring message targeted to %s", self._agent_id, message.target_agent)
            return

        # Add transfer message if needed
        if message.body.role != Role.USER:
            transfer_msg = ChatMessage(
                role=Role.USER,
                text=f"Transferred to {getattr(message.body, 'author_name', 'agent')}",
            )
            self._chat_history.append(transfer_msg)

        # Add message to agent's history
        self._chat_history.append(message.body)

    def _get_persona_adoption_role(self) -> Role:
        """Determine the best role for persona adoption messages.

        Uses SYSTEM role if the agent supports it, otherwise falls back to USER.
        """
        # Only BaseAgent-derived agents are assumed to support SYSTEM messages reliably.
        from agent_framework import BaseAgent as _AF_AgentBase  # local import to avoid cycles

        if isinstance(self._agent, _AF_AgentBase) and hasattr(self._agent, "chat_client"):
            return Role.SYSTEM
        # For other agent types or when we can't determine support, use USER
        return Role.USER

    @handler
    async def handle_request_message(
        self, message: _MagenticRequestMessage, context: WorkflowContext[_MagenticResponseMessage, AgentRunResponse]
    ) -> None:
        """Handle request to respond."""
        if message.agent_name != self._agent_id:
            return

        logger.info("Agent %s: Received request to respond", self._agent_id)

        await self._ensure_state_restored(context)

        # Add persona adoption message with appropriate role
        persona_role = self._get_persona_adoption_role()
        persona_msg = ChatMessage(
            role=persona_role,
            text=f"Transferred to {self._agent_id}, adopt the persona immediately.",
        )
        self._chat_history.append(persona_msg)

        # Add the orchestrator's instruction as a USER message so the agent treats it as the prompt
        if message.instruction:
            self._chat_history.append(ChatMessage(role=Role.USER, text=message.instruction))
        try:
            # If the participant is not an invokable BaseAgent, return a no-op response.
            from agent_framework import BaseAgent as _AF_AgentBase  # local import to avoid cycles

            if not isinstance(self._agent, _AF_AgentBase):
                response = ChatMessage(
                    role=Role.ASSISTANT,
                    text=f"{self._agent_id} is a workflow executor and cannot be invoked directly.",
                    author_name=self._agent_id,
                )
                self._chat_history.append(response)
                await self._emit_agent_message_event(context, response)
            else:
                # Invoke the agent
                response = await self._invoke_agent(context)
                self._chat_history.append(response)

            # Send response back to orchestrator
            await context.send_message(_MagenticResponseMessage(body=response))

        except Exception as e:
            logger.warning("Agent %s invoke failed: %s", self._agent_id, e)
            # Fallback response
            response = ChatMessage(
                role=Role.ASSISTANT,
                text=f"Agent {self._agent_id}: Error processing request - {str(e)[:100]}",
            )
            self._chat_history.append(response)
            await self._emit_agent_message_event(context, response)
            await context.send_message(_MagenticResponseMessage(body=response))

    def reset(self) -> None:
        """Reset the internal chat history of the agent (internal operation)."""
        logger.debug("Agent %s: Resetting chat history", self._agent_id)
        self._chat_history.clear()
        self._state_restored = True

    async def _emit_agent_delta_event(
        self,
        ctx: WorkflowContext[Any, Any],
        update: AgentRunResponseUpdate,
    ) -> None:
        contents = list(getattr(update, "contents", []) or [])
        chunk = getattr(update, "text", None)
        if not chunk:
            chunk = "".join(getattr(item, "text", "") for item in contents if hasattr(item, "text"))
        if chunk:
            await ctx.add_event(
                MagenticAgentDeltaEvent(
                    agent_id=self._agent_id,
                    text=chunk or None,
                    role=getattr(update, "role", None),
                )
            )
        for item in contents:
            if isinstance(item, FunctionCallContent):
                await ctx.add_event(
                    MagenticAgentDeltaEvent(
                        agent_id=self._agent_id,
                        function_call_id=getattr(item, "call_id", None),
                        function_call_name=getattr(item, "name", None),
                        function_call_arguments=getattr(item, "arguments", None),
                        role=getattr(update, "role", None),
                    )
                )
            elif isinstance(item, FunctionResultContent):
                await ctx.add_event(
                    MagenticAgentDeltaEvent(
                        agent_id=self._agent_id,
                        function_result_id=getattr(item, "call_id", None),
                        function_result=getattr(item, "result", None),
                        role=getattr(update, "role", None),
                    )
                )

    async def _emit_agent_message_event(
        self,
        ctx: WorkflowContext[Any, Any],
        message: ChatMessage,
    ) -> None:
        await ctx.add_event(MagenticAgentMessageEvent(agent_id=self._agent_id, message=message))

    async def _invoke_agent(
        self,
        ctx: WorkflowContext[_MagenticResponseMessage, AgentRunResponse],
    ) -> ChatMessage:
        """Invoke the wrapped agent and return a response."""
        logger.debug(f"Agent {self._agent_id}: Running with {len(self._chat_history)} messages")

        updates: list[AgentRunResponseUpdate] = []
        # The wrapped participant is guaranteed to be an BaseAgent when this is called.
        agent = cast("AgentProtocol", self._agent)
        async for update in agent.run_stream(messages=self._chat_history):  # type: ignore[attr-defined]
            updates.append(update)
            await self._emit_agent_delta_event(ctx, update)

        run_result: AgentRunResponse = AgentRunResponse.from_agent_run_response_updates(updates)

        messages: list[ChatMessage] | None = None
        with contextlib.suppress(Exception):
            messages = list(run_result.messages)  # type: ignore[assignment]
        if messages and len(messages) > 0:
            last: ChatMessage = messages[-1]
            author = last.author_name or self._agent_id
            role: Role = last.role if last.role else Role.ASSISTANT
            text = last.text or str(last)
            msg = ChatMessage(role=role, text=text, author_name=author)
            await self._emit_agent_message_event(ctx, msg)
            return msg

        msg = ChatMessage(
            role=Role.ASSISTANT,
            text=f"Agent {self._agent_id}: No output produced",
            author_name=self._agent_id,
        )
        await self._emit_agent_message_event(ctx, msg)
        return msg


# endregion Magentic Executors

# region Magentic Workflow Builder


class MagenticBuilder:
    """Fluent builder for creating Magentic One multi-agent orchestration workflows.

    Magentic One workflows use an LLM-powered manager to coordinate multiple agents through
    dynamic task planning, progress tracking, and adaptive replanning. The manager creates
    plans, selects agents, monitors progress, and determines when to replan or complete.

    The builder provides a fluent API for configuring participants, the manager, optional
    plan review, checkpointing, and event callbacks.

    Usage:

    .. code-block:: python

        from agent_framework import MagenticBuilder, StandardMagenticManager
        from azure.ai.projects.aio import AIProjectClient

        # Create manager with LLM client
        project_client = AIProjectClient.from_connection_string(...)
        chat_client = project_client.inference.get_chat_completions_client()

        # Build Magentic workflow with agents
        workflow = (
            MagenticBuilder()
            .participants(researcher=research_agent, writer=writing_agent, coder=coding_agent)
            .with_standard_manager(chat_client=chat_client, max_round_count=20, max_stall_count=3)
            .with_plan_review(enable=True)
            .with_checkpointing(checkpoint_storage)
            .build()
        )

        # Execute workflow
        async for message in workflow.run("Research and write article about AI agents"):
            print(message.text)

    With custom manager:

    .. code-block:: python

        # Create custom manager subclass
        class MyCustomManager(MagenticManagerBase):
            async def plan(self, context: MagenticContext) -> ChatMessage:
                # Custom planning logic
                ...


        manager = MyCustomManager()
        workflow = MagenticBuilder().participants(agent1=agent1, agent2=agent2).with_standard_manager(manager).build()

    See Also:
        - :class:`MagenticManagerBase`: Base class for custom managers
        - :class:`StandardMagenticManager`: Default LLM-powered manager
        - :class:`MagenticContext`: Context object passed to manager methods
        - :class:`MagenticEvent`: Base class for workflow events
    """

    def __init__(self) -> None:
        self._participants: dict[str, AgentProtocol | Executor] = {}
        self._manager: MagenticManagerBase | None = None
        self._enable_plan_review: bool = False
        self._checkpoint_storage: CheckpointStorage | None = None

    def participants(self, **participants: AgentProtocol | Executor) -> Self:
        """Add participant agents or executors to the Magentic workflow.

        Participants are the agents that will execute tasks under the manager's direction.
        Each participant should have distinct capabilities that complement the team. The
        manager will select which participant to invoke based on the current plan and
        progress state.

        Args:
            **participants: Named agents or executors to add to the workflow. Names should
                be descriptive of the agent's role (e.g., researcher=research_agent).
                Accepts BaseAgent instances or custom Executor implementations.

        Returns:
            Self for method chaining

        Usage:

        .. code-block:: python

            workflow = (
                MagenticBuilder()
                .participants(
                    researcher=research_agent, writer=writing_agent, coder=coding_agent, reviewer=review_agent
                )
                .with_standard_manager(chat_client=client)
                .build()
            )

        Notes:
            - Participant names become part of the manager's context for selection
            - Agent descriptions (if available) are extracted and provided to the manager
            - Can be called multiple times to add participants incrementally
        """
        self._participants.update(participants)
        return self

    def with_plan_review(self, enable: bool = True) -> "MagenticBuilder":
        """Enable or disable human-in-the-loop plan review before task execution.

        When enabled, the workflow will pause after the manager generates the initial
        plan and emit a _MagenticPlanReviewRequest event. A human reviewer can then
        approve, request revisions, or reject the plan. The workflow continues only
        after approval.

        This is useful for:
        - High-stakes tasks requiring human oversight
        - Validating the manager's understanding of requirements
        - Catching hallucinations or unrealistic plans early
        - Educational scenarios where learners review AI planning

        Args:
            enable: Whether to require plan review (default True)

        Returns:
            Self for method chaining

        Usage:

        .. code-block:: python

            workflow = (
                MagenticBuilder()
                .participants(agent1=agent1)
                .with_standard_manager(chat_client=client)
                .with_plan_review(enable=True)
                .build()
            )

            # During execution, handle plan review
            async for event in workflow.run_stream("task"):
                if isinstance(event, _MagenticPlanReviewRequest):
                    # Review plan and respond
                    reply = _MagenticPlanReviewReply(decision=MagenticPlanReviewDecision.APPROVE)
                    await workflow.send(reply)

        See Also:
            - :class:`_MagenticPlanReviewRequest`: Event emitted for review
            - :class:`_MagenticPlanReviewReply`: Response to send back
            - :class:`MagenticPlanReviewDecision`: Approve/Revise/Reject options
        """
        self._enable_plan_review = enable
        return self

    def with_checkpointing(self, checkpoint_storage: CheckpointStorage) -> "MagenticBuilder":
        """Enable workflow state persistence using the provided checkpoint storage.

        Checkpointing allows workflows to be paused, resumed across process restarts,
        or recovered after failures. The entire workflow state including conversation
        history, task ledgers, and progress is persisted at key points.

        Args:
            checkpoint_storage: Storage backend for checkpoints (e.g., InMemoryCheckpointStorage,
                FileCheckpointStorage, or custom implementations)

        Returns:
            Self for method chaining

        Usage:

        .. code-block:: python

            from agent_framework import InMemoryCheckpointStorage

            storage = InMemoryCheckpointStorage()
            workflow = (
                MagenticBuilder()
                .participants(agent1=agent1)
                .with_standard_manager(chat_client=client)
                .with_checkpointing(storage)
                .build()
            )

            # First run
            thread_id = "task-123"
            async for msg in workflow.run("task", thread_id=thread_id):
                print(msg.text)

            # Resume from checkpoint
            async for msg in workflow.run("continue", thread_id=thread_id):
                print(msg.text)

        Notes:
            - Checkpoints are created after each significant state transition
            - Thread ID must be consistent across runs to resume properly
            - Storage implementations may have different persistence guarantees
        """
        self._checkpoint_storage = checkpoint_storage
        return self

    def with_standard_manager(
        self,
        manager: MagenticManagerBase | None = None,
        *,
        # Constructor args for StandardMagenticManager when manager is not provided
        chat_client: ChatClientProtocol | None = None,
        task_ledger: _MagenticTaskLedger | None = None,
        instructions: str | None = None,
        # Prompt overrides
        task_ledger_facts_prompt: str | None = None,
        task_ledger_plan_prompt: str | None = None,
        task_ledger_full_prompt: str | None = None,
        task_ledger_facts_update_prompt: str | None = None,
        task_ledger_plan_update_prompt: str | None = None,
        progress_ledger_prompt: str | None = None,
        final_answer_prompt: str | None = None,
        # Limits
        max_stall_count: int = 3,
        max_reset_count: int | None = None,
        max_round_count: int | None = None,
    ) -> Self:
        """Configure the workflow manager for task planning and agent coordination.

        The manager is responsible for creating plans, selecting agents, tracking progress,
        and deciding when to replan or complete. This method supports two usage patterns:

        1. **Provide existing manager**: Pass a pre-configured manager instance (custom
           or standard) for full control over behavior
        2. **Auto-create standard manager**: Pass chat_client and options to automatically
           create a StandardMagenticManager with specified configuration

        Args:
            manager: Pre-configured manager instance (StandardMagenticManager or custom
                MagenticManagerBase subclass). If provided, all other arguments are ignored.
            chat_client: LLM chat client for generating plans and decisions. Required if
                manager is not provided.
            task_ledger: Optional custom task ledger implementation for specialized
                prompting or structured output requirements
            instructions: System instructions prepended to all manager prompts to guide
                behavior and set expectations
            task_ledger_facts_prompt: Custom prompt template for extracting facts from
                task description
            task_ledger_plan_prompt: Custom prompt template for generating initial plan
            task_ledger_full_prompt: Custom prompt template for complete task ledger
                (facts + plan combined)
            task_ledger_facts_update_prompt: Custom prompt template for updating facts
                based on agent progress
            task_ledger_plan_update_prompt: Custom prompt template for replanning when
                needed
            progress_ledger_prompt: Custom prompt template for assessing progress and
                determining next actions
            final_answer_prompt: Custom prompt template for synthesizing final response
                when task is complete
            max_stall_count: Maximum consecutive rounds without progress before triggering
                replan (default 3). Set to 0 to disable stall detection.
            max_reset_count: Maximum number of complete resets allowed before failing.
                None means unlimited resets.
            max_round_count: Maximum total coordination rounds before stopping with
                partial result. None means unlimited rounds.

        Returns:
            Self for method chaining

        Raises:
            ValueError: If manager is None and chat_client is also None

        Usage with auto-created manager:

        .. code-block:: python

            from azure.ai.projects.aio import AIProjectClient

            project_client = AIProjectClient.from_connection_string(...)
            chat_client = project_client.inference.get_chat_completions_client()

            workflow = (
                MagenticBuilder()
                .participants(agent1=agent1, agent2=agent2)
                .with_standard_manager(
                    chat_client=chat_client,
                    max_round_count=20,
                    max_stall_count=3,
                    instructions="Be concise and focus on accuracy",
                )
                .build()
            )

        Usage with custom manager:

        .. code-block:: python

            class MyManager(MagenticManagerBase):
                async def plan(self, context: MagenticContext) -> ChatMessage:
                    # Custom planning logic
                    return ChatMessage(role=Role.ASSISTANT, text="...")


            manager = MyManager()
            workflow = MagenticBuilder().participants(agent1=agent1).with_standard_manager(manager).build()

        Usage with prompt customization:

        .. code-block:: python

            workflow = (
                MagenticBuilder()
                .participants(coder=coder_agent, reviewer=reviewer_agent)
                .with_standard_manager(
                    chat_client=chat_client,
                    task_ledger_plan_prompt="Create a detailed step-by-step plan...",
                    progress_ledger_prompt="Assess progress and decide next action...",
                    max_stall_count=2,
                )
                .build()
            )

        Notes:
            - StandardMagenticManager uses structured LLM calls for all decisions
            - Custom managers can implement alternative selection strategies
            - Prompt templates support Jinja2-style variable substitution
            - Stall detection helps prevent infinite loops in stuck scenarios
        """
        if manager is not None:
            self._manager = manager
            return self

        if chat_client is None:
            raise ValueError(
                "chat_client is required when manager is not provided: with_standard_manager(chat_client=...)"
            )

        self._manager = StandardMagenticManager(
            chat_client=chat_client,
            task_ledger=task_ledger,
            instructions=instructions,
            task_ledger_facts_prompt=task_ledger_facts_prompt,
            task_ledger_plan_prompt=task_ledger_plan_prompt,
            task_ledger_full_prompt=task_ledger_full_prompt,
            task_ledger_facts_update_prompt=task_ledger_facts_update_prompt,
            task_ledger_plan_update_prompt=task_ledger_plan_update_prompt,
            progress_ledger_prompt=progress_ledger_prompt,
            final_answer_prompt=final_answer_prompt,
            max_stall_count=max_stall_count,
            max_reset_count=max_reset_count,
            max_round_count=max_round_count,
        )
        return self

    def build(self) -> Workflow:
        """Build a Magentic workflow with the orchestrator and all agent executors."""
        if not self._participants:
            raise ValueError("No participants added to Magentic workflow")

        if self._manager is None:
            raise ValueError("No manager configured. Call with_standard_manager(...) before build().")

        logger.info("Building Magentic workflow with %d participants", len(self._participants))

        # Create participant descriptions
        participant_descriptions: dict[str, str] = {}
        for name, participant in self._participants.items():
<<<<<<< HEAD
            if isinstance(participant, BaseAgent):
                description = getattr(participant, "description", None) or f"Agent {name}"
            else:
                description = f"Executor {name}"
            participant_descriptions[name] = description

        # If unified sink is provided, map it to legacy callback surfaces
        unified = self._unified_callback
        mode = self._callback_mode

        if unified is not None:
            prior_result = self._result_callback

            async def _on_result(msg: ChatMessage) -> None:
                with contextlib.suppress(Exception):
                    await unified(MagenticFinalResultEvent(message=msg))
                if prior_result is not None:
                    with contextlib.suppress(Exception):
                        await prior_result(msg)

            async def _on_orch(orch_id: str, msg: ChatMessage, kind: str) -> None:
                with contextlib.suppress(Exception):
                    await unified(MagenticOrchestratorMessageEvent(orchestrator_id=orch_id, message=msg, kind=kind))

            async def _on_agent_final(agent_id: str, message: ChatMessage) -> None:
                with contextlib.suppress(Exception):
                    await unified(MagenticAgentMessageEvent(agent_id=agent_id, message=message))

            async def _on_agent_delta(agent_id: str, update: AgentRunResponseUpdate, is_final: bool) -> None:
                if mode == MagenticCallbackMode.STREAMING:
                    # TODO(evmattso): Make sure we surface other non-text streaming items
                    # (or per-type events) and plumb through consumers.
                    chunk: str | None = getattr(update, "text", None)
                    if not chunk:
                        with contextlib.suppress(Exception):
                            contents = getattr(update, "contents", []) or []
                            chunk = "".join(getattr(c, "text", "") for c in contents) or None
                    if chunk:
                        with contextlib.suppress(Exception):
                            await unified(
                                MagenticAgentDeltaEvent(
                                    agent_id=agent_id,
                                    text=chunk,
                                    role=getattr(update, "role", None),
                                )
                            )
                    # Emit function call/result items if present on the update
                    with contextlib.suppress(Exception):
                        content_items = getattr(update, "contents", []) or []
                        for item in content_items:
                            if isinstance(item, FunctionCallContent):
                                await unified(
                                    MagenticAgentDeltaEvent(
                                        agent_id=agent_id,
                                        function_call_id=getattr(item, "call_id", None),
                                        function_call_name=getattr(item, "name", None),
                                        function_call_arguments=getattr(item, "arguments", None),
                                        role=getattr(update, "role", None),
                                    )
                                )
                            elif isinstance(item, FunctionResultContent):
                                await unified(
                                    MagenticAgentDeltaEvent(
                                        agent_id=agent_id,
                                        function_result_id=getattr(item, "call_id", None),
                                        function_result=getattr(item, "result", None),
                                        role=getattr(update, "role", None),
                                    )
                                )
                # final aggregation handled by _on_agent_final via agent_response_callback

            # Override delegates for orchestrator and agent callbacks
            self._result_callback = _on_result
            self._message_callback = _on_orch
            self._agent_response_callback = _on_agent_final
            self._agent_streaming_callback = _on_agent_delta if mode == MagenticCallbackMode.STREAMING else None

        # Create orchestrator executor
        orchestrator_executor = MagenticOrchestratorExecutor(
            manager=self._manager,
            participants=participant_descriptions,
            result_callback=self._result_callback,
            message_callback=self._message_callback,
            agent_response_callback=self._agent_response_callback,
            streaming_agent_response_callback=self._agent_streaming_callback,
            require_plan_signoff=self._enable_plan_review,
            executor_id="magentic_orchestrator",
        )

        # Create workflow builder and set orchestrator as start
        workflow_builder = WorkflowBuilder().set_start_executor(orchestrator_executor)

        def _route_to_agent(msg: object, *, agent_name: str) -> bool:
            """Route only messages meant for this agent.

            - MagenticRequestMessage -> only to the named agent
            - MagenticResponseMessage -> broadcast=True to all, or target_agent==agent_name
            """
            if isinstance(msg, MagenticRequestMessage):
                return msg.agent_name == agent_name
            if isinstance(msg, MagenticResponseMessage):
                return bool(getattr(msg, "broadcast", False)) or getattr(msg, "target_agent", None) == agent_name
            return False

        # Add agent executors and connect them
        for name, participant in self._participants.items():
=======
            fallback = f"Executor {name}" if isinstance(participant, Executor) else f"Agent {name}"
            participant_descriptions[name] = participant_description(participant, fallback)

        # Type narrowing: we already checked self._manager is not None above
        manager: MagenticManagerBase = self._manager  # type: ignore[assignment]

        def _orchestrator_factory(wiring: _GroupChatConfig) -> Executor:
            return MagenticOrchestratorExecutor(
                manager=manager,
                participants=participant_descriptions,
                require_plan_signoff=self._enable_plan_review,
                executor_id="magentic_orchestrator",
            )

        def _participant_factory(
            spec: GroupChatParticipantSpec,
            wiring: _GroupChatConfig,
        ) -> _GroupChatParticipantPipeline:
>>>>>>> e2d1ba31
            agent_executor = MagenticAgentExecutor(
                spec.participant,
                spec.name,
            )
            orchestrator = wiring.orchestrator
            if isinstance(orchestrator, MagenticOrchestratorExecutor):
                orchestrator.register_agent_executor(spec.name, agent_executor)
            return (agent_executor,)

        # Magentic provides its own orchestrator via custom factory, so no manager is needed
        group_builder = GroupChatBuilder(
            _orchestrator_factory=group_chat_orchestrator(_orchestrator_factory),
            _participant_factory=_participant_factory,
        ).participants(self._participants)

        if self._checkpoint_storage is not None:
            group_builder = group_builder.with_checkpointing(self._checkpoint_storage)

        if self._enable_plan_review:
            group_builder = group_builder.with_request_handler(
                lambda _wiring: RequestInfoExecutor(id="magentic_plan_review"),
                condition=lambda msg: isinstance(msg, _MagenticPlanReviewRequest),
            )

        return group_builder.build()

    def start_with_string(self, task: str) -> "MagenticWorkflow":
        """Build a Magentic workflow and return a wrapper with convenience methods for string tasks.

        Args:
            task: The task description as a string.

        Returns:
            A MagenticWorkflow wrapper that provides convenience methods for starting with strings.
        """
        return MagenticWorkflow(self.build(), task)

    def start_with_message(self, task: ChatMessage) -> "MagenticWorkflow":
        """Build a Magentic workflow and return a wrapper with convenience methods for ChatMessage tasks.

        Args:
            task: The task as a ChatMessage.

        Returns:
            A MagenticWorkflow wrapper that provides convenience methods.
        """
        return MagenticWorkflow(self.build(), task.text)

    def start_with(self, task: str | ChatMessage) -> "MagenticWorkflow":
        """Build a Magentic workflow and return a wrapper with convenience methods.

        Args:
            task: The task description as a string or ChatMessage.

        Returns:
            A MagenticWorkflow wrapper that provides convenience methods.
        """
        if isinstance(task, str):
            return self.start_with_string(task)
        return self.start_with_message(task)


# endregion Magentic Workflow Builder


# region Magentic Workflow


class MagenticWorkflow:
    """A wrapper around the base Workflow that provides convenience methods for Magentic workflows."""

    def __init__(self, workflow: Workflow, task_text: str | None = None):
        self._workflow = workflow
        self._task_text = task_text

    @property
    def workflow(self) -> Workflow:
        """Access the underlying workflow."""
        return self._workflow

    async def run_streaming_with_string(self, task_text: str) -> AsyncIterable[WorkflowEvent]:
        """Run the workflow with a task string.

        Args:
            task_text: The task description as a string.

        Yields:
            WorkflowEvent: The events generated during the workflow execution.
        """
        start_message = _MagenticStartMessage.from_string(task_text)
        async for event in self._workflow.run_stream(start_message):
            yield event

    async def run_streaming_with_message(self, task_message: ChatMessage) -> AsyncIterable[WorkflowEvent]:
        """Run the workflow with a ChatMessage.

        Args:
            task_message: The task as a ChatMessage.

        Yields:
            WorkflowEvent: The events generated during the workflow execution.
        """
        start_message = _MagenticStartMessage(task_message)
        async for event in self._workflow.run_stream(start_message):
            yield event

    async def run_stream(self, message: Any | None = None) -> AsyncIterable[WorkflowEvent]:
        """Run the workflow with either a message object or the preset task string.

        Args:
            message: The message to send. If None and task_text was provided during construction,
                    uses the preset task string.

        Yields:
            WorkflowEvent: The events generated during the workflow execution.
        """
        if message is None:
            if self._task_text is None:
                raise ValueError("No message provided and no preset task text available")
            message = _MagenticStartMessage.from_string(self._task_text)
        elif isinstance(message, str):
            message = _MagenticStartMessage.from_string(message)
        elif isinstance(message, (ChatMessage, list)):
            message = _MagenticStartMessage(message)  # type: ignore[arg-type]

        async for event in self._workflow.run_stream(message):
            yield event

    async def _validate_checkpoint_participants(
        self,
        checkpoint_id: str,
        checkpoint_storage: CheckpointStorage | None = None,
    ) -> None:
        """Ensure participant roster matches the checkpoint before attempting restoration."""
        orchestrator = next(
            (
                executor
                for executor in self._workflow.executors.values()
                if isinstance(executor, MagenticOrchestratorExecutor)
            ),
            None,
        )
        if orchestrator is None:
            return

        expected = getattr(orchestrator, "_participants", None)
        if not expected:
            return

        checkpoint: WorkflowCheckpoint | None = None
        if checkpoint_storage is not None:
            try:
                checkpoint = await checkpoint_storage.load_checkpoint(checkpoint_id)
            except Exception:  # pragma: no cover - best effort
                checkpoint = None

        if checkpoint is None:
            runner_context = getattr(self._workflow, "_runner_context", None)
            has_checkpointing = getattr(runner_context, "has_checkpointing", None)
            load_checkpoint = getattr(runner_context, "load_checkpoint", None)
            try:
                if callable(has_checkpointing) and has_checkpointing() and callable(load_checkpoint):
                    loaded_checkpoint = await load_checkpoint(checkpoint_id)  # type: ignore[misc]
                    if loaded_checkpoint is not None:
                        checkpoint = cast(WorkflowCheckpoint, loaded_checkpoint)
            except Exception:  # pragma: no cover - best effort
                checkpoint = None

        if checkpoint is None:
            return

        # At this point, checkpoint is guaranteed to be WorkflowCheckpoint
        executor_states: dict[str, Any] = checkpoint.shared_state.get(EXECUTOR_STATE_KEY, {})
        orchestrator_id = getattr(orchestrator, "id", "")
        orchestrator_state = executor_states.get(orchestrator_id)
        if orchestrator_state is None:
            orchestrator_state = executor_states.get("magentic_orchestrator")

        if not isinstance(orchestrator_state, dict):
            return

        context_payload = orchestrator_state.get("magentic_context")
        if not isinstance(context_payload, dict):
            return

        context_dict = cast(dict[str, Any], context_payload)
        restored_participants = context_dict.get("participant_descriptions")
        if not isinstance(restored_participants, dict):
            return

        participants_dict = cast(dict[str, str], restored_participants)
        restored_names: set[str] = set(participants_dict.keys())
        expected_names = set(expected.keys())

        if restored_names == expected_names:
            return

        missing = ", ".join(sorted(expected_names - restored_names)) or "none"
        unexpected = ", ".join(sorted(restored_names - expected_names)) or "none"
        raise RuntimeError(
            "Magentic checkpoint restore failed: participant names do not match the checkpoint. "
            "Ensure MagenticBuilder.participants keys remain stable across runs. "
            f"Missing names: {missing}; unexpected names: {unexpected}."
        )

    async def run_stream_from_checkpoint(
        self,
        checkpoint_id: str,
        checkpoint_storage: CheckpointStorage | None = None,
    ) -> AsyncIterable[WorkflowEvent]:
        """Resume orchestration from a checkpoint and stream resulting events."""
        await self._validate_checkpoint_participants(checkpoint_id, checkpoint_storage)
        async for event in self._workflow.run_stream_from_checkpoint(checkpoint_id, checkpoint_storage):
            yield event

    async def run_with_string(self, task_text: str) -> WorkflowRunResult:
        """Run the workflow with a task string and return all events.

        Args:
            task_text: The task description as a string.

        Returns:
            WorkflowRunResult: All events generated during the workflow execution.
        """
        events: list[WorkflowEvent] = []
        async for event in self.run_streaming_with_string(task_text):
            events.append(event)
        return WorkflowRunResult(events)

    async def run_with_message(self, task_message: ChatMessage) -> WorkflowRunResult:
        """Run the workflow with a ChatMessage and return all events.

        Args:
            task_message: The task as a ChatMessage.

        Returns:
            WorkflowRunResult: All events generated during the workflow execution.
        """
        events: list[WorkflowEvent] = []
        async for event in self.run_streaming_with_message(task_message):
            events.append(event)
        return WorkflowRunResult(events)

    async def run(self, message: Any | None = None) -> WorkflowRunResult:
        """Run the workflow and return all events.

        Args:
            message: The message to send. If None and task_text was provided during construction,
                    uses the preset task string.

        Returns:
            WorkflowRunResult: All events generated during the workflow execution.
        """
        events: list[WorkflowEvent] = []
        async for event in self.run_stream(message):
            events.append(event)
        return WorkflowRunResult(events)

    async def run_from_checkpoint(
        self,
        checkpoint_id: str,
        checkpoint_storage: CheckpointStorage | None = None,
    ) -> WorkflowRunResult:
        """Resume orchestration from a checkpoint and collect all resulting events."""
        events: list[WorkflowEvent] = []
        async for event in self.run_stream_from_checkpoint(checkpoint_id, checkpoint_storage):
            events.append(event)
        return WorkflowRunResult(events)

    async def send_responses_streaming(self, responses: dict[str, Any]) -> AsyncIterable[WorkflowEvent]:
        """Forward responses to pending requests and stream resulting events.

        This delegates to the underlying Workflow implementation.
        """
        async for event in self._workflow.send_responses_streaming(responses):
            yield event

    async def send_responses(self, responses: dict[str, Any]) -> WorkflowRunResult:
        """Forward responses to pending requests and return all resulting events.

        This delegates to the underlying Workflow implementation.
        """
        return await self._workflow.send_responses(responses)

    def __getattr__(self, name: str) -> Any:
        """Delegate unknown attributes to the underlying workflow."""
        return getattr(self._workflow, name)


# endregion Magentic Workflow

# Public aliases for types needed by users implementing custom plan review handlers
MagenticPlanReviewRequest = _MagenticPlanReviewRequest
MagenticPlanReviewReply = _MagenticPlanReviewReply<|MERGE_RESOLUTION|>--- conflicted
+++ resolved
@@ -39,12 +39,8 @@
 )
 from ._message_utils import normalize_messages_input
 from ._model_utils import DictConvertible, encode_value
-<<<<<<< HEAD
+from ._participant_utils import GroupChatParticipantSpec, participant_description
 from ._request_info_mixin import response_handler
-=======
-from ._participant_utils import GroupChatParticipantSpec, participant_description
-from ._request_info_executor import RequestInfoExecutor, RequestInfoMessage, RequestResponse
->>>>>>> e2d1ba31
 from ._workflow import Workflow, WorkflowRunResult
 from ._workflow_context import WorkflowContext
 
@@ -425,13 +421,8 @@
 
 
 @dataclass
-<<<<<<< HEAD
-class MagenticPlanReviewRequest:
-    """Human-in-the-loop request to review and optionally edit the plan before execution."""
-=======
-class _MagenticPlanReviewRequest(RequestInfoMessage):
+class _MagenticPlanReviewRequest:
     """Internal: Human-in-the-loop request to review and optionally edit the plan before execution."""
->>>>>>> e2d1ba31
 
     request_id: str = field(default_factory=lambda: str(uuid4()))
     task_text: str = ""
@@ -1301,12 +1292,8 @@
     @response_handler
     async def handle_plan_review_response(
         self,
-<<<<<<< HEAD
-        original_request: MagenticPlanReviewRequest,
-        response: MagenticPlanReviewReply,
-=======
-        response: RequestResponse[_MagenticPlanReviewRequest, _MagenticPlanReviewReply],
->>>>>>> e2d1ba31
+        original_request: _MagenticPlanReviewRequest,
+        response: _MagenticPlanReviewReply,
         context: WorkflowContext[
             # may broadcast ledger next, or ask for another round of review
             _MagenticResponseMessage | _MagenticRequestMessage | _MagenticPlanReviewRequest, ChatMessage
@@ -1318,16 +1305,7 @@
         if self._context is None:
             return
 
-<<<<<<< HEAD
         if response.decision == MagenticPlanReviewDecision.APPROVE:
-=======
-        human = response.data
-        if human is None:  # type: ignore[unreachable]
-            # Defensive fallback: treat as revise with empty comments
-            human = _MagenticPlanReviewReply(decision=MagenticPlanReviewDecision.REVISE, comments="")
-
-        if human.decision == MagenticPlanReviewDecision.APPROVE:
->>>>>>> e2d1ba31
             # Close the review loop on approval (no further plan review requests this run)
             self._require_plan_signoff = False
             # If the user supplied an edited plan, adopt it
@@ -1618,18 +1596,8 @@
 
         return True
 
-<<<<<<< HEAD
     async def _send_plan_review_request(self, context: WorkflowContext) -> None:
         """Send a PlanReviewRequest."""
-=======
-    async def _send_plan_review_request(
-        self,
-        context: WorkflowContext[
-            _MagenticResponseMessage | _MagenticRequestMessage | _MagenticPlanReviewRequest, ChatMessage
-        ],
-    ) -> None:
-        """Emit a PlanReviewRequest via RequestInfoExecutor."""
->>>>>>> e2d1ba31
         # If plan sign-off is disabled (e.g., ran out of review rounds), do nothing
         if not self._require_plan_signoff:
             return
@@ -1644,7 +1612,7 @@
             plan_text=plan_text,
             round_index=self._plan_review_round,
         )
-        await context.request_info(req, MagenticPlanReviewRequest, MagenticPlanReviewReply)
+        await context.request_info(req, _MagenticPlanReviewRequest, _MagenticPlanReviewReply)
 
 
 # region Magentic Executors
@@ -2257,114 +2225,6 @@
         # Create participant descriptions
         participant_descriptions: dict[str, str] = {}
         for name, participant in self._participants.items():
-<<<<<<< HEAD
-            if isinstance(participant, BaseAgent):
-                description = getattr(participant, "description", None) or f"Agent {name}"
-            else:
-                description = f"Executor {name}"
-            participant_descriptions[name] = description
-
-        # If unified sink is provided, map it to legacy callback surfaces
-        unified = self._unified_callback
-        mode = self._callback_mode
-
-        if unified is not None:
-            prior_result = self._result_callback
-
-            async def _on_result(msg: ChatMessage) -> None:
-                with contextlib.suppress(Exception):
-                    await unified(MagenticFinalResultEvent(message=msg))
-                if prior_result is not None:
-                    with contextlib.suppress(Exception):
-                        await prior_result(msg)
-
-            async def _on_orch(orch_id: str, msg: ChatMessage, kind: str) -> None:
-                with contextlib.suppress(Exception):
-                    await unified(MagenticOrchestratorMessageEvent(orchestrator_id=orch_id, message=msg, kind=kind))
-
-            async def _on_agent_final(agent_id: str, message: ChatMessage) -> None:
-                with contextlib.suppress(Exception):
-                    await unified(MagenticAgentMessageEvent(agent_id=agent_id, message=message))
-
-            async def _on_agent_delta(agent_id: str, update: AgentRunResponseUpdate, is_final: bool) -> None:
-                if mode == MagenticCallbackMode.STREAMING:
-                    # TODO(evmattso): Make sure we surface other non-text streaming items
-                    # (or per-type events) and plumb through consumers.
-                    chunk: str | None = getattr(update, "text", None)
-                    if not chunk:
-                        with contextlib.suppress(Exception):
-                            contents = getattr(update, "contents", []) or []
-                            chunk = "".join(getattr(c, "text", "") for c in contents) or None
-                    if chunk:
-                        with contextlib.suppress(Exception):
-                            await unified(
-                                MagenticAgentDeltaEvent(
-                                    agent_id=agent_id,
-                                    text=chunk,
-                                    role=getattr(update, "role", None),
-                                )
-                            )
-                    # Emit function call/result items if present on the update
-                    with contextlib.suppress(Exception):
-                        content_items = getattr(update, "contents", []) or []
-                        for item in content_items:
-                            if isinstance(item, FunctionCallContent):
-                                await unified(
-                                    MagenticAgentDeltaEvent(
-                                        agent_id=agent_id,
-                                        function_call_id=getattr(item, "call_id", None),
-                                        function_call_name=getattr(item, "name", None),
-                                        function_call_arguments=getattr(item, "arguments", None),
-                                        role=getattr(update, "role", None),
-                                    )
-                                )
-                            elif isinstance(item, FunctionResultContent):
-                                await unified(
-                                    MagenticAgentDeltaEvent(
-                                        agent_id=agent_id,
-                                        function_result_id=getattr(item, "call_id", None),
-                                        function_result=getattr(item, "result", None),
-                                        role=getattr(update, "role", None),
-                                    )
-                                )
-                # final aggregation handled by _on_agent_final via agent_response_callback
-
-            # Override delegates for orchestrator and agent callbacks
-            self._result_callback = _on_result
-            self._message_callback = _on_orch
-            self._agent_response_callback = _on_agent_final
-            self._agent_streaming_callback = _on_agent_delta if mode == MagenticCallbackMode.STREAMING else None
-
-        # Create orchestrator executor
-        orchestrator_executor = MagenticOrchestratorExecutor(
-            manager=self._manager,
-            participants=participant_descriptions,
-            result_callback=self._result_callback,
-            message_callback=self._message_callback,
-            agent_response_callback=self._agent_response_callback,
-            streaming_agent_response_callback=self._agent_streaming_callback,
-            require_plan_signoff=self._enable_plan_review,
-            executor_id="magentic_orchestrator",
-        )
-
-        # Create workflow builder and set orchestrator as start
-        workflow_builder = WorkflowBuilder().set_start_executor(orchestrator_executor)
-
-        def _route_to_agent(msg: object, *, agent_name: str) -> bool:
-            """Route only messages meant for this agent.
-
-            - MagenticRequestMessage -> only to the named agent
-            - MagenticResponseMessage -> broadcast=True to all, or target_agent==agent_name
-            """
-            if isinstance(msg, MagenticRequestMessage):
-                return msg.agent_name == agent_name
-            if isinstance(msg, MagenticResponseMessage):
-                return bool(getattr(msg, "broadcast", False)) or getattr(msg, "target_agent", None) == agent_name
-            return False
-
-        # Add agent executors and connect them
-        for name, participant in self._participants.items():
-=======
             fallback = f"Executor {name}" if isinstance(participant, Executor) else f"Agent {name}"
             participant_descriptions[name] = participant_description(participant, fallback)
 
@@ -2383,7 +2243,6 @@
             spec: GroupChatParticipantSpec,
             wiring: _GroupChatConfig,
         ) -> _GroupChatParticipantPipeline:
->>>>>>> e2d1ba31
             agent_executor = MagenticAgentExecutor(
                 spec.participant,
                 spec.name,
@@ -2401,12 +2260,6 @@
 
         if self._checkpoint_storage is not None:
             group_builder = group_builder.with_checkpointing(self._checkpoint_storage)
-
-        if self._enable_plan_review:
-            group_builder = group_builder.with_request_handler(
-                lambda _wiring: RequestInfoExecutor(id="magentic_plan_review"),
-                condition=lambda msg: isinstance(msg, _MagenticPlanReviewRequest),
-            )
 
         return group_builder.build()
 
