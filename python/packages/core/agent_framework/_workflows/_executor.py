# Copyright (c) Microsoft. All rights reserved.

import contextlib
import functools
import importlib
import inspect
import json
import logging
import uuid
from collections.abc import Awaitable, Callable, Iterable, Mapping, Sequence
from dataclasses import asdict, dataclass, field, fields, is_dataclass
from textwrap import shorten
from typing import Any, ClassVar, Generic, TypeVar, cast

from ..observability import create_processing_span
from ._checkpoint import WorkflowCheckpoint
from ._events import (
    ExecutorCompletedEvent,
    ExecutorFailedEvent,
    ExecutorInvokedEvent,
    RequestInfoEvent,
    WorkflowErrorDetails,
    _framework_event_origin,  # type: ignore[reportPrivateUsage]
)
from ._model_utils import DictConvertible
from ._runner_context import Message, RunnerContext, _decode_checkpoint_value  # type: ignore
from ._shared_state import SharedState
from ._typing_utils import is_instance_of
from ._workflow_context import WorkflowContext, validate_function_signature

logger = logging.getLogger(__name__)
# region Executor


@dataclass
class PendingRequestDetails:
    """Lightweight information about a pending request captured in a checkpoint."""

    request_id: str
    prompt: str | None = None
    draft: str | None = None
    iteration: int | None = None
    source_executor_id: str | None = None
    original_request: "RequestInfoMessage | dict[str, Any] | None" = None


@dataclass
class WorkflowCheckpointSummary:
    """Human-readable summary of a workflow checkpoint."""

    checkpoint_id: str
    iteration_count: int
    targets: list[str]
    executor_states: list[str]
    status: str
    draft_preview: str | None
    pending_requests: list[PendingRequestDetails]


class Executor(DictConvertible):
    """Base class for all workflow executors that process messages and perform computations.

    ## Overview
    Executors are the fundamental building blocks of workflows, representing individual processing
    units that receive messages, perform operations, and produce outputs. Each executor is uniquely
    identified and can handle specific message types through decorated handler methods.

    ## Type System
    Executors have a rich type system that defines their capabilities:

    ### Input Types
    The types of messages an executor can process, discovered from handler method signatures:

    .. code-block:: python

        class MyExecutor(Executor):
            @handler
            async def handle_string(self, message: str, ctx: WorkflowContext) -> None:
                # This executor can handle 'str' input types
    Access via the `input_types` property.

    ### Output Types
    The types of messages an executor can send to other executors via `ctx.send_message()`:

    .. code-block:: python

        class MyExecutor(Executor):
            @handler
            async def handle_data(self, message: str, ctx: WorkflowContext[int | bool]) -> None:
                # This executor can send 'int' or 'bool' messages
    Access via the `output_types` property.

    ### Workflow Output Types
    The types of data an executor can emit as workflow-level outputs via `ctx.yield_output()`:

    .. code-block:: python

        class MyExecutor(Executor):
            @handler
            async def process(self, message: str, ctx: WorkflowContext[int, str]) -> None:
                # Can send 'int' messages AND yield 'str' workflow outputs
    Access via the `workflow_output_types` property.

    ## Handler Discovery
    Executors discover their capabilities through decorated methods:

    ### @handler Decorator
    Marks methods that process incoming messages:

    .. code-block:: python

        class MyExecutor(Executor):
            @handler
            async def handle_text(self, message: str, ctx: WorkflowContext[str]) -> None:
                await ctx.send_message(message.upper())

    ### Sub-workflow Request Interception
    Use @handler methods to intercept sub-workflow requests:

    .. code-block:: python

        class ParentExecutor(Executor):
            @handler
            async def handle_domain_request(
                self,
                request: DomainRequest,  # Subclass of RequestInfoMessage
                ctx: WorkflowContext[RequestResponse[RequestInfoMessage, Any] | DomainRequest],
            ) -> None:
                if self.is_allowed(request.domain):
                    response = RequestResponse(data=True, original_request=request, request_id=request.request_id)
                    await ctx.send_message(response, target_id=request.source_executor_id)
                else:
                    await ctx.send_message(request)  # Forward to external

    ## Context Types
    Handler methods receive different WorkflowContext variants based on their type annotations:

    ### WorkflowContext (no type parameters)
    For handlers that only perform side effects without sending messages or yielding outputs:

    .. code-block:: python

        class LoggingExecutor(Executor):
            @handler
            async def log_message(self, msg: str, ctx: WorkflowContext) -> None:
                print(f"Received: {msg}")  # Only logging, no outputs

    ### WorkflowContext[T_Out]
    Enables sending messages of type T_Out via `ctx.send_message()`:

    .. code-block:: python

        class ProcessorExecutor(Executor):
            @handler
            async def handler(self, msg: str, ctx: WorkflowContext[int]) -> None:
                await ctx.send_message(42)  # Can send int messages

    ### WorkflowContext[T_Out, T_W_Out]
    Enables both sending messages (T_Out) and yielding workflow outputs (T_W_Out):

    .. code-block:: python

        class DualOutputExecutor(Executor):
            @handler
            async def handler(self, msg: str, ctx: WorkflowContext[int, str]) -> None:
                await ctx.send_message(42)  # Send int message
                await ctx.yield_output("done")  # Yield str workflow output

    ## Function Executors
    Simple functions can be converted to executors using the `@executor` decorator:

    .. code-block:: python

        @executor
        async def process_text(text: str, ctx: WorkflowContext[str]) -> None:
            await ctx.send_message(text.upper())


        # Or with custom ID:
        @executor(id="text_processor")
        def sync_process(text: str, ctx: WorkflowContext[str]) -> None:
            ctx.send_message(text.lower())  # Sync functions run in thread pool

    ## Sub-workflow Composition
    Executors can contain sub-workflows using WorkflowExecutor. Sub-workflows can make requests
    that parent workflows can intercept. See WorkflowExecutor documentation for details on
    workflow composition patterns and request/response handling.

    ## Implementation Notes
    - Do not call `execute()` directly - it's invoked by the workflow engine
    - Do not override `execute()` - define handlers using decorators instead
    - Each executor must have at least one `@handler` method
    - Handler method signatures are validated at initialization time
    """

    # Provide a default so static analyzers (e.g., pyright) don't require passing `id`.
    # Runtime still sets a concrete value in __init__.
    def __init__(
        self,
        id: str,
        *,
        type: str | None = None,
        type_: str | None = None,
        defer_discovery: bool = False,
        **_: Any,
    ) -> None:
        """Initialize the executor with a unique identifier.

        Args:
            id: A unique identifier for the executor.

        Keyword Args:
            type: The executor type name. If not provided, uses class name.
            type_: Alternative parameter name for executor type.
            defer_discovery: If True, defer handler method discovery until later.
            **_: Additional keyword arguments. Unused in this implementation.
        """
        if not id:
            raise ValueError("Executor ID must be a non-empty string.")

        resolved_type = type or type_ or self.__class__.__name__
        self.id = id
        self.type = resolved_type
        self.type_ = resolved_type

        from builtins import type as builtin_type

        self._handlers: dict[builtin_type[Any], Callable[[Any, WorkflowContext[Any, Any]], Awaitable[None]]] = {}
        self._handler_specs: list[dict[str, Any]] = []
        if not defer_discovery:
            self._discover_handlers()

            if not self._handlers:
                raise ValueError(
                    f"Executor {self.__class__.__name__} has no handlers defined. "
                    "Please define at least one handler using the @handler decorator."
                )

    async def execute(
        self,
        message: Any,
        source_executor_ids: list[str],
        shared_state: SharedState,
        runner_context: RunnerContext,
        trace_contexts: list[dict[str, str]] | None = None,
        source_span_ids: list[str] | None = None,
    ) -> None:
        """Execute the executor with a given message and context parameters.

        - Do not call this method directly - it is invoked by the workflow engine.
        - Do not override this method. Instead, define handlers using @handler decorator.

        Args:
            message: The message to be processed by the executor.
            source_executor_ids: The IDs of the source executors that sent messages to this executor.
            shared_state: The shared state for the workflow.
            runner_context: The runner context that provides methods to send messages and events.
            trace_contexts: Optional trace contexts from multiple sources for OpenTelemetry propagation.
            source_span_ids: Optional source span IDs from multiple sources for linking.

        Returns:
            An awaitable that resolves to the result of the execution.
        """
        # Create processing span for tracing (gracefully handles disabled tracing)

        # Handle case where Message wrapper is passed instead of raw data
        if isinstance(message, Message):
            message = message.data

        with create_processing_span(
            self.id,
            self.__class__.__name__,
            type(message).__name__,
            source_trace_contexts=trace_contexts,
            source_span_ids=source_span_ids,
        ):
            # Find the handler and handler spec that matches the message type.
            handler: Callable[[Any, WorkflowContext[Any, Any]], Awaitable[None]] | None = None
            ctx_annotation = None
            for message_type in self._handlers:
                if is_instance_of(message, message_type):
                    handler = self._handlers[message_type]
                    # Find the corresponding handler spec for context annotation
                    for spec in self._handler_specs:
                        if spec.get("message_type") == message_type:
                            ctx_annotation = spec.get("ctx_annotation")
                            break
                    break

            if handler is None:
                raise RuntimeError(f"Executor {self.__class__.__name__} cannot handle message of type {type(message)}.")

            # Create the appropriate WorkflowContext based on handler specs
            context = self._create_context_for_handler(
                source_executor_ids=source_executor_ids,
                shared_state=shared_state,
                runner_context=runner_context,
                ctx_annotation=ctx_annotation,
                trace_contexts=trace_contexts,
                source_span_ids=source_span_ids,
            )

            # Invoke the handler with the message and context
            with _framework_event_origin():
                invoke_event = ExecutorInvokedEvent(self.id)
            await context.add_event(invoke_event)
            try:
                await handler(message, context)
            except Exception as exc:
                # Surface structured executor failure before propagating
                with _framework_event_origin():
                    failure_event = ExecutorFailedEvent(self.id, WorkflowErrorDetails.from_exception(exc))
                await context.add_event(failure_event)
                raise
            with _framework_event_origin():
                completed_event = ExecutorCompletedEvent(self.id)
            await context.add_event(completed_event)

    def _create_context_for_handler(
        self,
        source_executor_ids: list[str],
        shared_state: SharedState,
        runner_context: RunnerContext,
        ctx_annotation: Any,
        trace_contexts: list[dict[str, str]] | None = None,
        source_span_ids: list[str] | None = None,
    ) -> WorkflowContext[Any]:
        """Create the appropriate WorkflowContext based on the handler's context annotation.

        Args:
            source_executor_ids: The IDs of the source executors that sent messages to this executor.
            shared_state: The shared state for the workflow.
            runner_context: The runner context that provides methods to send messages and events.
            ctx_annotation: The context annotation from the handler spec to determine which context type to create.
            trace_contexts: Optional trace contexts from multiple sources for OpenTelemetry propagation.
            source_span_ids: Optional source span IDs from multiple sources for linking.

        Returns:
            WorkflowContext[Any] based on the handler's context annotation.
        """
        # Create WorkflowContext
        return WorkflowContext(
            executor_id=self.id,
            source_executor_ids=source_executor_ids,
            shared_state=shared_state,
            runner_context=runner_context,
            trace_contexts=trace_contexts,
            source_span_ids=source_span_ids,
        )

    def _discover_handlers(self) -> None:
        """Discover message handlers in the executor class."""
        # Use __class__.__dict__ to avoid accessing pydantic's dynamic attributes
        for attr_name in dir(self.__class__):
            try:
                attr = getattr(self.__class__, attr_name)
                # Discover @handler methods
                if callable(attr) and hasattr(attr, "_handler_spec"):
                    handler_spec = attr._handler_spec  # type: ignore
                    message_type = handler_spec["message_type"]

                    # Keep full generic types for handler registration to avoid conflicts
                    # Different RequestResponse[T, U] specializations are distinct handler types

                    if self._handlers.get(message_type) is not None:
                        raise ValueError(f"Duplicate handler for type {message_type} in {self.__class__.__name__}")

                    # Get the bound method
                    bound_method = getattr(self, attr_name)
                    self._handlers[message_type] = bound_method

                    # Add to unified handler specs list
                    self._handler_specs.append({
                        "name": handler_spec["name"],
                        "message_type": message_type,
                        "output_types": handler_spec.get("output_types", []),
                        "workflow_output_types": handler_spec.get("workflow_output_types", []),
                        "ctx_annotation": handler_spec.get("ctx_annotation"),
                        "source": "class_method",  # Distinguish from instance handlers if needed
                    })
            except AttributeError:
                # Skip attributes that may not be accessible
                continue

    def can_handle(self, message: Any) -> bool:
        """Check if the executor can handle a given message type.

        Args:
            message: The message to check.

        Returns:
            True if the executor can handle the message type, False otherwise.
        """
        return any(is_instance_of(message, message_type) for message_type in self._handlers)

    def _register_instance_handler(
        self,
        name: str,
        func: Callable[[Any, WorkflowContext[Any]], Awaitable[Any]],
        message_type: type,
        ctx_annotation: Any,
        output_types: list[type],
        workflow_output_types: list[type],
    ) -> None:
        """Register a handler at instance level.

        Args:
            name: Name of the handler function for error reporting
            func: The async handler function to register
            message_type: Type of message this handler processes
            ctx_annotation: The WorkflowContext[T] annotation from the function
            output_types: List of output types for send_message()
            workflow_output_types: List of workflow output types for yield_output()
        """
        if message_type in self._handlers:
            raise ValueError(f"Handler for type {message_type} already registered in {self.__class__.__name__}")

        self._handlers[message_type] = func
        self._handler_specs.append({
            "name": name,
            "message_type": message_type,
            "ctx_annotation": ctx_annotation,
            "output_types": output_types,
            "workflow_output_types": workflow_output_types,
            "source": "instance_method",  # Distinguish from class handlers if needed
        })

    @property
    def input_types(self) -> list[type[Any]]:
        """Get the list of input types that this executor can handle.

        Returns:
            A list of the message types that this executor's handlers can process.
        """
        return list(self._handlers.keys())

    @property
    def output_types(self) -> list[type[Any]]:
        """Get the list of output types that this executor can produce via send_message().

        Returns:
            A list of the output types inferred from the handlers' WorkflowContext[T] annotations.
        """
        output_types: set[type[Any]] = set()

        # Collect output types from all handlers
        for handler_spec in self._handler_specs:
            handler_output_types = handler_spec.get("output_types", [])
            output_types.update(handler_output_types)

        return list(output_types)

    @property
    def workflow_output_types(self) -> list[type[Any]]:
        """Get the list of workflow output types that this executor can produce via yield_output().

        Returns:
            A list of the workflow output types inferred from handlers' WorkflowContext[T, U] annotations.
        """
        output_types: set[type[Any]] = set()

        # Collect workflow output types from all handlers
        for handler_spec in self._handler_specs:
            handler_workflow_output_types = handler_spec.get("workflow_output_types", [])
            output_types.update(handler_workflow_output_types)

        return list(output_types)

    def to_dict(self) -> dict[str, Any]:
        """Serialize executor definition for workflow topology export."""
        return {"id": self.id, "type": self.type}


# endregion: Executor

# region Handler Decorator


ExecutorT = TypeVar("ExecutorT", bound="Executor")
ContextT = TypeVar("ContextT", bound="WorkflowContext[Any, Any]")


def handler(
    func: Callable[[ExecutorT, Any, ContextT], Awaitable[Any]],
) -> (
    Callable[[ExecutorT, Any, ContextT], Awaitable[Any]]
    | Callable[
        [Callable[[ExecutorT, Any, ContextT], Awaitable[Any]]],
        Callable[[ExecutorT, Any, ContextT], Awaitable[Any]],
    ]
):
    """Decorator to register a handler for an executor.

    Args:
        func: The function to decorate. Can be None when used without parameters.

    Returns:
        The decorated function with handler metadata.

    Example:
        @handler
        async def handle_string(self, message: str, ctx: WorkflowContext[str]) -> None:
            ...

        @handler
        async def handle_data(self, message: dict, ctx: WorkflowContext[str | int]) -> None:
            ...
    """

    def decorator(
        func: Callable[[ExecutorT, Any, ContextT], Awaitable[Any]],
    ) -> Callable[[ExecutorT, Any, ContextT], Awaitable[Any]]:
        # Extract the message type and validate using unified validation
        message_type, ctx_annotation, inferred_output_types, inferred_workflow_output_types = (
            validate_function_signature(func, "Handler method")
        )

        # Get signature for preservation
        sig = inspect.signature(func)

        @functools.wraps(func)
        async def wrapper(self: ExecutorT, message: Any, ctx: ContextT) -> Any:
            """Wrapper function to call the handler."""
            return await func(self, message, ctx)

        # Preserve the original function signature for introspection during validation
        with contextlib.suppress(AttributeError, TypeError):
            wrapper.__signature__ = sig  # type: ignore[attr-defined]

        wrapper._handler_spec = {  # type: ignore
            "name": func.__name__,
            "message_type": message_type,
            # Keep output_types and workflow_output_types in spec for validators
            "output_types": inferred_output_types,
            "workflow_output_types": inferred_workflow_output_types,
            "ctx_annotation": ctx_annotation,
        }

        return wrapper

    return decorator(func)


# endregion: Handler Decorator


# region Request/Response Types
@dataclass
class RequestInfoMessage:
    """Base class for all request messages in workflows.

    Any message that should be routed to the RequestInfoExecutor for external
    handling must inherit from this class. This ensures type safety and makes
    the request/response pattern explicit.
    """

    request_id: str = field(default_factory=lambda: str(uuid.uuid4()))
    """Unique identifier for correlating requests and responses."""

    source_executor_id: str | None = None
    """ID of the executor expecting a response to this request.
    May differ from the executor that sent the request if intercepted and forwarded."""


TRequest = TypeVar("TRequest", bound="RequestInfoMessage")
TResponse = TypeVar("TResponse")


@dataclass
class RequestResponse(Generic[TRequest, TResponse]):
    """Response type for request/response correlation in workflows.

    This type is used by RequestInfoExecutor to create correlated responses
    that include the original request context for proper message routing.
    """

    data: TResponse
    """The response data returned from handling the request."""

    original_request: TRequest
    """The original request that this response corresponds to."""

    request_id: str
    """The ID of the original request."""


# endregion: Request/Response Types


# region Request Info Executor
class RequestInfoExecutor(Executor):
    """Built-in executor that handles request/response patterns in workflows.

    This executor acts as a gateway for external information requests. When it receives
    a request message, it saves the request details and emits a RequestInfoEvent. When
    a response is provided externally, it emits the response as a message.
    """

    _PENDING_SHARED_STATE_KEY: ClassVar[str] = "_af_pending_request_info"

    def __init__(self, id: str):
        """Initialize the RequestInfoExecutor with a unique ID.

        Args:
            id: Unique ID for this RequestInfoExecutor.
        """
        super().__init__(id=id)
        self._request_events: dict[str, RequestInfoEvent] = {}

    @handler
    async def run(self, message: RequestInfoMessage, ctx: WorkflowContext) -> None:
        """Run the RequestInfoExecutor with the given message."""
        # Use source_executor_id from message if available, otherwise fall back to context
        source_executor_id = message.source_executor_id or ctx.get_source_executor_id()

        event = RequestInfoEvent(
            request_id=message.request_id,
            source_executor_id=source_executor_id,
            request_type=type(message),
            request_data=message,
        )
        self._request_events[message.request_id] = event
        await self._record_pending_request_snapshot(message, source_executor_id, ctx)
        await ctx.add_event(event)

    async def handle_response(
        self,
        response_data: Any,
        request_id: str,
        ctx: WorkflowContext[RequestResponse[RequestInfoMessage, Any]],
    ) -> None:
        """Handle a response to a request.

        Args:
            request_id: The ID of the request to which this response corresponds.
            response_data: The data returned in the response.
            ctx: The workflow context for sending the response.
        """
        event = self._request_events.get(request_id)
        if event is None:
            event = await self._rehydrate_request_event(request_id, ctx)
        if event is None:
            raise ValueError(f"No request found with ID: {request_id}")

        self._request_events.pop(request_id, None)

        # Create a correlated response that includes both the response data and original request
        if not isinstance(event.data, RequestInfoMessage):
            raise TypeError(f"Expected RequestInfoMessage, got {type(event.data)}")
        correlated_response = RequestResponse(data=response_data, original_request=event.data, request_id=request_id)
        await ctx.send_message(correlated_response, target_id=event.source_executor_id)

        await self._clear_pending_request_snapshot(request_id, ctx)

    async def _record_pending_request_snapshot(
        self,
        request: RequestInfoMessage,
        source_executor_id: str,
        ctx: WorkflowContext[Any],
    ) -> None:
        snapshot = self._build_request_snapshot(request, source_executor_id)

        pending = await self._load_pending_request_state(ctx)
        pending[request.request_id] = snapshot
        await self._persist_pending_request_state(pending, ctx)
        await self._write_executor_state(ctx, pending)

    async def _clear_pending_request_snapshot(self, request_id: str, ctx: WorkflowContext[Any]) -> None:
        pending = await self._load_pending_request_state(ctx)
        if request_id in pending:
            pending.pop(request_id, None)
            await self._persist_pending_request_state(pending, ctx)
        await self._write_executor_state(ctx, pending)

    async def _load_pending_request_state(self, ctx: WorkflowContext[Any]) -> dict[str, Any]:
        try:
            existing = await ctx.get_shared_state(self._PENDING_SHARED_STATE_KEY)
        except KeyError:
            return {}
        except Exception as exc:  # pragma: no cover - transport specific
            logger.warning(f"RequestInfoExecutor {self.id} failed to read pending request state: {exc}")
            return {}

        if not isinstance(existing, dict):
            if existing not in (None, {}):
                logger.warning(
                    f"RequestInfoExecutor {self.id} encountered non-dict pending state "
                    f"({type(existing).__name__}); resetting."
                )
            return {}

        return dict(existing)  # type: ignore[arg-type]

    async def _persist_pending_request_state(self, pending: dict[str, Any], ctx: WorkflowContext[Any]) -> None:
        await self._safe_set_shared_state(ctx, pending)
        await self._safe_set_runner_state(ctx, pending)

    async def _safe_set_shared_state(self, ctx: WorkflowContext[Any], pending: dict[str, Any]) -> None:
        try:
            await ctx.set_shared_state(self._PENDING_SHARED_STATE_KEY, pending)
        except Exception as exc:  # pragma: no cover - transport specific
            logger.warning(f"RequestInfoExecutor {self.id} failed to update shared pending state: {exc}")

    async def _safe_set_runner_state(self, ctx: WorkflowContext[Any], pending: dict[str, Any]) -> None:
        try:
            await ctx.set_state({"pending_requests": pending})
        except Exception as exc:  # pragma: no cover - transport specific
            logger.warning(f"RequestInfoExecutor {self.id} failed to update runner state with pending requests: {exc}")

    def snapshot_state(self) -> dict[str, Any]:
        """Serialize pending requests so checkpoint restoration can resume seamlessly."""

        def _encode_event(event: RequestInfoEvent) -> dict[str, Any]:
            request_data = event.data
            payload: dict[str, Any]
            data_cls = request_data.__class__ if request_data is not None else type(None)

            payload = self._encode_request_payload(request_data, data_cls)

            return {
                "source_executor_id": event.source_executor_id,
                "request_type": f"{event.request_type.__module__}:{event.request_type.__qualname__}",
                "request_data": payload,
            }

        return {
            "request_events": {rid: _encode_event(event) for rid, event in self._request_events.items()},
        }

    def _encode_request_payload(self, request_data: RequestInfoMessage | None, data_cls: type[Any]) -> dict[str, Any]:
        if request_data is None or isinstance(request_data, (str, int, float, bool)):
            return {
                "kind": "raw",
                "type": f"{data_cls.__module__}:{data_cls.__qualname__}",
                "value": request_data,
            }

        if is_dataclass(request_data) and not isinstance(request_data, type):
            dataclass_instance = cast(Any, request_data)
            safe_value = self._make_json_safe(asdict(dataclass_instance))
            return {
                "kind": "dataclass",
                "type": f"{data_cls.__module__}:{data_cls.__qualname__}",
                "value": safe_value,
            }

        to_dict_fn = getattr(request_data, "to_dict", None)
        if callable(to_dict_fn):
            try:
                dumped = to_dict_fn()
            except TypeError:
                dumped = to_dict_fn()
            safe_value = self._make_json_safe(dumped)
            return {
                "kind": "dict",
                "type": f"{data_cls.__module__}:{data_cls.__qualname__}",
                "value": safe_value,
            }

        to_json_fn = getattr(request_data, "to_json", None)
        if callable(to_json_fn):
            try:
                dumped = to_json_fn()
            except TypeError:
                dumped = to_json_fn()
            converted = dumped
            if isinstance(dumped, (str, bytes, bytearray)):
                decoded: str | bytes | bytearray
                if isinstance(dumped, (bytes, bytearray)):
                    try:
                        decoded = dumped.decode()
                    except Exception:
                        decoded = dumped
                else:
                    decoded = dumped
                try:
                    converted = json.loads(decoded)
                except Exception:
                    converted = decoded
            safe_value = self._make_json_safe(converted)
            return {
                "kind": "dict" if isinstance(converted, dict) else "json",
                "type": f"{data_cls.__module__}:{data_cls.__qualname__}",
                "value": safe_value,
            }

        details = self._serialise_request_details(request_data)
        if details is not None:
            safe_value = self._make_json_safe(details)
            return {
                "kind": "raw",
                "type": f"{data_cls.__module__}:{data_cls.__qualname__}",
                "value": safe_value,
            }

        safe_value = self._make_json_safe(request_data)
        return {
            "kind": "raw",
            "type": f"{data_cls.__module__}:{data_cls.__qualname__}",
            "value": safe_value,
        }

    def restore_state(self, state: dict[str, Any]) -> None:
        """Restore pending request bookkeeping from checkpoint state."""
        self._request_events.clear()
        stored_events = state.get("request_events", {})

        for request_id, payload in stored_events.items():
            request_type_qual = payload.get("request_type", "")
            try:
                request_type = self._import_qualname(request_type_qual)
            except Exception as exc:  # pragma: no cover - defensive fallback
                logger.debug(
                    "RequestInfoExecutor %s failed to import %s during restore: %s",
                    self.id,
                    request_type_qual,
                    exc,
                )
                request_type = RequestInfoMessage
            request_data_meta = payload.get("request_data", {})
            request_data = self._decode_request_data(request_data_meta)
            event = RequestInfoEvent(
                request_id=request_id,
                source_executor_id=payload.get("source_executor_id", ""),
                request_type=request_type,
                request_data=request_data,
            )
            self._request_events[request_id] = event

    @staticmethod
    def _import_qualname(qualname: str) -> type[Any]:
        module_name, _, type_name = qualname.partition(":")
        if not module_name or not type_name:
            raise ValueError(f"Invalid qualified name: {qualname}")
        module = importlib.import_module(module_name)
        attr: Any = module
        for part in type_name.split("."):
            attr = getattr(attr, part)
        if not isinstance(attr, type):
            raise TypeError(f"Resolved object is not a type: {qualname}")
        return attr

    def _decode_request_data(self, metadata: dict[str, Any]) -> RequestInfoMessage:
        kind = metadata.get("kind")
        type_name = metadata.get("type", "")
        value: Any = metadata.get("value", {})
        if type_name:
            try:
                imported = self._import_qualname(type_name)
            except Exception as exc:  # pragma: no cover - defensive fallback
                logger.debug(
                    "RequestInfoExecutor %s failed to import %s during decode: %s",
                    self.id,
                    type_name,
                    exc,
                )
                imported = RequestInfoMessage
        else:
            imported = RequestInfoMessage
        target_cls: type[RequestInfoMessage]
        if isinstance(imported, type) and issubclass(imported, RequestInfoMessage):
            target_cls = imported
        else:
            target_cls = RequestInfoMessage

        if kind == "dataclass" and isinstance(value, dict):
            with contextlib.suppress(TypeError):
                return target_cls(**value)  # type: ignore[arg-type]

        # Backwards-compat handling for checkpoints that used to store pydantic as "dict"
        if kind in {"dict", "pydantic", "json"} and isinstance(value, dict):
            from_dict = getattr(target_cls, "from_dict", None)
            if callable(from_dict):
                with contextlib.suppress(Exception):
                    return cast(RequestInfoMessage, from_dict(value))

        if kind == "json" and isinstance(value, str):
            from_json = getattr(target_cls, "from_json", None)
            if callable(from_json):
                with contextlib.suppress(Exception):
                    return cast(RequestInfoMessage, from_json(value))
            with contextlib.suppress(Exception):
                parsed = json.loads(value)
                if isinstance(parsed, dict):
                    return self._decode_request_data({"kind": "dict", "type": type_name, "value": parsed})

        if isinstance(value, dict):
            with contextlib.suppress(TypeError):
                return target_cls(**value)  # type: ignore[arg-type]
            instance = object.__new__(target_cls)
            instance.__dict__.update(value)  # type: ignore[arg-type]
            return instance

        with contextlib.suppress(Exception):
            return target_cls()
        return RequestInfoMessage()

    async def _write_executor_state(self, ctx: WorkflowContext[Any], pending: dict[str, Any]) -> None:
        state = self.snapshot_state()
        state["pending_requests"] = pending
        try:
            await ctx.set_state(state)
        except Exception as exc:  # pragma: no cover - transport specific
            logger.warning(f"RequestInfoExecutor {self.id} failed to persist executor state: {exc}")

    def _build_request_snapshot(
        self,
        request: RequestInfoMessage,
        source_executor_id: str,
    ) -> dict[str, Any]:
        snapshot: dict[str, Any] = {
            "request_id": request.request_id,
            "source_executor_id": source_executor_id,
            "request_type": f"{type(request).__module__}:{type(request).__name__}",
            "summary": repr(request),
        }

        details = self._serialise_request_details(request)
        if details:
            snapshot["details"] = details
            for key in ("prompt", "draft", "iteration"):
                if key in details and key not in snapshot:
                    snapshot[key] = details[key]

        return snapshot

    def _serialise_request_details(self, request: RequestInfoMessage) -> dict[str, Any] | None:
        if is_dataclass(request):
            data = self._make_json_safe(asdict(request))
            if isinstance(data, dict):
                return cast(dict[str, Any], data)
            return None

        to_dict = getattr(request, "to_dict", None)
        if callable(to_dict):
            try:
                dump = self._make_json_safe(to_dict())
            except TypeError:
                dump = self._make_json_safe(to_dict())
            if isinstance(dump, dict):
                return cast(dict[str, Any], dump)
            return None

        to_json = getattr(request, "to_json", None)
        if callable(to_json):
            try:
                raw = to_json()
            except TypeError:
                raw = to_json()
            converted = raw
            if isinstance(raw, (str, bytes, bytearray)):
                decoded: str | bytes | bytearray
                if isinstance(raw, (bytes, bytearray)):
                    try:
                        decoded = raw.decode()
                    except Exception:
                        decoded = raw
                else:
                    decoded = raw
                try:
                    converted = json.loads(decoded)
                except Exception:
                    converted = decoded
            dump = self._make_json_safe(converted)
            if isinstance(dump, dict):
                return cast(dict[str, Any], dump)
            return None

        attrs = getattr(request, "__dict__", None)
        if isinstance(attrs, dict):
            cleaned = self._make_json_safe(attrs)
            if isinstance(cleaned, dict):
                return cast(dict[str, Any], cleaned)

        return None

    def _make_json_safe(self, value: Any) -> Any:
        if value is None or isinstance(value, (str, int, float, bool)):
            return value
        if isinstance(value, Mapping):
            safe_dict: dict[str, Any] = {}
            for key, val in value.items():  # type: ignore[attr-defined]
                safe_dict[str(key)] = self._make_json_safe(val)  # type: ignore[arg-type]
            return safe_dict
        if isinstance(value, Sequence) and not isinstance(value, (str, bytes, bytearray)):
            return [self._make_json_safe(item) for item in value]  # type: ignore[misc]
        return repr(value)

    async def has_pending_request(self, request_id: str, ctx: WorkflowContext[Any]) -> bool:
        if request_id in self._request_events:
            return True
        snapshot = await self._get_pending_request_snapshot(request_id, ctx)
        return snapshot is not None

    async def _rehydrate_request_event(
        self,
        request_id: str,
        ctx: WorkflowContext[Any],
    ) -> RequestInfoEvent | None:
        snapshot = await self._get_pending_request_snapshot(request_id, ctx)
        if snapshot is None:
            return None

        source_executor_id = snapshot.get("source_executor_id")
        if not isinstance(source_executor_id, str) or not source_executor_id:
            return None

        request = self._construct_request_from_snapshot(snapshot)
        if request is None:
            return None

        event = RequestInfoEvent(
            request_id=request_id,
            source_executor_id=source_executor_id,
            request_type=type(request),
            request_data=request,
        )
        self._request_events[request_id] = event
        return event

    async def _get_pending_request_snapshot(self, request_id: str, ctx: WorkflowContext[Any]) -> dict[str, Any] | None:
        pending = await self._collect_pending_request_snapshots(ctx)
        snapshot = pending.get(request_id)
        if snapshot is None:
            return None
        return snapshot

    async def _collect_pending_request_snapshots(self, ctx: WorkflowContext[Any]) -> dict[str, dict[str, Any]]:
        combined: dict[str, dict[str, Any]] = {}

        try:
            shared_pending = await ctx.get_shared_state(self._PENDING_SHARED_STATE_KEY)
        except KeyError:
            shared_pending = None
        except Exception as exc:  # pragma: no cover - transport specific
            logger.warning(f"RequestInfoExecutor {self.id} failed to read shared pending state during rehydrate: {exc}")
            shared_pending = None

        if isinstance(shared_pending, dict):
            for key, value in shared_pending.items():  # type: ignore[attr-defined]
                if isinstance(key, str) and isinstance(value, dict):
                    combined[key] = cast(dict[str, Any], value)

        try:
            state = await ctx.get_state()
        except Exception as exc:  # pragma: no cover - transport specific
            logger.warning(f"RequestInfoExecutor {self.id} failed to read runner state during rehydrate: {exc}")
            state = None

        if isinstance(state, dict):
            state_pending = state.get("pending_requests")
            if isinstance(state_pending, dict):
                for key, value in state_pending.items():  # type: ignore[attr-defined]
                    if isinstance(key, str) and isinstance(value, dict) and key not in combined:
                        combined[key] = cast(dict[str, Any], value)

        return combined

    def _construct_request_from_snapshot(self, snapshot: dict[str, Any]) -> RequestInfoMessage | None:
        details_raw = snapshot.get("details")
        details: dict[str, Any] = cast(dict[str, Any], details_raw) if isinstance(details_raw, dict) else {}

        request_cls: type[RequestInfoMessage] = RequestInfoMessage
        request_type_str = snapshot.get("request_type")
        if isinstance(request_type_str, str) and ":" in request_type_str:
            module_name, class_name = request_type_str.split(":", 1)
            try:
                module = importlib.import_module(module_name)
                candidate = getattr(module, class_name)
                if isinstance(candidate, type) and issubclass(candidate, RequestInfoMessage):
                    request_cls = candidate
            except Exception as exc:
                logger.warning(f"RequestInfoExecutor {self.id} could not import {module_name}.{class_name}: {exc}")
                request_cls = RequestInfoMessage

        request: RequestInfoMessage | None = self._instantiate_request(request_cls, details)

        if request is None and request_cls is not RequestInfoMessage:
            request = self._instantiate_request(RequestInfoMessage, details)

        if request is None:
            logger.warning(
                f"RequestInfoExecutor {self.id} could not reconstruct request "
                f"{request_type_str or RequestInfoMessage.__name__} from snapshot keys {sorted(details.keys())}"
            )
            return None

        for key, value in details.items():
            if key == "request_id":
                continue
            try:
                setattr(request, key, value)
            except Exception as exc:
                logger.debug(
                    f"RequestInfoExecutor {self.id} could not set attribute {key} on {type(request).__name__}: {exc}"
                )
                continue

        snapshot_request_id = snapshot.get("request_id")
        if isinstance(snapshot_request_id, str) and snapshot_request_id:
            try:
                request.request_id = snapshot_request_id
            except Exception as exc:
                logger.debug(
                    f"RequestInfoExecutor {self.id} could not apply snapshot "
                    f"request_id to {type(request).__name__}: {exc}"
                )

        return request

    def _instantiate_request(
        self,
        request_cls: type[RequestInfoMessage],
        details: dict[str, Any],
    ) -> RequestInfoMessage | None:
        try:
            from_dict = getattr(request_cls, "from_dict", None)
            if callable(from_dict):
                return cast(RequestInfoMessage, from_dict(details))
        except (TypeError, ValueError) as exc:
            logger.debug(f"RequestInfoExecutor {self.id} failed to hydrate {request_cls.__name__} via from_dict: {exc}")
        except Exception as exc:
            logger.warning(
                f"RequestInfoExecutor {self.id} encountered unexpected error during "
                f"{request_cls.__name__}.from_dict: {exc}"
            )

        if is_dataclass(request_cls):
            try:
                field_names = {f.name for f in fields(request_cls)}
                ctor_kwargs = {name: details[name] for name in field_names if name in details}
                return request_cls(**ctor_kwargs)
            except (TypeError, ValueError) as exc:
                logger.debug(
                    f"RequestInfoExecutor {self.id} could not instantiate dataclass "
                    f"{request_cls.__name__} with snapshot data: {exc}"
                )
            except Exception as exc:
                logger.warning(
                    f"RequestInfoExecutor {self.id} encountered unexpected error "
                    f"constructing dataclass {request_cls.__name__}: {exc}"
                )

        try:
            instance = request_cls()
        except Exception as exc:
            logger.warning(
                f"RequestInfoExecutor {self.id} could not instantiate {request_cls.__name__} without arguments: {exc}"
            )
            return None

        for key, value in details.items():
            if key == "request_id":
                continue
            try:
                setattr(instance, key, value)
            except Exception as exc:
                logger.debug(
                    f"RequestInfoExecutor {self.id} could not set attribute {key} on "
                    f"{request_cls.__name__} during instantiation: {exc}"
                )
                continue

        return instance

    @staticmethod
    def pending_requests_from_checkpoint(
        checkpoint: WorkflowCheckpoint,
        *,
        request_executor_ids: Iterable[str] | None = None,
    ) -> list[PendingRequestDetails]:
        executor_filter: set[str] | None = None
        if request_executor_ids is not None:
            executor_filter = {str(value) for value in request_executor_ids}

        pending: dict[str, PendingRequestDetails] = {}

        shared_map = checkpoint.shared_state.get(RequestInfoExecutor._PENDING_SHARED_STATE_KEY)
        if isinstance(shared_map, Mapping):
            for request_id, snapshot in shared_map.items():  # type: ignore[attr-defined]
                RequestInfoExecutor._merge_snapshot(pending, str(request_id), snapshot)  # type: ignore[arg-type]

        for state in checkpoint.executor_states.values():
            if not isinstance(state, Mapping):
                continue
            inner = state.get("pending_requests")
            if isinstance(inner, Mapping):
                for request_id, snapshot in inner.items():  # type: ignore[attr-defined]
                    RequestInfoExecutor._merge_snapshot(pending, str(request_id), snapshot)  # type: ignore[arg-type]

        for source_id, message_list in checkpoint.messages.items():
            if executor_filter is not None and source_id not in executor_filter:
                continue
            if not isinstance(message_list, list):
                continue
            for message in message_list:
                if not isinstance(message, Mapping):
                    continue
                payload = _decode_checkpoint_value(message.get("data"))
                RequestInfoExecutor._merge_message_payload(pending, payload, message)

        return list(pending.values())

    @staticmethod
    def checkpoint_summary(
        checkpoint: WorkflowCheckpoint,
        *,
        request_executor_ids: Iterable[str] | None = None,
        preview_width: int = 70,
    ) -> WorkflowCheckpointSummary:
        targets = sorted(checkpoint.messages.keys())
        executor_states = sorted(checkpoint.executor_states.keys())
        pending = RequestInfoExecutor.pending_requests_from_checkpoint(
            checkpoint, request_executor_ids=request_executor_ids
        )

        draft_preview: str | None = None
        for entry in pending:
            if entry.draft:
                draft_preview = shorten(entry.draft, width=preview_width, placeholder="…")
                break

        status = "idle"
        if pending:
            status = "awaiting human response"
        elif not checkpoint.messages and "finalise" in executor_states:
            status = "completed"
        elif checkpoint.messages:
            status = "awaiting next superstep"
        elif request_executor_ids is not None and any(tid in targets for tid in request_executor_ids):
            status = "awaiting request delivery"

        return WorkflowCheckpointSummary(
            checkpoint_id=checkpoint.checkpoint_id,
            iteration_count=checkpoint.iteration_count,
            targets=targets,
            executor_states=executor_states,
            status=status,
            draft_preview=draft_preview,
            pending_requests=pending,
        )

    @staticmethod
    def _merge_snapshot(
        pending: dict[str, PendingRequestDetails],
        request_id: str,
        snapshot: Any,
    ) -> None:
        if not request_id or not isinstance(snapshot, Mapping):
            return

        details = pending.setdefault(request_id, PendingRequestDetails(request_id=request_id))

        RequestInfoExecutor._apply_update(
            details,
            prompt=snapshot.get("prompt"),  # type: ignore[attr-defined]
            draft=snapshot.get("draft"),  # type: ignore[attr-defined]
            iteration=snapshot.get("iteration"),  # type: ignore[attr-defined]
            source_executor_id=snapshot.get("source_executor_id"),  # type: ignore[attr-defined]
        )

        extra = snapshot.get("details")  # type: ignore[attr-defined]
        if isinstance(extra, Mapping):
            RequestInfoExecutor._apply_update(
                details,
                prompt=extra.get("prompt"),  # type: ignore[attr-defined]
                draft=extra.get("draft"),  # type: ignore[attr-defined]
                iteration=extra.get("iteration"),  # type: ignore[attr-defined]
            )

    @staticmethod
    def _merge_message_payload(
        pending: dict[str, PendingRequestDetails],
        payload: Any,
        raw_message: Mapping[str, Any],
    ) -> None:
        if isinstance(payload, RequestResponse):
            request_id = payload.request_id or RequestInfoExecutor._get_field(payload.original_request, "request_id")  # type: ignore[arg-type]
            if not request_id:
                return
            details = pending.setdefault(request_id, PendingRequestDetails(request_id=request_id))
            RequestInfoExecutor._apply_update(
                details,
                prompt=RequestInfoExecutor._get_field(payload.original_request, "prompt"),  # type: ignore[arg-type]
                draft=RequestInfoExecutor._get_field(payload.original_request, "draft"),  # type: ignore[arg-type]
                iteration=RequestInfoExecutor._get_field(payload.original_request, "iteration"),  # type: ignore[arg-type]
                source_executor_id=raw_message.get("source_id"),
                original_request=payload.original_request,  # type: ignore[arg-type]
            )
        elif isinstance(payload, RequestInfoMessage):
            request_id = getattr(payload, "request_id", None)
            if not request_id:
                return
            details = pending.setdefault(request_id, PendingRequestDetails(request_id=request_id))
            RequestInfoExecutor._apply_update(
                details,
                prompt=getattr(payload, "prompt", None),
                draft=getattr(payload, "draft", None),
                iteration=getattr(payload, "iteration", None),
                source_executor_id=raw_message.get("source_id"),
                original_request=payload,
            )

    @staticmethod
    def _apply_update(
        details: PendingRequestDetails,
        *,
        prompt: Any = None,
        draft: Any = None,
        iteration: Any = None,
        source_executor_id: Any = None,
        original_request: Any = None,
    ) -> None:
        if prompt and not details.prompt:
            details.prompt = str(prompt)
        if draft and not details.draft:
            details.draft = str(draft)
        if iteration is not None and details.iteration is None:
            coerced = RequestInfoExecutor._coerce_int(iteration)
            if coerced is not None:
                details.iteration = coerced
        if source_executor_id and not details.source_executor_id:
            details.source_executor_id = str(source_executor_id)
        if original_request is not None and details.original_request is None:
            details.original_request = original_request

    @staticmethod
    def _get_field(obj: Any, key: str) -> Any:
        if obj is None:
            return None
        if isinstance(obj, Mapping):
            return obj.get(key)  # type: ignore[attr-defined,return-value]
        return getattr(obj, key, None)

    @staticmethod
    def _coerce_int(value: Any) -> int | None:
        try:
            return int(value)
        except (TypeError, ValueError):
            return None


<<<<<<< HEAD
# endregion: Request Info Executor
=======
# endregion: Request Info Executor

# region Agent Executor


@dataclass
class AgentExecutorRequest:
    """A request to an agent executor.

    Attributes:
        messages: A list of chat messages to be processed by the agent.
        should_respond: A flag indicating whether the agent should respond to the messages.
            If False, the messages will be saved to the executor's cache but not sent to the agent.
    """

    messages: list[ChatMessage]
    should_respond: bool = True


@dataclass
class AgentExecutorResponse:
    """A response from an agent executor.

    Attributes:
        executor_id: The ID of the executor that generated the response.
    agent_run_response: The underlying agent run response (unaltered from client).
    full_conversation: The full conversation context (prior inputs + all assistant/tool outputs) that
        should be used when chaining to another AgentExecutor. This prevents downstream agents losing
        user prompts while keeping the emitted AgentRunEvent text faithful to the raw agent output.
    """

    executor_id: str
    agent_run_response: AgentRunResponse
    full_conversation: list[ChatMessage] | None = None


class AgentExecutor(Executor):
    """built-in executor that wraps an agent for handling messages."""

    def __init__(
        self,
        agent: AgentProtocol,
        *,
        agent_thread: AgentThread | None = None,
        streaming: bool = False,
        id: str | None = None,
    ):
        """Initialize the executor with a unique identifier.

        Args:
            agent: The agent to be wrapped by this executor.

        Keyword Args:
            agent_thread: The thread to use for running the agent. If None, a new thread will be created.
            streaming: Enable streaming (emits incremental AgentRunUpdateEvent events) vs single response.
            id: A unique identifier for the executor. If None, a new UUID will be generated.
        """
        # Prefer provided id; else use agent.name if present; else generate deterministic prefix
        if id is not None:
            exec_id = id
        else:
            agent_name = agent.name
            if agent_name:
                exec_id = str(agent_name)
            else:
                logger.warning("Agent has no name, using fallback ID 'executor_unnamed'")
                exec_id = "executor_unnamed"
        super().__init__(exec_id)
        self._agent = agent
        self._agent_thread = agent_thread or self._agent.get_new_thread()
        self._streaming = streaming
        self._cache: list[ChatMessage] = []

    async def _run_agent_and_emit(self, ctx: WorkflowContext[AgentExecutorResponse]) -> None:
        """Execute the underlying agent, emit events, and enqueue response.

        Terminal detection is handled centrally in Runner.
        This method only produces AgentRunEvent/AgentRunUpdateEvent plus enqueues an
        AgentExecutorResponse message for routing.
        """
        if self._streaming:
            updates: list[AgentRunResponseUpdate] = []
            async for update in self._agent.run_stream(
                self._cache,
                thread=self._agent_thread,
            ):
                # Skip empty updates (no textual or structural content)
                if not update:
                    continue
                contents = getattr(update, "contents", None)
                text_val = getattr(update, "text", "")
                has_text_content = False
                if contents:
                    for c in contents:
                        if getattr(c, "text", None):
                            has_text_content = True
                            break
                if not (text_val or has_text_content):
                    continue
                updates.append(update)
                await ctx.add_event(AgentRunUpdateEvent(self.id, update))
            response = AgentRunResponse.from_agent_run_response_updates(updates)
        else:
            response = await self._agent.run(
                self._cache,
                thread=self._agent_thread,
            )
            await ctx.add_event(AgentRunEvent(self.id, response))

        # Always construct a full conversation snapshot from inputs (cache)
        # plus agent outputs (agent_run_response.messages). Do not mutate
        # response.messages so AgentRunEvent remains faithful to the raw output.
        full_conversation: list[ChatMessage] = list(self._cache) + list(response.messages)

        agent_response = AgentExecutorResponse(self.id, response, full_conversation=full_conversation)
        await ctx.send_message(agent_response)
        self._cache.clear()

    @handler
    async def run(self, request: AgentExecutorRequest, ctx: WorkflowContext[AgentExecutorResponse]) -> None:
        """Handle an AgentExecutorRequest (canonical input).

        This is the standard path: extend cache with provided messages; if should_respond
        run the agent and emit an AgentExecutorResponse downstream.
        """
        self._cache.extend(request.messages)
        if request.should_respond:
            await self._run_agent_and_emit(ctx)

    @handler
    async def from_response(self, prior: AgentExecutorResponse, ctx: WorkflowContext[AgentExecutorResponse]) -> None:
        """Enable seamless chaining: accept a prior AgentExecutorResponse as input.

        Strategy: treat the prior response's messages as the conversation state and
        immediately run the agent to produce a new response.
        """
        # Replace cache with full conversation if available, else fall back to agent_run_response messages.
        if prior.full_conversation is not None:
            self._cache = list(prior.full_conversation)
        else:
            self._cache = list(prior.agent_run_response.messages)
        await self._run_agent_and_emit(ctx)

    @handler
    async def from_str(self, text: str, ctx: WorkflowContext[AgentExecutorResponse]) -> None:
        """Accept a raw user prompt string and run the agent (one-shot)."""
        self._cache = [ChatMessage(role="user", text=text)]  # type: ignore[arg-type]
        await self._run_agent_and_emit(ctx)

    @handler
    async def from_message(self, message: ChatMessage, ctx: WorkflowContext[AgentExecutorResponse]) -> None:  # type: ignore[name-defined]
        """Accept a single ChatMessage as input."""
        self._cache = [message]
        await self._run_agent_and_emit(ctx)

    @handler
    async def from_messages(self, messages: list[ChatMessage], ctx: WorkflowContext[AgentExecutorResponse]) -> None:  # type: ignore[name-defined]
        """Accept a list of ChatMessage objects as conversation context."""
        self._cache = list(messages)
        await self._run_agent_and_emit(ctx)


# endregion: Agent Executor
>>>>>>> 959e5842
<|MERGE_RESOLUTION|>--- conflicted
+++ resolved
@@ -1340,170 +1340,4 @@
             return None
 
 
-<<<<<<< HEAD
-# endregion: Request Info Executor
-=======
-# endregion: Request Info Executor
-
-# region Agent Executor
-
-
-@dataclass
-class AgentExecutorRequest:
-    """A request to an agent executor.
-
-    Attributes:
-        messages: A list of chat messages to be processed by the agent.
-        should_respond: A flag indicating whether the agent should respond to the messages.
-            If False, the messages will be saved to the executor's cache but not sent to the agent.
-    """
-
-    messages: list[ChatMessage]
-    should_respond: bool = True
-
-
-@dataclass
-class AgentExecutorResponse:
-    """A response from an agent executor.
-
-    Attributes:
-        executor_id: The ID of the executor that generated the response.
-    agent_run_response: The underlying agent run response (unaltered from client).
-    full_conversation: The full conversation context (prior inputs + all assistant/tool outputs) that
-        should be used when chaining to another AgentExecutor. This prevents downstream agents losing
-        user prompts while keeping the emitted AgentRunEvent text faithful to the raw agent output.
-    """
-
-    executor_id: str
-    agent_run_response: AgentRunResponse
-    full_conversation: list[ChatMessage] | None = None
-
-
-class AgentExecutor(Executor):
-    """built-in executor that wraps an agent for handling messages."""
-
-    def __init__(
-        self,
-        agent: AgentProtocol,
-        *,
-        agent_thread: AgentThread | None = None,
-        streaming: bool = False,
-        id: str | None = None,
-    ):
-        """Initialize the executor with a unique identifier.
-
-        Args:
-            agent: The agent to be wrapped by this executor.
-
-        Keyword Args:
-            agent_thread: The thread to use for running the agent. If None, a new thread will be created.
-            streaming: Enable streaming (emits incremental AgentRunUpdateEvent events) vs single response.
-            id: A unique identifier for the executor. If None, a new UUID will be generated.
-        """
-        # Prefer provided id; else use agent.name if present; else generate deterministic prefix
-        if id is not None:
-            exec_id = id
-        else:
-            agent_name = agent.name
-            if agent_name:
-                exec_id = str(agent_name)
-            else:
-                logger.warning("Agent has no name, using fallback ID 'executor_unnamed'")
-                exec_id = "executor_unnamed"
-        super().__init__(exec_id)
-        self._agent = agent
-        self._agent_thread = agent_thread or self._agent.get_new_thread()
-        self._streaming = streaming
-        self._cache: list[ChatMessage] = []
-
-    async def _run_agent_and_emit(self, ctx: WorkflowContext[AgentExecutorResponse]) -> None:
-        """Execute the underlying agent, emit events, and enqueue response.
-
-        Terminal detection is handled centrally in Runner.
-        This method only produces AgentRunEvent/AgentRunUpdateEvent plus enqueues an
-        AgentExecutorResponse message for routing.
-        """
-        if self._streaming:
-            updates: list[AgentRunResponseUpdate] = []
-            async for update in self._agent.run_stream(
-                self._cache,
-                thread=self._agent_thread,
-            ):
-                # Skip empty updates (no textual or structural content)
-                if not update:
-                    continue
-                contents = getattr(update, "contents", None)
-                text_val = getattr(update, "text", "")
-                has_text_content = False
-                if contents:
-                    for c in contents:
-                        if getattr(c, "text", None):
-                            has_text_content = True
-                            break
-                if not (text_val or has_text_content):
-                    continue
-                updates.append(update)
-                await ctx.add_event(AgentRunUpdateEvent(self.id, update))
-            response = AgentRunResponse.from_agent_run_response_updates(updates)
-        else:
-            response = await self._agent.run(
-                self._cache,
-                thread=self._agent_thread,
-            )
-            await ctx.add_event(AgentRunEvent(self.id, response))
-
-        # Always construct a full conversation snapshot from inputs (cache)
-        # plus agent outputs (agent_run_response.messages). Do not mutate
-        # response.messages so AgentRunEvent remains faithful to the raw output.
-        full_conversation: list[ChatMessage] = list(self._cache) + list(response.messages)
-
-        agent_response = AgentExecutorResponse(self.id, response, full_conversation=full_conversation)
-        await ctx.send_message(agent_response)
-        self._cache.clear()
-
-    @handler
-    async def run(self, request: AgentExecutorRequest, ctx: WorkflowContext[AgentExecutorResponse]) -> None:
-        """Handle an AgentExecutorRequest (canonical input).
-
-        This is the standard path: extend cache with provided messages; if should_respond
-        run the agent and emit an AgentExecutorResponse downstream.
-        """
-        self._cache.extend(request.messages)
-        if request.should_respond:
-            await self._run_agent_and_emit(ctx)
-
-    @handler
-    async def from_response(self, prior: AgentExecutorResponse, ctx: WorkflowContext[AgentExecutorResponse]) -> None:
-        """Enable seamless chaining: accept a prior AgentExecutorResponse as input.
-
-        Strategy: treat the prior response's messages as the conversation state and
-        immediately run the agent to produce a new response.
-        """
-        # Replace cache with full conversation if available, else fall back to agent_run_response messages.
-        if prior.full_conversation is not None:
-            self._cache = list(prior.full_conversation)
-        else:
-            self._cache = list(prior.agent_run_response.messages)
-        await self._run_agent_and_emit(ctx)
-
-    @handler
-    async def from_str(self, text: str, ctx: WorkflowContext[AgentExecutorResponse]) -> None:
-        """Accept a raw user prompt string and run the agent (one-shot)."""
-        self._cache = [ChatMessage(role="user", text=text)]  # type: ignore[arg-type]
-        await self._run_agent_and_emit(ctx)
-
-    @handler
-    async def from_message(self, message: ChatMessage, ctx: WorkflowContext[AgentExecutorResponse]) -> None:  # type: ignore[name-defined]
-        """Accept a single ChatMessage as input."""
-        self._cache = [message]
-        await self._run_agent_and_emit(ctx)
-
-    @handler
-    async def from_messages(self, messages: list[ChatMessage], ctx: WorkflowContext[AgentExecutorResponse]) -> None:  # type: ignore[name-defined]
-        """Accept a list of ChatMessage objects as conversation context."""
-        self._cache = list(messages)
-        await self._run_agent_and_emit(ctx)
-
-
-# endregion: Agent Executor
->>>>>>> 959e5842
+# endregion: Request Info Executor