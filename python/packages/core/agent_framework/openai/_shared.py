# Copyright (c) Microsoft. All rights reserved.

import logging
from collections.abc import Awaitable, Callable, Mapping
from copy import copy
from typing import Any, ClassVar, Union

import openai
from openai import (
    AsyncOpenAI,
    AsyncStream,
    _legacy_response,  # type: ignore
)
from openai.types import Completion
from openai.types.audio import Transcription
from openai.types.chat import ChatCompletion, ChatCompletionChunk
from openai.types.images_response import ImagesResponse
from openai.types.responses.response import Response
from openai.types.responses.response_stream_event import ResponseStreamEvent
from packaging import version
from pydantic import SecretStr

from .._logging import get_logger
from .._pydantic import AFBaseSettings
from .._serialization import SerializationMixin
from .._telemetry import APP_INFO, USER_AGENT_KEY, prepend_agent_framework_to_user_agent
from .._types import ChatOptions
from ..exceptions import ServiceInitializationError

logger: logging.Logger = get_logger("agent_framework.openai")


RESPONSE_TYPE = Union[
    ChatCompletion,
    Completion,
    AsyncStream[ChatCompletionChunk],
    AsyncStream[Completion],
    list[Any],
    ImagesResponse,
    Response,
    AsyncStream[ResponseStreamEvent],
    Transcription,
    _legacy_response.HttpxBinaryResponseContent,
]

OPTION_TYPE = Union[ChatOptions, dict[str, Any]]


__all__ = [
    "OpenAISettings",
]


<<<<<<< HEAD
def _check_openai_version_for_callable_api_key() -> None:
    """Check if OpenAI version supports callable API keys.

    Callable API keys require OpenAI >= 1.106.0.
    If the version is too old, raise a ServiceInitializationError with helpful message.
    """
    try:
        current_version = version.parse(openai.__version__)
        min_required_version = version.parse("1.106.0")

        if current_version < min_required_version:
            raise ServiceInitializationError(
                f"Callable API keys require OpenAI SDK >= 1.106.0, but you have {openai.__version__}. "
                f"Please upgrade with 'pip install openai>=1.106.0' or provide a string API key instead. "
                f"Note: If you're using mem0ai, you may need to upgrade to mem0ai>=0.1.118 "
                f"to allow newer OpenAI versions."
            )
    except ServiceInitializationError:
        raise  # Re-raise our own exception
    except Exception as e:
        logger.warning(f"Could not check OpenAI version for callable API key support: {e}")


def _prepare_function_call_results_as_dumpable(content: Contents | Any | list[Contents | Any]) -> Any:
    if isinstance(content, list):
        # Particularly deal with lists of Content
        return [_prepare_function_call_results_as_dumpable(item) for item in content]
    if isinstance(content, dict):
        return {k: _prepare_function_call_results_as_dumpable(v) for k, v in content.items()}
    if hasattr(content, "to_dict"):
        return content.to_dict(exclude={"raw_representation", "additional_properties"})
    return content


def prepare_function_call_results(content: Contents | Any | list[Contents | Any]) -> str | list[str]:
    """Prepare the values of the function call results."""
    if isinstance(content, Contents):
        # For BaseContent objects, use to_dict and serialize to JSON
        return json.dumps(content.to_dict(exclude={"raw_representation", "additional_properties"}))

    dumpable = _prepare_function_call_results_as_dumpable(content)
    if isinstance(dumpable, str):
        return dumpable
    # fallback
    return json.dumps(dumpable)


=======
>>>>>>> 714e7b50
class OpenAISettings(AFBaseSettings):
    """OpenAI environment settings.

    The settings are first loaded from environment variables with the prefix 'OPENAI_'.
    If the environment variables are not found, the settings can be loaded from a .env file with the
    encoding 'utf-8'. If the settings are not found in the .env file, the settings are ignored;
    however, validation will fail alerting that the settings are missing.

    Keyword Args:
        api_key: OpenAI API key, see https://platform.openai.com/account/api-keys.
            Can be set via environment variable OPENAI_API_KEY.
        base_url: The base URL for the OpenAI API.
            Can be set via environment variable OPENAI_BASE_URL.
        org_id: This is usually optional unless your account belongs to multiple organizations.
            Can be set via environment variable OPENAI_ORG_ID.
        chat_model_id: The OpenAI chat model ID to use, for example, gpt-3.5-turbo or gpt-4.
            Can be set via environment variable OPENAI_CHAT_MODEL_ID.
        responses_model_id: The OpenAI responses model ID to use, for example, gpt-4o or o1.
            Can be set via environment variable OPENAI_RESPONSES_MODEL_ID.
        env_file_path: The path to the .env file to load settings from.
        env_file_encoding: The encoding of the .env file, defaults to 'utf-8'.

    Examples:
        .. code-block:: python

            from agent_framework.openai import OpenAISettings

            # Using environment variables
            # Set OPENAI_API_KEY=sk-...
            # Set OPENAI_CHAT_MODEL_ID=gpt-4
            settings = OpenAISettings()

            # Or passing parameters directly
            settings = OpenAISettings(api_key="sk-...", chat_model_id="gpt-4")

            # Or loading from a .env file
            settings = OpenAISettings(env_file_path="path/to/.env")
    """

    env_prefix: ClassVar[str] = "OPENAI_"

    api_key: SecretStr | Callable[[], str | Awaitable[str]] | None = None
    base_url: str | None = None
    org_id: str | None = None
    chat_model_id: str | None = None
    responses_model_id: str | None = None


class OpenAIBase(SerializationMixin):
    """Base class for OpenAI Clients."""

    INJECTABLE: ClassVar[set[str]] = {"client"}

    def __init__(self, *, client: AsyncOpenAI, model_id: str, **kwargs: Any) -> None:
        """Initialize OpenAIBase.

        Keyword Args:
            client: The AsyncOpenAI client instance.
            model_id: The AI model ID to use (non-empty, whitespace stripped).
            **kwargs: Additional keyword arguments.
        """
        if not model_id or not model_id.strip():
            raise ValueError("model_id must be a non-empty string")
        self.client = client
        self.model_id = model_id.strip()

        # Call super().__init__() to continue MRO chain (e.g., BaseChatClient)
        # Extract known kwargs that belong to other base classes
        additional_properties = kwargs.pop("additional_properties", None)
        middleware = kwargs.pop("middleware", None)
        instruction_role = kwargs.pop("instruction_role", None)

        # Build super().__init__() args
        super_kwargs = {}
        if additional_properties is not None:
            super_kwargs["additional_properties"] = additional_properties
        if middleware is not None:
            super_kwargs["middleware"] = middleware

        # Call super().__init__() with filtered kwargs
        super().__init__(**super_kwargs)

        # Store instruction_role and any remaining kwargs as instance attributes
        if instruction_role is not None:
            self.instruction_role = instruction_role
        for key, value in kwargs.items():
            setattr(self, key, value)

    def _get_api_key(
        self, api_key: str | SecretStr | Callable[[], str | Awaitable[str]] | None
    ) -> str | Callable[[], str | Awaitable[str]] | None:
        """Get the appropriate API key value for client initialization.

        Args:
            api_key: The API key parameter which can be a string, SecretStr, callable, or None.

        Returns:
            For callable API keys: returns the callable directly.
            For SecretStr API keys: returns the string value.
            For string/None API keys: returns as-is.
        """
        if isinstance(api_key, SecretStr):
            return api_key.get_secret_value()

        # Check version compatibility for callable API keys
        if callable(api_key):
            _check_openai_version_for_callable_api_key()

        return api_key  # Pass callable, string, or None directly to OpenAI SDK


class OpenAIConfigMixin(OpenAIBase):
    """Internal class for configuring a connection to an OpenAI service."""

    OTEL_PROVIDER_NAME: ClassVar[str] = "openai"  # type: ignore[reportIncompatibleVariableOverride, misc]

    def __init__(
        self,
        model_id: str,
        api_key: str | Callable[[], str | Awaitable[str]] | None = None,
        org_id: str | None = None,
        default_headers: Mapping[str, str] | None = None,
        client: AsyncOpenAI | None = None,
        instruction_role: str | None = None,
        base_url: str | None = None,
        **kwargs: Any,
    ) -> None:
        """Initialize a client for OpenAI services.

        This constructor sets up a client to interact with OpenAI's API, allowing for
        different types of AI model interactions, like chat or text completion.

        Args:
            model_id: OpenAI model identifier. Must be non-empty.
                Default to a preset value.
            api_key: OpenAI API key for authentication, or a callable that returns an API key.
                Must be non-empty. (Optional)
            org_id: OpenAI organization ID. This is optional
                unless the account belongs to multiple organizations.
            default_headers: Default headers
                for HTTP requests. (Optional)
            client: An existing OpenAI client, optional.
            instruction_role: The role to use for 'instruction'
                messages, for example, summarization prompts could use `developer` or `system`. (Optional)
            base_url: The optional base URL to use. If provided will override the standard value for a OpenAI connector.
                Will not be used when supplying a custom client.
            kwargs: Additional keyword arguments.

        """
        # Merge APP_INFO into the headers if it exists
        merged_headers = dict(copy(default_headers)) if default_headers else {}
        if APP_INFO:
            merged_headers.update(APP_INFO)
            merged_headers = prepend_agent_framework_to_user_agent(merged_headers)

        # Handle callable API key using base class method
        api_key_value = self._get_api_key(api_key)

        if not client:
            if not api_key:
                raise ServiceInitializationError("Please provide an api_key")
            args: dict[str, Any] = {"api_key": api_key_value, "default_headers": merged_headers}
            if org_id:
                args["organization"] = org_id
            if base_url:
                args["base_url"] = base_url
            client = AsyncOpenAI(**args)

        # Store configuration as instance attributes for serialization
        self.org_id = org_id
        self.base_url = str(base_url)
        # Store default_headers but filter out USER_AGENT_KEY for serialization
        if default_headers:
            self.default_headers: dict[str, Any] | None = {
                k: v for k, v in default_headers.items() if k != USER_AGENT_KEY
            }
        else:
            self.default_headers = None

        args = {
            "model_id": model_id,
            "client": client,
        }
        if instruction_role:
            args["instruction_role"] = instruction_role

        # Ensure additional_properties and middleware are passed through kwargs to BaseChatClient
        # These are consumed by BaseChatClient.__init__ via kwargs
        super().__init__(**args, **kwargs)<|MERGE_RESOLUTION|>--- conflicted
+++ resolved
@@ -51,7 +51,6 @@
 ]
 
 
-<<<<<<< HEAD
 def _check_openai_version_for_callable_api_key() -> None:
     """Check if OpenAI version supports callable API keys.
 
@@ -75,32 +74,6 @@
         logger.warning(f"Could not check OpenAI version for callable API key support: {e}")
 
 
-def _prepare_function_call_results_as_dumpable(content: Contents | Any | list[Contents | Any]) -> Any:
-    if isinstance(content, list):
-        # Particularly deal with lists of Content
-        return [_prepare_function_call_results_as_dumpable(item) for item in content]
-    if isinstance(content, dict):
-        return {k: _prepare_function_call_results_as_dumpable(v) for k, v in content.items()}
-    if hasattr(content, "to_dict"):
-        return content.to_dict(exclude={"raw_representation", "additional_properties"})
-    return content
-
-
-def prepare_function_call_results(content: Contents | Any | list[Contents | Any]) -> str | list[str]:
-    """Prepare the values of the function call results."""
-    if isinstance(content, Contents):
-        # For BaseContent objects, use to_dict and serialize to JSON
-        return json.dumps(content.to_dict(exclude={"raw_representation", "additional_properties"}))
-
-    dumpable = _prepare_function_call_results_as_dumpable(content)
-    if isinstance(dumpable, str):
-        return dumpable
-    # fallback
-    return json.dumps(dumpable)
-
-
-=======
->>>>>>> 714e7b50
 class OpenAISettings(AFBaseSettings):
     """OpenAI environment settings.
 
