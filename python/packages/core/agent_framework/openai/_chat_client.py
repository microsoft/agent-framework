# Copyright (c) Microsoft. All rights reserved.

import json
import sys
from collections.abc import AsyncIterable, Awaitable, Callable, Mapping, MutableMapping, MutableSequence, Sequence
from datetime import datetime, timezone
from itertools import chain
from typing import Any, TypeVar

from openai import AsyncOpenAI, BadRequestError
from openai.lib._parsing._completions import type_to_response_format_param
from openai.types import CompletionUsage
from openai.types.chat.chat_completion import ChatCompletion, Choice
from openai.types.chat.chat_completion_chunk import ChatCompletionChunk
from openai.types.chat.chat_completion_chunk import Choice as ChunkChoice
from openai.types.chat.chat_completion_message_custom_tool_call import ChatCompletionMessageCustomToolCall
from pydantic import ValidationError

from .._clients import BaseChatClient
from .._logging import get_logger
from .._middleware import use_chat_middleware
from .._tools import AIFunction, HostedWebSearchTool, ToolProtocol, use_function_invocation
from .._types import (
    ChatMessage,
    ChatOptions,
    ChatResponse,
    ChatResponseUpdate,
    Contents,
    DataContent,
    FinishReason,
    FunctionApprovalRequestContent,
    FunctionApprovalResponseContent,
    FunctionCallContent,
    FunctionResultContent,
    Role,
    TextContent,
    TextReasoningContent,
    UriContent,
    UsageContent,
    UsageDetails,
    prepare_function_call_results,
)
from ..exceptions import (
    ServiceInitializationError,
    ServiceInvalidRequestError,
    ServiceResponseException,
)
from ..observability import use_instrumentation
from ._exceptions import OpenAIContentFilterException
from ._shared import OpenAIBase, OpenAIConfigMixin, OpenAISettings

if sys.version_info >= (3, 12):
    from typing import override  # type: ignore # pragma: no cover
else:
    from typing_extensions import override  # type: ignore[import] # pragma: no cover

__all__ = ["OpenAIChatClient"]

logger = get_logger("agent_framework.openai")


# region Base Client
class OpenAIBaseChatClient(OpenAIBase, BaseChatClient):
    """OpenAI Chat completion class."""

    async def _inner_get_response(
        self,
        *,
        messages: MutableSequence[ChatMessage],
        chat_options: ChatOptions,
        **kwargs: Any,
    ) -> ChatResponse:
        client = await self._ensure_client()
        # prepare
        options_dict = self._prepare_options(messages, chat_options)
        try:
            # execute and process
            return self._parse_response_from_openai(
                await client.chat.completions.create(stream=False, **options_dict), chat_options
            )
        except BadRequestError as ex:
            if ex.code == "content_filter":
                raise OpenAIContentFilterException(
                    f"{type(self)} service encountered a content error: {ex}",
                    inner_exception=ex,
                ) from ex
            raise ServiceResponseException(
                f"{type(self)} service failed to complete the prompt: {ex}",
                inner_exception=ex,
            ) from ex
        except Exception as ex:
            raise ServiceResponseException(
                f"{type(self)} service failed to complete the prompt: {ex}",
                inner_exception=ex,
            ) from ex

    async def _inner_get_streaming_response(
        self,
        *,
        messages: MutableSequence[ChatMessage],
        chat_options: ChatOptions,
        **kwargs: Any,
    ) -> AsyncIterable[ChatResponseUpdate]:
        client = await self._ensure_client()
        # prepare
        options_dict = self._prepare_options(messages, chat_options)
        options_dict["stream_options"] = {"include_usage": True}
        try:
            # execute and process
            async for chunk in await client.chat.completions.create(stream=True, **options_dict):
                if len(chunk.choices) == 0 and chunk.usage is None:
                    continue
                yield self._parse_response_update_from_openai(chunk)
        except BadRequestError as ex:
            if ex.code == "content_filter":
                raise OpenAIContentFilterException(
                    f"{type(self)} service encountered a content error: {ex}",
                    inner_exception=ex,
                ) from ex
            raise ServiceResponseException(
                f"{type(self)} service failed to complete the prompt: {ex}",
                inner_exception=ex,
            ) from ex
        except Exception as ex:
            raise ServiceResponseException(
                f"{type(self)} service failed to complete the prompt: {ex}",
                inner_exception=ex,
            ) from ex

    # region content creation

    def _prepare_tools_for_openai(
        self, tools: Sequence[ToolProtocol | MutableMapping[str, Any]]
    ) -> list[dict[str, Any]]:
        chat_tools: list[dict[str, Any]] = []
        for tool in tools:
            if isinstance(tool, ToolProtocol):
                match tool:
                    case AIFunction():
                        chat_tools.append(tool.to_json_schema_spec())
                    case _:
                        logger.debug("Unsupported tool passed (type: %s), ignoring", type(tool))
            else:
                chat_tools.append(tool if isinstance(tool, dict) else dict(tool))
        return chat_tools

    def _process_web_search_tool(
        self, tools: Sequence[ToolProtocol | MutableMapping[str, Any]]
    ) -> dict[str, Any] | None:
        for tool in tools:
            if isinstance(tool, HostedWebSearchTool):
                # Web search tool requires special handling
                return (
                    {
                        "user_location": {
                            "approximate": tool.additional_properties.get("user_location", None),
                            "type": "approximate",
                        }
                    }
                    if tool.additional_properties and "user_location" in tool.additional_properties
                    else {}
                )

        return None

    def _prepare_options(self, messages: MutableSequence[ChatMessage], chat_options: ChatOptions) -> dict[str, Any]:
        run_options = chat_options.to_dict(
            exclude={
                "type",
                "instructions",  # included as system message
<<<<<<< HEAD
                "allow_multiple_tool_calls",  # handled separately
=======
                "response_format",  # handled separately
                "additional_properties",  # handled separately
>>>>>>> 8b4f7d5e
            }
        )

        # messages
        if messages and "messages" not in run_options:
            run_options["messages"] = self._prepare_messages_for_openai(messages)
        if "messages" not in run_options:
            raise ServiceInvalidRequestError("Messages are required for chat completions")

        # Translation between ChatOptions and Chat Completion API
        translations = {
            "model_id": "model",
            "allow_multiple_tool_calls": "parallel_tool_calls",
            "max_tokens": "max_output_tokens",
        }
        for old_key, new_key in translations.items():
            if old_key in run_options and old_key != new_key:
                run_options[new_key] = run_options.pop(old_key)

        # model id
        if not run_options.get("model"):
            if not self.model_id:
                raise ValueError("model_id must be a non-empty string")
            run_options["model"] = self.model_id

        # tools
        if chat_options.tools is not None:
<<<<<<< HEAD
            web_search_options = self._process_web_search_tool(chat_options.tools)
            if web_search_options:
                options_dict["web_search_options"] = web_search_options
            options_dict["tools"] = self._chat_to_tool_spec(chat_options.tools)
        if chat_options.allow_multiple_tool_calls is not None:
            options_dict["parallel_tool_calls"] = chat_options.allow_multiple_tool_calls
        if not options_dict.get("tools", None):
            options_dict.pop("tools", None)
            options_dict.pop("parallel_tool_calls", None)
            options_dict.pop("tool_choice", None)

        if "model_id" not in options_dict:
            options_dict["model"] = self.model_id
        else:
            options_dict["model"] = options_dict.pop("model_id")
        if (
            chat_options.response_format
            and isinstance(chat_options.response_format, type)
            and issubclass(chat_options.response_format, BaseModel)
        ):
            options_dict["response_format"] = type_to_response_format_param(chat_options.response_format)
        if additional_properties := options_dict.pop("additional_properties", None):
            for key, value in additional_properties.items():
                if value is not None:
                    options_dict[key] = value
        if (tool_choice := options_dict.get("tool_choice")) and len(tool_choice.keys()) == 1:
            options_dict["tool_choice"] = tool_choice["mode"]
        return options_dict

    def _create_chat_response(self, response: ChatCompletion, chat_options: ChatOptions) -> "ChatResponse":
        """Create a chat message content object from a choice."""
=======
            # Preprocess web search tool if it exists
            if web_search_options := self._process_web_search_tool(chat_options.tools):
                run_options["web_search_options"] = web_search_options
            run_options["tools"] = self._prepare_tools_for_openai(chat_options.tools)
        if not run_options.get("tools", None):
            run_options.pop("tools", None)
            run_options.pop("parallel_tool_calls", None)
            run_options.pop("tool_choice", None)
        # tool choice when `tool_choice` is a dict with single key `mode`, extract the mode value
        if (tool_choice := run_options.get("tool_choice")) and len(tool_choice.keys()) == 1:
            run_options["tool_choice"] = tool_choice["mode"]

        # response format
        if chat_options.response_format:
            run_options["response_format"] = type_to_response_format_param(chat_options.response_format)

        # additional properties
        additional_options = {
            key: value for key, value in chat_options.additional_properties.items() if value is not None
        }
        if additional_options:
            run_options.update(additional_options)
        return run_options

    def _parse_response_from_openai(self, response: ChatCompletion, chat_options: ChatOptions) -> "ChatResponse":
        """Parse a response from OpenAI into a ChatResponse."""
>>>>>>> 8b4f7d5e
        response_metadata = self._get_metadata_from_chat_response(response)
        messages: list[ChatMessage] = []
        finish_reason: FinishReason | None = None
        for choice in response.choices:
            response_metadata.update(self._get_metadata_from_chat_choice(choice))
            if choice.finish_reason:
                finish_reason = FinishReason(value=choice.finish_reason)
            contents: list[Contents] = []
            if text_content := self._parse_text_from_openai(choice):
                contents.append(text_content)
            if parsed_tool_calls := [tool for tool in self._parse_tool_calls_from_openai(choice)]:
                contents.extend(parsed_tool_calls)
            if reasoning_details := getattr(choice.message, "reasoning_details", None):
                contents.append(TextReasoningContent(None, protected_data=json.dumps(reasoning_details)))
            messages.append(ChatMessage(role="assistant", contents=contents))
        return ChatResponse(
            response_id=response.id,
            created_at=datetime.fromtimestamp(response.created, tz=timezone.utc).strftime("%Y-%m-%dT%H:%M:%S.%fZ"),
            usage_details=self._parse_usage_from_openai(response.usage) if response.usage else None,
            messages=messages,
            model_id=response.model,
            additional_properties=response_metadata,
            finish_reason=finish_reason,
            response_format=chat_options.response_format,
        )

    def _parse_response_update_from_openai(
        self,
        chunk: ChatCompletionChunk,
    ) -> ChatResponseUpdate:
        """Parse a streaming response update from OpenAI."""
        chunk_metadata = self._get_metadata_from_streaming_chat_response(chunk)
        if chunk.usage:
            return ChatResponseUpdate(
                role=Role.ASSISTANT,
                contents=[UsageContent(details=self._parse_usage_from_openai(chunk.usage), raw_representation=chunk)],
                model_id=chunk.model,
                additional_properties=chunk_metadata,
                response_id=chunk.id,
                message_id=chunk.id,
            )
        contents: list[Contents] = []
        finish_reason: FinishReason | None = None
        for choice in chunk.choices:
            chunk_metadata.update(self._get_metadata_from_chat_choice(choice))
            contents.extend(self._parse_tool_calls_from_openai(choice))
            if choice.finish_reason:
                finish_reason = FinishReason(value=choice.finish_reason)

            if text_content := self._parse_text_from_openai(choice):
                contents.append(text_content)
            if reasoning_details := getattr(choice.delta, "reasoning_details", None):
                contents.append(TextReasoningContent(None, protected_data=json.dumps(reasoning_details)))
        return ChatResponseUpdate(
            created_at=datetime.fromtimestamp(chunk.created, tz=timezone.utc).strftime("%Y-%m-%dT%H:%M:%S.%fZ"),
            contents=contents,
            role=Role.ASSISTANT,
            model_id=chunk.model,
            additional_properties=chunk_metadata,
            finish_reason=finish_reason,
            raw_representation=chunk,
            response_id=chunk.id,
            message_id=chunk.id,
        )

    def _parse_usage_from_openai(self, usage: CompletionUsage) -> UsageDetails:
        details = UsageDetails(
            input_token_count=usage.prompt_tokens,
            output_token_count=usage.completion_tokens,
            total_token_count=usage.total_tokens,
        )
        if usage.completion_tokens_details:
            if tokens := usage.completion_tokens_details.accepted_prediction_tokens:
                details["completion/accepted_prediction_tokens"] = tokens
            if tokens := usage.completion_tokens_details.audio_tokens:
                details["completion/audio_tokens"] = tokens
            if tokens := usage.completion_tokens_details.reasoning_tokens:
                details["completion/reasoning_tokens"] = tokens
            if tokens := usage.completion_tokens_details.rejected_prediction_tokens:
                details["completion/rejected_prediction_tokens"] = tokens
        if usage.prompt_tokens_details:
            if tokens := usage.prompt_tokens_details.audio_tokens:
                details["prompt/audio_tokens"] = tokens
            if tokens := usage.prompt_tokens_details.cached_tokens:
                details["prompt/cached_tokens"] = tokens
        return details

    def _parse_text_from_openai(self, choice: Choice | ChunkChoice) -> TextContent | None:
        """Parse the choice into a TextContent object."""
        message = choice.message if isinstance(choice, Choice) else choice.delta
        if message.content:
            return TextContent(text=message.content, raw_representation=choice)
        if hasattr(message, "refusal") and message.refusal:
            return TextContent(text=message.refusal, raw_representation=choice)
        return None

    def _get_metadata_from_chat_response(self, response: ChatCompletion) -> dict[str, Any]:
        """Get metadata from a chat response."""
        return {
            "system_fingerprint": response.system_fingerprint,
        }

    def _get_metadata_from_streaming_chat_response(self, response: ChatCompletionChunk) -> dict[str, Any]:
        """Get metadata from a streaming chat response."""
        return {
            "system_fingerprint": response.system_fingerprint,
        }

    def _get_metadata_from_chat_choice(self, choice: Choice | ChunkChoice) -> dict[str, Any]:
        """Get metadata from a chat choice."""
        return {
            "logprobs": getattr(choice, "logprobs", None),
        }

    def _parse_tool_calls_from_openai(self, choice: Choice | ChunkChoice) -> list[Contents]:
        """Parse tool calls from an OpenAI response choice."""
        resp: list[Contents] = []
        content = choice.message if isinstance(choice, Choice) else choice.delta
        if content and content.tool_calls:
            for tool in content.tool_calls:
                if not isinstance(tool, ChatCompletionMessageCustomToolCall) and tool.function:
                    # ignoring tool.custom
                    fcc = FunctionCallContent(
                        call_id=tool.id if tool.id else "",
                        name=tool.function.name if tool.function.name else "",
                        arguments=tool.function.arguments if tool.function.arguments else "",
                        raw_representation=tool.function,
                    )
                    resp.append(fcc)

        # When you enable asynchronous content filtering in Azure OpenAI, you may receive empty deltas
        return resp

    def _prepare_messages_for_openai(
        self,
        chat_messages: Sequence[ChatMessage],
        role_key: str = "role",
        content_key: str = "content",
    ) -> list[dict[str, Any]]:
        """Prepare the chat history for an OpenAI request.

        Allowing customization of the key names for role/author, and optionally overriding the role.

        Role.TOOL messages need to be formatted different than system/user/assistant messages:
            They require a "tool_call_id" and (function) "name" key, and the "metadata" key should
            be removed. The "encoding" key should also be removed.

        Override this method to customize the formatting of the chat history for a request.

        Args:
            chat_messages: The chat history to prepare.
            role_key: The key name for the role/author.
            content_key: The key name for the content/message.

        Returns:
            prepared_chat_history (Any): The prepared chat history for a request.
        """
        list_of_list = [self._prepare_message_for_openai(message) for message in chat_messages]
        # Flatten the list of lists into a single list
        return list(chain.from_iterable(list_of_list))

    # region Parsers

    def _prepare_message_for_openai(self, message: ChatMessage) -> list[dict[str, Any]]:
        """Prepare a chat message for OpenAI."""
        all_messages: list[dict[str, Any]] = []
        for content in message.contents:
            # Skip approval content - it's internal framework state, not for the LLM
            if isinstance(content, (FunctionApprovalRequestContent, FunctionApprovalResponseContent)):
                continue

            args: dict[str, Any] = {
                "role": message.role.value if isinstance(message.role, Role) else message.role,
            }
            if message.author_name and message.role != Role.TOOL:
                args["name"] = message.author_name
            if "reasoning_details" in message.additional_properties and (
                details := message.additional_properties["reasoning_details"]
            ):
                args["reasoning_details"] = details
            match content:
                case FunctionCallContent():
                    if all_messages and "tool_calls" in all_messages[-1]:
                        # If the last message already has tool calls, append to it
                        all_messages[-1]["tool_calls"].append(self._prepare_content_for_openai(content))
                    else:
                        args["tool_calls"] = [self._prepare_content_for_openai(content)]  # type: ignore
                case FunctionResultContent():
                    args["tool_call_id"] = content.call_id
                    if content.result is not None:
                        args["content"] = prepare_function_call_results(content.result)
                case TextReasoningContent(protected_data=protected_data) if protected_data is not None:
                    all_messages[-1]["reasoning_details"] = json.loads(protected_data)
                case _:
                    if "content" not in args:
                        args["content"] = []
                    # this is a list to allow multi-modal content
                    args["content"].append(self._prepare_content_for_openai(content))  # type: ignore
            if "content" in args or "tool_calls" in args:
                all_messages.append(args)
        return all_messages

    def _prepare_content_for_openai(self, content: Contents) -> dict[str, Any]:
        """Prepare content for OpenAI."""
        match content:
            case FunctionCallContent():
                args = json.dumps(content.arguments) if isinstance(content.arguments, Mapping) else content.arguments
                return {
                    "id": content.call_id,
                    "type": "function",
                    "function": {"name": content.name, "arguments": args},
                }
            case FunctionResultContent():
                return {
                    "tool_call_id": content.call_id,
                    "content": content.result,
                }
            case DataContent() | UriContent() if content.has_top_level_media_type("image"):
                return {
                    "type": "image_url",
                    "image_url": {"url": content.uri},
                }
            case DataContent() | UriContent() if content.has_top_level_media_type("audio"):
                if content.media_type and "wav" in content.media_type:
                    audio_format = "wav"
                elif content.media_type and "mp3" in content.media_type:
                    audio_format = "mp3"
                else:
                    # Fallback to default to_dict for unsupported audio formats
                    return content.to_dict(exclude_none=True)

                # Extract base64 data from data URI
                audio_data = content.uri
                if audio_data.startswith("data:"):
                    # Extract just the base64 part after "data:audio/format;base64,"
                    audio_data = audio_data.split(",", 1)[-1]

                return {
                    "type": "input_audio",
                    "input_audio": {
                        "data": audio_data,
                        "format": audio_format,
                    },
                }
            case DataContent() | UriContent() if content.has_top_level_media_type(
                "application"
            ) and content.uri.startswith("data:"):
                # All application/* media types should be treated as files for OpenAI
                filename = getattr(content, "filename", None) or (
                    content.additional_properties.get("filename")
                    if hasattr(content, "additional_properties") and content.additional_properties
                    else None
                )
                file_obj = {"file_data": content.uri}
                if filename:
                    file_obj["filename"] = filename
                return {
                    "type": "file",
                    "file": file_obj,
                }
            case _:
                # Default fallback for all other content types
                return content.to_dict(exclude_none=True)

    @override
    def service_url(self) -> str:
        """Get the URL of the service.

        Override this in the subclass to return the proper URL.
        If the service does not have a URL, return None.
        """
        return str(self.client.base_url) if self.client else "Unknown"


# region Public client

TOpenAIChatClient = TypeVar("TOpenAIChatClient", bound="OpenAIChatClient")


@use_function_invocation
@use_instrumentation
@use_chat_middleware
class OpenAIChatClient(OpenAIConfigMixin, OpenAIBaseChatClient):
    """OpenAI Chat completion class."""

    def __init__(
        self,
        *,
        model_id: str | None = None,
        api_key: str | Callable[[], str | Awaitable[str]] | None = None,
        org_id: str | None = None,
        default_headers: Mapping[str, str] | None = None,
        async_client: AsyncOpenAI | None = None,
        instruction_role: str | None = None,
        base_url: str | None = None,
        env_file_path: str | None = None,
        env_file_encoding: str | None = None,
    ) -> None:
        """Initialize an OpenAI Chat completion client.

        Keyword Args:
            model_id: OpenAI model name, see https://platform.openai.com/docs/models.
                Can also be set via environment variable OPENAI_CHAT_MODEL_ID.
            api_key: The API key to use. If provided will override the env vars or .env file value.
                Can also be set via environment variable OPENAI_API_KEY.
            org_id: The org ID to use. If provided will override the env vars or .env file value.
                Can also be set via environment variable OPENAI_ORG_ID.
            default_headers: The default headers mapping of string keys to
                string values for HTTP requests.
            async_client: An existing client to use.
            instruction_role: The role to use for 'instruction' messages, for example,
                "system" or "developer". If not provided, the default is "system".
            base_url: The base URL to use. If provided will override
                the standard value for an OpenAI connector, the env vars or .env file value.
                Can also be set via environment variable OPENAI_BASE_URL.
            env_file_path: Use the environment settings file as a fallback
                to environment variables.
            env_file_encoding: The encoding of the environment settings file.

        Examples:
            .. code-block:: python

                from agent_framework.openai import OpenAIChatClient

                # Using environment variables
                # Set OPENAI_API_KEY=sk-...
                # Set OPENAI_CHAT_MODEL_ID=gpt-4
                client = OpenAIChatClient()

                # Or passing parameters directly
                client = OpenAIChatClient(model_id="gpt-4", api_key="sk-...")

                # Or loading from a .env file
                client = OpenAIChatClient(env_file_path="path/to/.env")
        """
        try:
            openai_settings = OpenAISettings(
                api_key=api_key,  # type: ignore[reportArgumentType]
                base_url=base_url,
                org_id=org_id,
                chat_model_id=model_id,
                env_file_path=env_file_path,
                env_file_encoding=env_file_encoding,
            )
        except ValidationError as ex:
            raise ServiceInitializationError("Failed to create OpenAI settings.", ex) from ex

        if not async_client and not openai_settings.api_key:
            raise ServiceInitializationError(
                "OpenAI API key is required. Set via 'api_key' parameter or 'OPENAI_API_KEY' environment variable."
            )
        if not openai_settings.chat_model_id:
            raise ServiceInitializationError(
                "OpenAI model ID is required. "
                "Set via 'model_id' parameter or 'OPENAI_CHAT_MODEL_ID' environment variable."
            )

        super().__init__(
            model_id=openai_settings.chat_model_id,
            api_key=self._get_api_key(openai_settings.api_key),
            base_url=openai_settings.base_url if openai_settings.base_url else None,
            org_id=openai_settings.org_id,
            default_headers=default_headers,
            client=async_client,
            instruction_role=instruction_role,
        )<|MERGE_RESOLUTION|>--- conflicted
+++ resolved
@@ -168,12 +168,8 @@
             exclude={
                 "type",
                 "instructions",  # included as system message
-<<<<<<< HEAD
-                "allow_multiple_tool_calls",  # handled separately
-=======
                 "response_format",  # handled separately
                 "additional_properties",  # handled separately
->>>>>>> 8b4f7d5e
             }
         )
 
@@ -201,39 +197,6 @@
 
         # tools
         if chat_options.tools is not None:
-<<<<<<< HEAD
-            web_search_options = self._process_web_search_tool(chat_options.tools)
-            if web_search_options:
-                options_dict["web_search_options"] = web_search_options
-            options_dict["tools"] = self._chat_to_tool_spec(chat_options.tools)
-        if chat_options.allow_multiple_tool_calls is not None:
-            options_dict["parallel_tool_calls"] = chat_options.allow_multiple_tool_calls
-        if not options_dict.get("tools", None):
-            options_dict.pop("tools", None)
-            options_dict.pop("parallel_tool_calls", None)
-            options_dict.pop("tool_choice", None)
-
-        if "model_id" not in options_dict:
-            options_dict["model"] = self.model_id
-        else:
-            options_dict["model"] = options_dict.pop("model_id")
-        if (
-            chat_options.response_format
-            and isinstance(chat_options.response_format, type)
-            and issubclass(chat_options.response_format, BaseModel)
-        ):
-            options_dict["response_format"] = type_to_response_format_param(chat_options.response_format)
-        if additional_properties := options_dict.pop("additional_properties", None):
-            for key, value in additional_properties.items():
-                if value is not None:
-                    options_dict[key] = value
-        if (tool_choice := options_dict.get("tool_choice")) and len(tool_choice.keys()) == 1:
-            options_dict["tool_choice"] = tool_choice["mode"]
-        return options_dict
-
-    def _create_chat_response(self, response: ChatCompletion, chat_options: ChatOptions) -> "ChatResponse":
-        """Create a chat message content object from a choice."""
-=======
             # Preprocess web search tool if it exists
             if web_search_options := self._process_web_search_tool(chat_options.tools):
                 run_options["web_search_options"] = web_search_options
@@ -260,7 +223,6 @@
 
     def _parse_response_from_openai(self, response: ChatCompletion, chat_options: ChatOptions) -> "ChatResponse":
         """Parse a response from OpenAI into a ChatResponse."""
->>>>>>> 8b4f7d5e
         response_metadata = self._get_metadata_from_chat_response(response)
         messages: list[ChatMessage] = []
         finish_reason: FinishReason | None = None
