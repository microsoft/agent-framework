# Copyright (c) Microsoft. All rights reserved.

from collections.abc import AsyncIterable, Awaitable, Callable, Mapping, MutableMapping, MutableSequence, Sequence
from datetime import datetime
from itertools import chain
from typing import Any, TypeVar

from openai import AsyncOpenAI, BadRequestError
from openai.types.responses.file_search_tool_param import FileSearchToolParam
from openai.types.responses.function_tool_param import FunctionToolParam
from openai.types.responses.parsed_response import (
    ParsedResponse,
)
from openai.types.responses.response import Response as OpenAIResponse
from openai.types.responses.response_stream_event import ResponseStreamEvent as OpenAIResponseStreamEvent
from openai.types.responses.response_usage import ResponseUsage
from openai.types.responses.tool_param import (
    CodeInterpreter,
    CodeInterpreterContainerCodeInterpreterToolAuto,
    Mcp,
    ToolParam,
)
from openai.types.responses.web_search_tool_param import UserLocation as WebSearchUserLocation
from openai.types.responses.web_search_tool_param import WebSearchToolParam
from pydantic import BaseModel, ValidationError

from .._clients import BaseChatClient
from .._logging import get_logger
from .._middleware import use_chat_middleware
from .._tools import (
    AIFunction,
    HostedCodeInterpreterTool,
    HostedFileSearchTool,
    HostedMCPTool,
    HostedWebSearchTool,
    ToolProtocol,
    use_function_invocation,
)
from .._types import (
    ChatMessage,
    ChatOptions,
    ChatResponse,
    ChatResponseUpdate,
    CitationAnnotation,
    Contents,
    DataContent,
    FunctionApprovalRequestContent,
    FunctionApprovalResponseContent,
    FunctionCallContent,
    FunctionResultContent,
    HostedFileContent,
    HostedVectorStoreContent,
    Role,
    TextContent,
    TextReasoningContent,
    TextSpanRegion,
    UriContent,
    UsageContent,
    UsageDetails,
    prepare_function_call_results,
)
from ..exceptions import (
    ServiceInitializationError,
    ServiceInvalidRequestError,
    ServiceResponseException,
)
from ..observability import use_observability
from ._exceptions import OpenAIContentFilterException
from ._shared import OpenAIBase, OpenAIConfigMixin, OpenAISettings

logger = get_logger("agent_framework.openai")

__all__ = ["OpenAIResponsesClient"]

# region ResponsesClient


class OpenAIBaseResponsesClient(OpenAIBase, BaseChatClient):
    """Base class for all OpenAI Responses based API's."""

    FILE_SEARCH_MAX_RESULTS: int = 50

    # region Inner Methods

    async def _inner_get_response(
        self,
        *,
        messages: MutableSequence[ChatMessage],
        chat_options: ChatOptions,
        **kwargs: Any,
    ) -> ChatResponse:
        client = await self.ensure_client()
        run_options = await self.prepare_options(messages, chat_options, **kwargs)
        response_format = run_options.pop("response_format", None)
        text_config = run_options.pop("text", None)
        text_format, text_config = self._prepare_text_config(response_format=response_format, text_config=text_config)
        if text_config:
            run_options["text"] = text_config
        try:
            if not text_format:
                response = await client.responses.create(
                    stream=False,
                    **run_options,
                )
                chat_options.conversation_id = self.get_conversation_id(response, chat_options.store)
                return self._create_response_content(response, chat_options=chat_options)
            parsed_response: ParsedResponse[BaseModel] = await client.responses.parse(
                text_format=text_format,
                stream=False,
                **run_options,
            )
            chat_options.conversation_id = self.get_conversation_id(parsed_response, chat_options.store)
            return self._create_response_content(parsed_response, chat_options=chat_options)
        except BadRequestError as ex:
            if ex.code == "content_filter":
                raise OpenAIContentFilterException(
                    f"{type(self)} service encountered a content error: {ex}",
                    inner_exception=ex,
                ) from ex
            raise ServiceResponseException(
                f"{type(self)} service failed to complete the prompt: {ex}",
                inner_exception=ex,
            ) from ex
        except Exception as ex:
            raise ServiceResponseException(
                f"{type(self)} service failed to complete the prompt: {ex}",
                inner_exception=ex,
            ) from ex

    async def _inner_get_streaming_response(
        self,
        *,
        messages: MutableSequence[ChatMessage],
        chat_options: ChatOptions,
        **kwargs: Any,
    ) -> AsyncIterable[ChatResponseUpdate]:
        client = await self.ensure_client()
        run_options = await self.prepare_options(messages, chat_options, **kwargs)
        function_call_ids: dict[int, tuple[str, str]] = {}  # output_index: (call_id, name)
        response_format = run_options.pop("response_format", None)
        text_config = run_options.pop("text", None)
        text_format, text_config = self._prepare_text_config(response_format=response_format, text_config=text_config)
        if text_config:
            run_options["text"] = text_config
        try:
            if not text_format:
                response = await client.responses.create(
                    stream=True,
                    **run_options,
                )
                async for chunk in response:
                    update = self._create_streaming_response_content(
                        chunk, chat_options=chat_options, function_call_ids=function_call_ids
                    )
                    yield update
                return
            async with client.responses.stream(
                text_format=text_format,
                **run_options,
            ) as response:
                async for chunk in response:
                    update = self._create_streaming_response_content(
                        chunk, chat_options=chat_options, function_call_ids=function_call_ids
                    )
                    yield update
        except BadRequestError as ex:
            if ex.code == "content_filter":
                raise OpenAIContentFilterException(
                    f"{type(self)} service encountered a content error: {ex}",
                    inner_exception=ex,
                ) from ex
            raise ServiceResponseException(
                f"{type(self)} service failed to complete the prompt: {ex}",
                inner_exception=ex,
            ) from ex
        except Exception as ex:
            raise ServiceResponseException(
                f"{type(self)} service failed to complete the prompt: {ex}",
                inner_exception=ex,
            ) from ex

    def _prepare_text_config(
        self,
        *,
        response_format: Any,
        text_config: MutableMapping[str, Any] | None,
    ) -> tuple[type[BaseModel] | None, dict[str, Any] | None]:
        """Normalize response_format into Responses text configuration and parse target."""
        prepared_text = dict(text_config) if isinstance(text_config, MutableMapping) else None
        if text_config is not None and not isinstance(text_config, MutableMapping):
            raise ServiceInvalidRequestError("text must be a mapping when provided.")

        if response_format is None:
            return None, prepared_text

        if isinstance(response_format, type) and issubclass(response_format, BaseModel):
            if prepared_text and "format" in prepared_text:
                raise ServiceInvalidRequestError("response_format cannot be combined with explicit text.format.")
            return response_format, prepared_text

        if isinstance(response_format, Mapping):
            format_config = self._convert_response_format(response_format)
            if prepared_text is None:
                prepared_text = {}
            elif "format" in prepared_text and prepared_text["format"] != format_config:
                raise ServiceInvalidRequestError("Conflicting response_format definitions detected.")
            prepared_text["format"] = format_config
            return None, prepared_text

        raise ServiceInvalidRequestError("response_format must be a Pydantic model or mapping.")

    def _convert_response_format(self, response_format: Mapping[str, Any]) -> dict[str, Any]:
        """Convert Chat style response_format into Responses text format config."""
        if "format" in response_format and isinstance(response_format["format"], Mapping):
            return dict(response_format["format"])

        format_type = response_format.get("type")
        if format_type == "json_schema":
            schema_section = response_format.get("json_schema", response_format)
            if not isinstance(schema_section, Mapping):
                raise ServiceInvalidRequestError("json_schema response_format must be a mapping.")
            schema = schema_section.get("schema")
            if schema is None:
                raise ServiceInvalidRequestError("json_schema response_format requires a schema.")
            name = (
                schema_section.get("name")
                or schema_section.get("title")
                or (schema.get("title") if isinstance(schema, Mapping) else None)
                or "response"
            )
            format_config: dict[str, Any] = {
                "type": "json_schema",
                "name": name,
                "schema": schema,
            }
            if "strict" in schema_section:
                format_config["strict"] = schema_section["strict"]
            if "description" in schema_section and schema_section["description"] is not None:
                format_config["description"] = schema_section["description"]
            return format_config

        if format_type in {"json_object", "text"}:
            return {"type": format_type}

        raise ServiceInvalidRequestError("Unsupported response_format provided for Responses client.")

    def get_conversation_id(
        self, response: OpenAIResponse | ParsedResponse[BaseModel], store: bool | None
    ) -> str | None:
        """Get the conversation ID from the response if store is True."""
        return None if store is False else response.id

    # region Prep methods

    def _tools_to_response_tools(
        self, tools: Sequence[ToolProtocol | MutableMapping[str, Any]]
    ) -> list[ToolParam | dict[str, Any]]:
        response_tools: list[ToolParam | dict[str, Any]] = []
        for tool in tools:
            if isinstance(tool, ToolProtocol):
                match tool:
                    case HostedMCPTool():
                        response_tools.append(self.get_mcp_tool(tool))
                    case HostedCodeInterpreterTool():
                        tool_args: CodeInterpreterContainerCodeInterpreterToolAuto = {"type": "auto"}
                        if tool.inputs:
                            tool_args["file_ids"] = []
                            for tool_input in tool.inputs:
                                if isinstance(tool_input, HostedFileContent):
                                    tool_args["file_ids"].append(tool_input.file_id)  # type: ignore[attr-defined]
                            if not tool_args["file_ids"]:
                                tool_args.pop("file_ids")
                        response_tools.append(
                            CodeInterpreter(
                                type="code_interpreter",
                                container=tool_args,
                            )
                        )
                    case AIFunction():
                        params = tool.parameters()
                        params["additionalProperties"] = False
                        response_tools.append(
                            FunctionToolParam(
                                name=tool.name,
                                parameters=params,
                                strict=False,
                                type="function",
                                description=tool.description,
                            )
                        )
                    case HostedFileSearchTool():
                        if not tool.inputs:
                            raise ValueError("HostedFileSearchTool requires inputs to be specified.")
                        inputs: list[str] = [
                            inp.vector_store_id for inp in tool.inputs if isinstance(inp, HostedVectorStoreContent)
                        ]
                        if not inputs:
                            raise ValueError(
                                "HostedFileSearchTool requires inputs to be of type `HostedVectorStoreContent`."
                            )

                        response_tools.append(
                            FileSearchToolParam(
                                type="file_search",
                                vector_store_ids=inputs,
                                max_num_results=tool.max_results
                                or self.FILE_SEARCH_MAX_RESULTS,  # default to max results  if not specified
                            )
                        )
                    case HostedWebSearchTool():
                        location: dict[str, str] | None = (
                            tool.additional_properties.get("user_location", None)
                            if tool.additional_properties
                            else None
                        )
                        response_tools.append(
                            WebSearchToolParam(
                                type="web_search",
                                user_location=WebSearchUserLocation(
                                    type="approximate",
                                    city=location.get("city", None),
                                    country=location.get("country", None),
                                    region=location.get("region", None),
                                    timezone=location.get("timezone", None),
                                )
                                if location
                                else None,
                            )
                        )
                    case _:
                        logger.debug("Unsupported tool passed (type: %s)", type(tool))
            else:
                # Handle raw dictionary tools
                tool_dict = tool if isinstance(tool, dict) else dict(tool)

                # Special handling for image_generation tools
                if tool_dict.get("type") == "image_generation":
                    # Create a copy to avoid modifying the original
                    mapped_tool = tool_dict.copy()

                    # Map user-friendly parameter names to OpenAI API parameter names
                    parameter_mapping = {
                        "format": "output_format",
                        "compression": "output_compression",
                    }

                    for user_param, api_param in parameter_mapping.items():
                        if user_param in mapped_tool:
                            # Map the parameter name and remove the old one
                            mapped_tool[api_param] = mapped_tool.pop(user_param)

                    # Validate partial_images parameter for streaming image generation
                    # OpenAI API requires partial_images to be between 0-3 (inclusive) for image_generation tool
                    # Reference: https://platform.openai.com/docs/api-reference/responses/create#responses_create-tools-image_generation_tool-partial_images
                    if "partial_images" in mapped_tool:
                        partial_images = mapped_tool["partial_images"]
                        if not isinstance(partial_images, int) or partial_images < 0 or partial_images > 3:
                            raise ValueError("partial_images must be an integer between 0 and 3 (inclusive).")

                    response_tools.append(mapped_tool)
                else:
                    response_tools.append(tool_dict)
        return response_tools

    def get_mcp_tool(self, tool: HostedMCPTool) -> Any:
        """Get MCP tool from HostedMCPTool."""
        mcp: Mcp = {
            "type": "mcp",
            "server_label": tool.name.replace(" ", "_"),
            "server_url": str(tool.url),
            "server_description": tool.description,
            "headers": tool.headers,
        }
        if tool.allowed_tools:
            mcp["allowed_tools"] = list(tool.allowed_tools)
        if tool.approval_mode:
            match tool.approval_mode:
                case str():
                    mcp["require_approval"] = "always" if tool.approval_mode == "always_require" else "never"
                case _:
                    if always_require_approvals := tool.approval_mode.get("always_require_approval"):
                        mcp["require_approval"] = {"always": {"tool_names": list(always_require_approvals)}}
                    if never_require_approvals := tool.approval_mode.get("never_require_approval"):
                        mcp["require_approval"] = {"never": {"tool_names": list(never_require_approvals)}}

        return mcp

    async def prepare_options(
        self,
        messages: MutableSequence[ChatMessage],
        chat_options: ChatOptions,
        **kwargs: Any,
    ) -> dict[str, Any]:
        """Take ChatOptions and create the specific options for Responses API."""
        conversation_id = kwargs.pop("conversation_id", None)

        if conversation_id:
            chat_options.conversation_id = conversation_id

        run_options: dict[str, Any] = chat_options.to_dict(
            exclude={
                "type",
                "presence_penalty",  # not supported
                "frequency_penalty",  # not supported
                "logit_bias",  # not supported
                "seed",  # not supported
                "stop",  # not supported
                "instructions",  # already added as system message
            }
        )

        if chat_options.response_format:
            run_options["response_format"] = chat_options.response_format

        translations = {
            "model_id": "model",
            "allow_multiple_tool_calls": "parallel_tool_calls",
            "conversation_id": "previous_response_id",
            "max_tokens": "max_output_tokens",
        }
        for old_key, new_key in translations.items():
            if old_key in run_options and old_key != new_key:
                run_options[new_key] = run_options.pop(old_key)

        # tools
        if chat_options.tools is None:
            run_options.pop("parallel_tool_calls", None)
        else:
            run_options["tools"] = self._tools_to_response_tools(chat_options.tools)

        # model id
        if not run_options.get("model"):
            if not self.model_id:
                raise ValueError("model_id must be a non-empty string")
            run_options["model"] = self.model_id

        # messages
        request_input = self._prepare_chat_messages_for_request(messages)
        if not request_input:
            raise ServiceInvalidRequestError("Messages are required for chat completions")
        run_options["input"] = request_input

        # additional provider specific settings
        if additional_properties := run_options.pop("additional_properties", None):
            for key, value in additional_properties.items():
                if value is not None:
                    run_options[key] = value
        if (tool_choice := run_options.get("tool_choice")) and len(tool_choice.keys()) == 1:
            run_options["tool_choice"] = tool_choice["mode"]
        return run_options

    def _prepare_chat_messages_for_request(self, chat_messages: Sequence[ChatMessage]) -> list[dict[str, Any]]:
        """Prepare the chat messages for a request.

        Allowing customization of the key names for role/author, and optionally overriding the role.

        Role.TOOL messages need to be formatted different than system/user/assistant messages:
            They require a "tool_call_id" and (function) "name" key, and the "metadata" key should
            be removed. The "encoding" key should also be removed.

        Override this method to customize the formatting of the chat history for a request.

        Args:
            chat_messages: The chat history to prepare.

        Returns:
            The prepared chat messages for a request.
        """
        call_id_to_id: dict[str, str] = {}
        for message in chat_messages:
            for content in message.contents:
                if (
                    isinstance(content, FunctionCallContent)
                    and content.additional_properties
                    and "fc_id" in content.additional_properties
                ):
                    call_id_to_id[content.call_id] = content.additional_properties["fc_id"]
        list_of_list = [self._openai_chat_message_parser(message, call_id_to_id) for message in chat_messages]
        # Flatten the list of lists into a single list
        return list(chain.from_iterable(list_of_list))

    def _openai_chat_message_parser(self, message: ChatMessage, callidtoid: dict[str, str]) -> list[dict[str, Any]]:
        """Parse a chat message into the openai Responses format.

        Returns a list because some content types (like approval responses) need to be
        top-level items separate from the message structure.
        """
        all_messages: list[dict[str, Any]] = []
        msg: dict[str, Any] = {
            "role": message.role.value if isinstance(message.role, Role) else message.role,
        }
        if message.additional_properties:
            msg["metadata"] = message.additional_properties

        for content in message.contents:
            match content:
                case FunctionApprovalRequestContent():
                    # Approval requests are top-level items in the Responses API
                    all_messages.append(self._openai_content_parser(message.role, content, callidtoid))
                case FunctionApprovalResponseContent():
                    # Approval responses are top-level items in the Responses API
                    all_messages.append(self._openai_content_parser(message.role, content, callidtoid))
                case FunctionCallContent():
                    if "tool_calls" not in msg:
                        msg["tool_calls"] = []
                    msg["tool_calls"].append(self._openai_content_parser(message.role, content, callidtoid))
                case FunctionResultContent():
                    # FunctionResultContent requires separate message with role=tool
                    # Handle both result and exception cases
                    if content.result is not None:
                        result_content = prepare_function_call_results(content.result)
                    elif content.exception is not None:
                        # Send the exception message to the model
                        result_content = "Error: " + str(content.exception)
                    else:
                        result_content = ""

                    return [
                        {
                            "role": "tool",
                            "tool_call_id": content.call_id,
                            "content": result_content,
                        }
                    ]
                case _:
                    if "content" not in msg:
                        msg["content"] = []
                    msg["content"].append(self._openai_content_parser(message.role, content, callidtoid))

        # Only add the main message if it has content or tool_calls
        if "content" in msg or "tool_calls" in msg:
            all_messages.append(msg)

        return all_messages

    def _openai_content_parser(
        self,
        role: Role,
        content: Contents,
        call_id_to_id: dict[str, str],
    ) -> dict[str, Any]:
        """Parse contents into the openai format."""
        match content:
            case TextContent():
                return {
                    "type": "output_text" if role == Role.ASSISTANT else "input_text",
                    "text": content.text,
                }
            case TextReasoningContent():
                ret: dict[str, Any] = {
                    "type": "reasoning",
                    "summary": {
                        "type": "summary_text",
                        "text": content.text,
                    },
                }
                if content.additional_properties is not None:
                    if status := content.additional_properties.get("status"):
                        ret["status"] = status
                    if reasoning_text := content.additional_properties.get("reasoning_text"):
                        ret["content"] = {"type": "reasoning_text", "text": reasoning_text}
                    if encrypted_content := content.additional_properties.get("encrypted_content"):
                        ret["encrypted_content"] = encrypted_content
                return ret
            case DataContent() | UriContent():
                if content.has_top_level_media_type("image"):
                    return {
                        "type": "input_image",
                        "image_url": content.uri,
                        "detail": content.additional_properties.get("detail", "auto")
                        if content.additional_properties
                        else "auto",
                        "file_id": content.additional_properties.get("file_id", None)
                        if content.additional_properties
                        else None,
                    }
                if content.has_top_level_media_type("audio"):
                    if content.media_type and "wav" in content.media_type:
                        format = "wav"
                    elif content.media_type and "mp3" in content.media_type:
                        format = "mp3"
                    else:
                        logger.warning("Unsupported audio media type: %s", content.media_type)
                        return {}
                    return {
                        "type": "input_audio",
                        "input_audio": {
                            "data": content.uri,
                            "format": format,
                        },
                    }
                if content.has_top_level_media_type("application"):
                    filename = getattr(content, "filename", None) or (
                        content.additional_properties.get("filename")
                        if hasattr(content, "additional_properties") and content.additional_properties
                        else None
                    )
                    file_obj = {
                        "type": "input_file",
                        "file_data": content.uri,
                    }
                    if filename:
                        file_obj["filename"] = filename
                    return file_obj
                return {}
            case FunctionCallContent():
                return {
                    "call_id": content.call_id,
                    "id": call_id_to_id[content.call_id],
                    "type": "function_call",
                    "name": content.name,
                    "arguments": content.arguments,
                    "status": None,
                }
            case FunctionResultContent():
                # call_id for the result needs to be the same as the call_id for the function call
                args: dict[str, Any] = {
                    "call_id": content.call_id,
                    "type": "function_call_output",
                    "output": prepare_function_call_results(content.result),
                }
<<<<<<< HEAD
                # Handle both result and exception cases
                if content.result is not None:
                    args["output"] = prepare_function_call_results(content.result)
                elif content.exception is not None:
                    # Send the exception message to the model
                    args["output"] = "Error: " + str(content.exception)
                else:
                    args["output"] = ""
=======
>>>>>>> 907d79ab
                return args
            case FunctionApprovalRequestContent():
                return {
                    "type": "mcp_approval_request",
                    "id": content.id,
                    "arguments": content.function_call.arguments,
                    "name": content.function_call.name,
                    "server_label": content.function_call.additional_properties.get("server_label")
                    if content.function_call.additional_properties
                    else None,
                }
            case FunctionApprovalResponseContent():
                return {
                    "type": "mcp_approval_response",
                    "approval_request_id": content.id,
                    "approve": content.approved,
                }
            case HostedFileContent():
                return {
                    "type": "input_file",
                    "file_id": content.file_id,
                }
            case _:  # should catch UsageDetails and ErrorContent and HostedVectorStoreContent
                logger.debug("Unsupported content type passed (type: %s)", type(content))
                return {}

    # region Response creation methods

    def _create_response_content(
        self,
        response: OpenAIResponse | ParsedResponse[BaseModel],
        chat_options: ChatOptions,
    ) -> "ChatResponse":
        """Create a chat message content object from a choice."""
        structured_response: BaseModel | None = response.output_parsed if isinstance(response, ParsedResponse) else None  # type: ignore[reportUnknownMemberType]

        metadata: dict[str, Any] = response.metadata or {}
        contents: list[Contents] = []
        for item in response.output:  # type: ignore[reportUnknownMemberType]
            match item.type:
                # types:
                # ParsedResponseOutputMessage[Unknown] |
                # ParsedResponseFunctionToolCall |
                # ResponseFileSearchToolCall |
                # ResponseFunctionWebSearch |
                # ResponseComputerToolCall |
                # ResponseReasoningItem |
                # MCPCall |
                # MCPApprovalRequest |
                # ImageGenerationCall |
                # LocalShellCall |
                # LocalShellCallAction |
                # MCPListTools |
                # ResponseCodeInterpreterToolCall |
                # ResponseCustomToolCall |
                # ParsedResponseOutputMessage[BaseModel] |
                # ResponseOutputMessage |
                # ResponseFunctionToolCall
                case "message":  # ResponseOutputMessage
                    for message_content in item.content:  # type: ignore[reportMissingTypeArgument]
                        match message_content.type:
                            case "output_text":
                                text_content = TextContent(
                                    text=message_content.text,
                                    raw_representation=message_content,  # type: ignore[reportUnknownArgumentType]
                                )
                                metadata.update(self._get_metadata_from_response(message_content))
                                if message_content.annotations:
                                    text_content.annotations = []
                                    for annotation in message_content.annotations:
                                        match annotation.type:
                                            case "file_path":
                                                text_content.annotations.append(
                                                    CitationAnnotation(
                                                        file_id=annotation.file_id,
                                                        additional_properties={
                                                            "index": annotation.index,
                                                        },
                                                        raw_representation=annotation,
                                                    )
                                                )
                                            case "file_citation":
                                                text_content.annotations.append(
                                                    CitationAnnotation(
                                                        url=annotation.filename,
                                                        file_id=annotation.file_id,
                                                        raw_representation=annotation,
                                                        additional_properties={
                                                            "index": annotation.index,
                                                        },
                                                    )
                                                )
                                            case "url_citation":
                                                text_content.annotations.append(
                                                    CitationAnnotation(
                                                        title=annotation.title,
                                                        url=annotation.url,
                                                        annotated_regions=[
                                                            TextSpanRegion(
                                                                start_index=annotation.start_index,
                                                                end_index=annotation.end_index,
                                                            )
                                                        ],
                                                        raw_representation=annotation,
                                                    )
                                                )
                                            case "container_file_citation":
                                                text_content.annotations.append(
                                                    CitationAnnotation(
                                                        file_id=annotation.file_id,
                                                        url=annotation.filename,
                                                        additional_properties={
                                                            "container_id": annotation.container_id,
                                                        },
                                                        annotated_regions=[
                                                            TextSpanRegion(
                                                                start_index=annotation.start_index,
                                                                end_index=annotation.end_index,
                                                            )
                                                        ],
                                                        raw_representation=annotation,
                                                    )
                                                )
                                            case _:
                                                logger.debug("Unparsed annotation type: %s", annotation.type)
                                contents.append(text_content)
                            case "refusal":
                                contents.append(
                                    TextContent(text=message_content.refusal, raw_representation=message_content)
                                )
                case "reasoning":  # ResponseOutputReasoning
                    if hasattr(item, "content") and item.content:
                        for index, reasoning_content in enumerate(item.content):
                            additional_properties = None
                            if hasattr(item, "summary") and item.summary and index < len(item.summary):
                                additional_properties = {"summary": item.summary[index]}
                            contents.append(
                                TextReasoningContent(
                                    text=reasoning_content.text,
                                    raw_representation=reasoning_content,
                                    additional_properties=additional_properties,
                                )
                            )
                    if hasattr(item, "summary") and item.summary:
                        for summary in item.summary:
                            contents.append(
                                TextReasoningContent(text=summary.text, raw_representation=summary)  # type: ignore[arg-type]
                            )
                case "code_interpreter_call":  # ResponseOutputCodeInterpreterCall
                    if hasattr(item, "outputs") and item.outputs:
                        for code_output in item.outputs:
                            if code_output.type == "logs":
                                contents.append(TextContent(text=code_output.logs, raw_representation=item))
                            if code_output.type == "image":
                                contents.append(
                                    UriContent(
                                        uri=code_output.url,
                                        raw_representation=item,
                                        # no more specific media type then this can be inferred
                                        media_type="image",
                                    )
                                )
                    elif hasattr(item, "code") and item.code:
                        # fallback if no output was returned is the code:
                        contents.append(TextContent(text=item.code, raw_representation=item))
                case "function_call":  # ResponseOutputFunctionCall
                    contents.append(
                        FunctionCallContent(
                            call_id=item.call_id if hasattr(item, "call_id") and item.call_id else "",
                            name=item.name if hasattr(item, "name") else "",
                            arguments=item.arguments if hasattr(item, "arguments") else "",
                            additional_properties={"fc_id": item.id} if hasattr(item, "id") else {},
                            raw_representation=item,
                        )
                    )
                case "mcp_approval_request":  # ResponseOutputMcpApprovalRequest
                    contents.append(
                        FunctionApprovalRequestContent(
                            id=item.id,
                            function_call=FunctionCallContent(
                                call_id=item.id,
                                name=item.name,
                                arguments=item.arguments,
                                additional_properties={"server_label": item.server_label},
                                raw_representation=item,
                            ),
                        )
                    )
                case "image_generation_call":  # ResponseOutputImageGenerationCall
                    if item.result:
                        # Handle the result as either a proper data URI or raw base64 string
                        uri = item.result
                        media_type = None
                        if not uri.startswith("data:"):
                            # Raw base64 string - convert to proper data URI format using helper
                            uri, media_type = DataContent.create_data_uri_from_base64(uri)
                        else:
                            # Parse media type from existing data URI
                            try:
                                # Extract media type from data URI (e.g., "data:image/png;base64,...")
                                if ";" in uri and uri.startswith("data:"):
                                    media_type = uri.split(";")[0].split(":", 1)[1]
                            except Exception:
                                # Fallback if parsing fails
                                media_type = "image"
                        contents.append(
                            DataContent(
                                uri=uri,
                                media_type=media_type,
                                raw_representation=item,
                            )
                        )
                # TODO(peterychang): Add support for other content types
                case _:
                    logger.debug("Unparsed output of type: %s: %s", item.type, item)
        response_message = ChatMessage(role="assistant", contents=contents)
        args: dict[str, Any] = {
            "response_id": response.id,
            "created_at": datetime.fromtimestamp(response.created_at).strftime("%Y-%m-%dT%H:%M:%S.%fZ"),
            "messages": response_message,
            "model_id": response.model,
            "additional_properties": metadata,
            "raw_representation": response,
        }

        conversation_id = self.get_conversation_id(response, chat_options.store)

        if conversation_id:
            args["conversation_id"] = conversation_id
        if response.usage and (usage_details := self._usage_details_from_openai(response.usage)):
            args["usage_details"] = usage_details
        if structured_response:
            args["value"] = structured_response
        elif chat_options.response_format:
            args["response_format"] = chat_options.response_format
        return ChatResponse(**args)

    def _create_streaming_response_content(
        self,
        event: OpenAIResponseStreamEvent,
        chat_options: ChatOptions,
        function_call_ids: dict[int, tuple[str, str]],
    ) -> ChatResponseUpdate:
        """Create a streaming chat message content object from a choice."""
        metadata: dict[str, Any] = {}
        contents: list[Contents] = []
        conversation_id: str | None = None
        model = self.model_id
        # TODO(peterychang): Add support for other content types
        match event.type:
            # types:
            # ResponseAudioDeltaEvent,
            # ResponseAudioDoneEvent,
            # ResponseAudioTranscriptDeltaEvent,
            # ResponseAudioTranscriptDoneEvent,
            # ResponseCodeInterpreterCallCodeDeltaEvent,
            # ResponseCodeInterpreterCallCodeDoneEvent,
            # ResponseCodeInterpreterCallCompletedEvent,
            # ResponseCodeInterpreterCallInProgressEvent,
            # ResponseCodeInterpreterCallInterpretingEvent,
            # ResponseCompletedEvent,
            # ResponseContentPartAddedEvent,
            # ResponseContentPartDoneEvent,
            # ResponseCreatedEvent,
            # ResponseErrorEvent,
            # ResponseFileSearchCallCompletedEvent,
            # ResponseFileSearchCallInProgressEvent,
            # ResponseFileSearchCallSearchingEvent,
            # ResponseFunctionCallArgumentsDeltaEvent,
            # ResponseFunctionCallArgumentsDoneEvent,
            # ResponseInProgressEvent,
            # ResponseFailedEvent,
            # ResponseIncompleteEvent,
            # ResponseOutputItemAddedEvent,
            # ResponseOutputItemDoneEvent,
            # ResponseReasoningSummaryPartAddedEvent,
            # ResponseReasoningSummaryPartDoneEvent,
            # ResponseReasoningSummaryTextDeltaEvent,
            # ResponseReasoningSummaryTextDoneEvent,
            # ResponseReasoningTextDeltaEvent,
            # ResponseReasoningTextDoneEvent,
            # ResponseRefusalDeltaEvent,
            # ResponseRefusalDoneEvent,
            # ResponseTextDeltaEvent,
            # ResponseTextDoneEvent,
            # ResponseWebSearchCallCompletedEvent,
            # ResponseWebSearchCallInProgressEvent,
            # ResponseWebSearchCallSearchingEvent,
            # ResponseImageGenCallCompletedEvent,
            # ResponseImageGenCallGeneratingEvent,
            # ResponseImageGenCallInProgressEvent,
            # ResponseImageGenCallPartialImageEvent,
            # ResponseMcpCallArgumentsDeltaEvent,
            # ResponseMcpCallArgumentsDoneEvent,
            # ResponseMcpCallCompletedEvent,
            # ResponseMcpCallFailedEvent,
            # ResponseMcpCallInProgressEvent,
            # ResponseMcpListToolsCompletedEvent,
            # ResponseMcpListToolsFailedEvent,
            # ResponseMcpListToolsInProgressEvent,
            # ResponseOutputTextAnnotationAddedEvent,
            # ResponseQueuedEvent,
            # ResponseCustomToolCallInputDeltaEvent,
            # ResponseCustomToolCallInputDoneEvent,
            case "response.content_part.added":
                event_part = event.part
                match event_part.type:
                    case "output_text":
                        contents.append(TextContent(text=event_part.text, raw_representation=event))
                        metadata.update(self._get_metadata_from_response(event_part))
                    case "refusal":
                        contents.append(TextContent(text=event_part.refusal, raw_representation=event))
            case "response.output_text.delta":
                contents.append(TextContent(text=event.delta, raw_representation=event))
                metadata.update(self._get_metadata_from_response(event))
            case "response.reasoning_text.delta":
                contents.append(TextReasoningContent(text=event.delta, raw_representation=event))
                metadata.update(self._get_metadata_from_response(event))
            case "response.reasoning_text.done":
                contents.append(TextReasoningContent(text=event.text, raw_representation=event))
                metadata.update(self._get_metadata_from_response(event))
            case "response.reasoning_summary_text.delta":
                contents.append(TextReasoningContent(text=event.delta, raw_representation=event))
                metadata.update(self._get_metadata_from_response(event))
            case "response.reasoning_summary_text.done":
                contents.append(TextReasoningContent(text=event.text, raw_representation=event))
                metadata.update(self._get_metadata_from_response(event))
            case "response.completed":
                conversation_id = self.get_conversation_id(event.response, chat_options.store)
                model = event.response.model
                if event.response.usage:
                    usage = self._usage_details_from_openai(event.response.usage)
                    if usage:
                        contents.append(UsageContent(details=usage, raw_representation=event))
            case "response.output_item.added":
                event_item = event.item
                match event_item.type:
                    # types:
                    # ResponseOutputMessage,
                    # ResponseFileSearchToolCall,
                    # ResponseFunctionToolCall,
                    # ResponseFunctionWebSearch,
                    # ResponseComputerToolCall,
                    # ResponseReasoningItem,
                    # ImageGenerationCall,
                    # ResponseCodeInterpreterToolCall,
                    # LocalShellCall,
                    # McpCall,
                    # McpListTools,
                    # McpApprovalRequest,
                    # ResponseCustomToolCall,
                    case "function_call":
                        function_call_ids[event.output_index] = (event_item.call_id, event_item.name)
                    case "mcp_approval_request":
                        contents.append(
                            FunctionApprovalRequestContent(
                                id=event_item.id,
                                function_call=FunctionCallContent(
                                    call_id=event_item.id,
                                    name=event_item.name,
                                    arguments=event_item.arguments,
                                    additional_properties={"server_label": event_item.server_label},
                                    raw_representation=event_item,
                                ),
                            )
                        )
                    case "code_interpreter_call":  # ResponseOutputCodeInterpreterCall
                        if hasattr(event_item, "outputs") and event_item.outputs:
                            for code_output in event_item.outputs:
                                if code_output.type == "logs":
                                    contents.append(TextContent(text=code_output.logs, raw_representation=event_item))
                                if code_output.type == "image":
                                    contents.append(
                                        UriContent(
                                            uri=code_output.url,
                                            raw_representation=event_item,
                                            # no more specific media type then this can be inferred
                                            media_type="image",
                                        )
                                    )
                        elif hasattr(event_item, "code") and event_item.code:
                            # fallback if no output was returned is the code:
                            contents.append(TextContent(text=event_item.code, raw_representation=event_item))
                    case "reasoning":  # ResponseOutputReasoning
                        if hasattr(event_item, "content") and event_item.content:
                            for index, reasoning_content in enumerate(event_item.content):
                                additional_properties = None
                                if (
                                    hasattr(event_item, "summary")
                                    and event_item.summary
                                    and index < len(event_item.summary)
                                ):
                                    additional_properties = {"summary": event_item.summary[index]}
                                contents.append(
                                    TextReasoningContent(
                                        text=reasoning_content.text,
                                        raw_representation=reasoning_content,
                                        additional_properties=additional_properties,
                                    )
                                )
                    case _:
                        logger.debug("Unparsed event of type: %s: %s", event.type, event)
            case "response.function_call_arguments.delta":
                call_id, name = function_call_ids.get(event.output_index, (None, None))
                if call_id and name:
                    contents.append(
                        FunctionCallContent(
                            call_id=call_id,
                            name=name,
                            arguments=event.delta,
                            additional_properties={"output_index": event.output_index, "fc_id": event.item_id},
                            raw_representation=event,
                        )
                    )
            case "response.image_generation_call.partial_image":
                # Handle streaming partial image generation
                image_base64 = event.partial_image_b64
                partial_index = event.partial_image_index

                # Use helper function to create data URI from base64
                uri, media_type = DataContent.create_data_uri_from_base64(image_base64)

                contents.append(
                    DataContent(
                        uri=uri,
                        media_type=media_type,
                        additional_properties={
                            "partial_image_index": partial_index,
                            "is_partial_image": True,
                        },
                        raw_representation=event,
                    )
                )
            case _:
                logger.debug("Unparsed event of type: %s: %s", event.type, event)

        return ChatResponseUpdate(
            contents=contents,
            conversation_id=conversation_id,
            role=Role.ASSISTANT,
            model_id=model,
            additional_properties=metadata,
            raw_representation=event,
        )

    def _usage_details_from_openai(self, usage: ResponseUsage) -> UsageDetails | None:
        details = UsageDetails(
            input_token_count=usage.input_tokens,
            output_token_count=usage.output_tokens,
            total_token_count=usage.total_tokens,
        )
        if usage.input_tokens_details and usage.input_tokens_details.cached_tokens:
            details["openai.cached_input_tokens"] = usage.input_tokens_details.cached_tokens
        if usage.output_tokens_details and usage.output_tokens_details.reasoning_tokens:
            details["openai.reasoning_tokens"] = usage.output_tokens_details.reasoning_tokens
        return details

    def _get_metadata_from_response(self, output: Any) -> dict[str, Any]:
        """Get metadata from a chat choice."""
        if logprobs := getattr(output, "logprobs", None):
            return {
                "logprobs": logprobs,
            }
        return {}


TOpenAIResponsesClient = TypeVar("TOpenAIResponsesClient", bound="OpenAIResponsesClient")


@use_function_invocation
@use_observability
@use_chat_middleware
class OpenAIResponsesClient(OpenAIConfigMixin, OpenAIBaseResponsesClient):
    """OpenAI Responses client class."""

    def __init__(
        self,
        *,
        model_id: str | None = None,
        api_key: str | Callable[[], str | Awaitable[str]] | None = None,
        org_id: str | None = None,
        base_url: str | None = None,
        default_headers: Mapping[str, str] | None = None,
        async_client: AsyncOpenAI | None = None,
        instruction_role: str | None = None,
        env_file_path: str | None = None,
        env_file_encoding: str | None = None,
        **kwargs: Any,
    ) -> None:
        """Initialize an OpenAI Responses client.

        Keyword Args:
            model_id: OpenAI model name, see https://platform.openai.com/docs/models.
                Can also be set via environment variable OPENAI_RESPONSES_MODEL_ID.
            api_key: The API key to use. If provided will override the env vars or .env file value.
                Can also be set via environment variable OPENAI_API_KEY.
            org_id: The org ID to use. If provided will override the env vars or .env file value.
                Can also be set via environment variable OPENAI_ORG_ID.
            base_url: The base URL to use. If provided will override the standard value.
                Can also be set via environment variable OPENAI_BASE_URL.
            default_headers: The default headers mapping of string keys to
                string values for HTTP requests.
            async_client: An existing client to use.
            instruction_role: The role to use for 'instruction' messages, for example,
                "system" or "developer". If not provided, the default is "system".
            env_file_path: Use the environment settings file as a fallback
                to environment variables.
            env_file_encoding: The encoding of the environment settings file.
            kwargs: Other keyword parameters.

        Examples:
            .. code-block:: python

                from agent_framework.openai import OpenAIResponsesClient

                # Using environment variables
                # Set OPENAI_API_KEY=sk-...
                # Set OPENAI_RESPONSES_MODEL_ID=gpt-4o
                client = OpenAIResponsesClient()

                # Or passing parameters directly
                client = OpenAIResponsesClient(model_id="gpt-4o", api_key="sk-...")

                # Or loading from a .env file
                client = OpenAIResponsesClient(env_file_path="path/to/.env")
        """
        try:
            openai_settings = OpenAISettings(
                api_key=api_key,  # type: ignore[reportArgumentType]
                org_id=org_id,
                base_url=base_url,
                responses_model_id=model_id,
                env_file_path=env_file_path,
                env_file_encoding=env_file_encoding,
            )
        except ValidationError as ex:
            raise ServiceInitializationError("Failed to create OpenAI settings.", ex) from ex

        if not async_client and not openai_settings.api_key:
            raise ServiceInitializationError(
                "OpenAI API key is required. Set via 'api_key' parameter or 'OPENAI_API_KEY' environment variable."
            )
        if not openai_settings.responses_model_id:
            raise ServiceInitializationError(
                "OpenAI model ID is required. "
                "Set via 'model_id' parameter or 'OPENAI_RESPONSES_MODEL_ID' environment variable."
            )

        super().__init__(
            model_id=openai_settings.responses_model_id,
            api_key=self._get_api_key(openai_settings.api_key),
            org_id=openai_settings.org_id,
            default_headers=default_headers,
            client=async_client,
            instruction_role=instruction_role,
            base_url=openai_settings.base_url,
        )<|MERGE_RESOLUTION|>--- conflicted
+++ resolved
@@ -619,7 +619,6 @@
                     "type": "function_call_output",
                     "output": prepare_function_call_results(content.result),
                 }
-<<<<<<< HEAD
                 # Handle both result and exception cases
                 if content.result is not None:
                     args["output"] = prepare_function_call_results(content.result)
@@ -628,8 +627,6 @@
                     args["output"] = "Error: " + str(content.exception)
                 else:
                     args["output"] = ""
-=======
->>>>>>> 907d79ab
                 return args
             case FunctionApprovalRequestContent():
                 return {
