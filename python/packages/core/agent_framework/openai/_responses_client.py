--- conflicted
+++ resolved
@@ -350,19 +350,12 @@
         if additional_properties := run_options.pop("additional_properties", None):
             for key, value in additional_properties.items():
                 if value is not None:
-<<<<<<< HEAD
                     run_options[key] = value
         if "store" not in run_options:
             run_options["store"] = False
+        if (tool_choice := run_options.get("tool_choice")) and len(tool_choice.keys()) == 1:
+            run_options["tool_choice"] = tool_choice["mode"]
         return run_options
-=======
-                    options_dict[key] = value
-        if "store" not in options_dict:
-            options_dict["store"] = False
-        if (tool_choice := options_dict.get("tool_choice")) and len(tool_choice.keys()) == 1:
-            options_dict["tool_choice"] = tool_choice["mode"]
-        return options_dict
->>>>>>> 3714267b
 
     def _prepare_chat_messages_for_request(self, chat_messages: Sequence[ChatMessage]) -> list[dict[str, Any]]:
         """Prepare the chat messages for a request.
