--- conflicted
+++ resolved
@@ -176,15 +176,9 @@
 
         if isinstance(response_format, Mapping):
             format_config = self._convert_response_format(cast("Mapping[str, Any]", response_format))
-<<<<<<< HEAD
-            if prepared_text is None:
-                prepared_text = {}
-            elif "format" in prepared_text and prepared_text["format"] != format_config:
-=======
             if text_config is None:
                 text_config = {}
             elif "format" in text_config and text_config["format"] != format_config:
->>>>>>> 8b4f7d5e
                 raise ServiceInvalidRequestError("Conflicting response_format definitions detected.")
             text_config["format"] = format_config
             return None, text_config
@@ -844,13 +838,7 @@
             "raw_representation": response,
         }
 
-<<<<<<< HEAD
-        conversation_id = self.get_conversation_id(response, chat_options.store)  # type: ignore[reportArgumentType]
-
-        if conversation_id:
-=======
         if conversation_id := self._get_conversation_id(response, chat_options.store):
->>>>>>> 8b4f7d5e
             args["conversation_id"] = conversation_id
         if response.usage and (usage_details := self._parse_usage_from_openai(response.usage)):
             args["usage_details"] = usage_details
