# Copyright (c) Microsoft. All rights reserved.

from collections.abc import AsyncIterable, Awaitable, Callable, Mapping, MutableMapping, MutableSequence, Sequence
from datetime import datetime, timezone
from itertools import chain
from typing import Any, TypeVar, cast

from openai import AsyncOpenAI, BadRequestError
from openai.types.responses.file_search_tool_param import FileSearchToolParam
from openai.types.responses.function_tool_param import FunctionToolParam
from openai.types.responses.parsed_response import (
    ParsedResponse,
)
from openai.types.responses.response import Response as OpenAIResponse
from openai.types.responses.response_stream_event import ResponseStreamEvent as OpenAIResponseStreamEvent
from openai.types.responses.response_usage import ResponseUsage
from openai.types.responses.tool_param import (
    CodeInterpreter,
    CodeInterpreterContainerCodeInterpreterToolAuto,
    Mcp,
    ToolParam,
)
from openai.types.responses.web_search_tool_param import UserLocation as WebSearchUserLocation
from openai.types.responses.web_search_tool_param import WebSearchToolParam
from pydantic import BaseModel, ValidationError

from .._clients import BaseChatClient
from .._logging import get_logger
from .._middleware import use_chat_middleware
from .._tools import (
    AIFunction,
    HostedCodeInterpreterTool,
    HostedFileSearchTool,
    HostedMCPTool,
    HostedWebSearchTool,
    ToolProtocol,
    use_function_invocation,
)
from .._types import (
    ChatMessage,
    ChatOptions,
    ChatResponse,
    ChatResponseUpdate,
    CitationAnnotation,
    Contents,
    DataContent,
    FunctionApprovalRequestContent,
    FunctionApprovalResponseContent,
    FunctionCallContent,
    FunctionResultContent,
    HostedFileContent,
    HostedVectorStoreContent,
    Role,
    TextContent,
    TextReasoningContent,
    TextSpanRegion,
    UriContent,
    UsageContent,
    UsageDetails,
    prepare_function_call_results,
)
from ..exceptions import (
    ServiceInitializationError,
    ServiceInvalidRequestError,
    ServiceResponseException,
)
from ..observability import use_instrumentation
from ._exceptions import OpenAIContentFilterException
from ._shared import OpenAIBase, OpenAIConfigMixin, OpenAISettings

logger = get_logger("agent_framework.openai")

__all__ = ["OpenAIResponsesClient"]

# region ResponsesClient


class OpenAIBaseResponsesClient(OpenAIBase, BaseChatClient):
    """Base class for all OpenAI Responses based API's."""

    FILE_SEARCH_MAX_RESULTS: int = 50

    # region Inner Methods

    async def _inner_get_response(
        self,
        *,
        messages: MutableSequence[ChatMessage],
        chat_options: ChatOptions,
        **kwargs: Any,
    ) -> ChatResponse:
        client = await self._ensure_client()
        # prepare
        run_options = await self._prepare_options(messages, chat_options, **kwargs)
        try:
            # execute and process
            if "text_format" in run_options:
                response = await client.responses.parse(stream=False, **run_options)
            else:
                response = await client.responses.create(stream=False, **run_options)
            return self._parse_response_from_openai(response, chat_options=chat_options)
        except BadRequestError as ex:
            if ex.code == "content_filter":
                raise OpenAIContentFilterException(
                    f"{type(self)} service encountered a content error: {ex}",
                    inner_exception=ex,
                ) from ex
            raise ServiceResponseException(
                f"{type(self)} service failed to complete the prompt: {ex}",
                inner_exception=ex,
            ) from ex
        except Exception as ex:
            raise ServiceResponseException(
                f"{type(self)} service failed to complete the prompt: {ex}",
                inner_exception=ex,
            ) from ex

    async def _inner_get_streaming_response(
        self,
        *,
        messages: MutableSequence[ChatMessage],
        chat_options: ChatOptions,
        **kwargs: Any,
    ) -> AsyncIterable[ChatResponseUpdate]:
        client = await self._ensure_client()
        # prepare
        run_options = await self._prepare_options(messages, chat_options, **kwargs)
        function_call_ids: dict[int, tuple[str, str]] = {}  # output_index: (call_id, name)
        try:
            # execute and process
            if "text_format" not in run_options:
                async for chunk in await client.responses.create(stream=True, **run_options):
                    yield self._parse_chunk_from_openai(
                        chunk, chat_options=chat_options, function_call_ids=function_call_ids
                    )
                return
            async with client.responses.stream(**run_options) as response:
                async for chunk in response:
                    yield self._parse_chunk_from_openai(
                        chunk, chat_options=chat_options, function_call_ids=function_call_ids
                    )
        except BadRequestError as ex:
            if ex.code == "content_filter":
                raise OpenAIContentFilterException(
                    f"{type(self)} service encountered a content error: {ex}",
                    inner_exception=ex,
                ) from ex
            raise ServiceResponseException(
                f"{type(self)} service failed to complete the prompt: {ex}",
                inner_exception=ex,
            ) from ex
        except Exception as ex:
            raise ServiceResponseException(
                f"{type(self)} service failed to complete the prompt: {ex}",
                inner_exception=ex,
            ) from ex

    def _prepare_response_and_text_format(
        self,
        *,
        response_format: Any,
        text_config: MutableMapping[str, Any] | None,
    ) -> tuple[type[BaseModel] | None, dict[str, Any] | None]:
        """Normalize response_format into Responses text configuration and parse target."""
        if text_config is not None and not isinstance(text_config, MutableMapping):
            raise ServiceInvalidRequestError("text must be a mapping when provided.")
        text_config = cast(dict[str, Any], text_config) if isinstance(text_config, MutableMapping) else None

        if response_format is None:
            return None, text_config

        if isinstance(response_format, type) and issubclass(response_format, BaseModel):
            if text_config and "format" in text_config:
                raise ServiceInvalidRequestError("response_format cannot be combined with explicit text.format.")
            return response_format, text_config

        if isinstance(response_format, Mapping):
            format_config = self._convert_response_format(cast("Mapping[str, Any]", response_format))
            if text_config is None:
                text_config = {}
            elif "format" in text_config and text_config["format"] != format_config:
                raise ServiceInvalidRequestError("Conflicting response_format definitions detected.")
            text_config["format"] = format_config
            return None, text_config

        raise ServiceInvalidRequestError("response_format must be a Pydantic model or mapping.")

    def _convert_response_format(self, response_format: Mapping[str, Any]) -> dict[str, Any]:
        """Convert Chat style response_format into Responses text format config."""
        if "format" in response_format and isinstance(response_format["format"], Mapping):
            return dict(cast("Mapping[str, Any]", response_format["format"]))

        format_type = response_format.get("type")
        if format_type == "json_schema":
            schema_section = response_format.get("json_schema", response_format)
            if not isinstance(schema_section, Mapping):
                raise ServiceInvalidRequestError("json_schema response_format must be a mapping.")
            schema_section_typed = cast("Mapping[str, Any]", schema_section)
            schema: Any = schema_section_typed.get("schema")
            if schema is None:
                raise ServiceInvalidRequestError("json_schema response_format requires a schema.")
            name: str = str(
                schema_section_typed.get("name")
                or schema_section_typed.get("title")
                or (cast("Mapping[str, Any]", schema).get("title") if isinstance(schema, Mapping) else None)
                or "response"
            )
            format_config: dict[str, Any] = {
                "type": "json_schema",
                "name": name,
                "schema": schema,
            }
            if "strict" in schema_section:
                format_config["strict"] = schema_section["strict"]
            if "description" in schema_section and schema_section["description"] is not None:
                format_config["description"] = schema_section["description"]
            return format_config

        if format_type in {"json_object", "text"}:
            return {"type": format_type}

        raise ServiceInvalidRequestError("Unsupported response_format provided for Responses client.")

    def _get_conversation_id(
        self, response: OpenAIResponse | ParsedResponse[BaseModel], store: bool | None
    ) -> str | None:
        """Get the conversation ID from the response if store is True."""
        if store is False:
            return None
        # If conversation ID exists, it means that we operate with conversation
        # so we use conversation ID as input and output.
        if response.conversation and response.conversation.id:
            return response.conversation.id
        # If conversation ID doesn't exist, we operate with responses
        # so we use response ID as input and output.
        return response.id

    # region Prep methods

    def _prepare_tools_for_openai(
        self, tools: Sequence[ToolProtocol | MutableMapping[str, Any]] | None
    ) -> list[ToolParam | dict[str, Any]]:
        response_tools: list[ToolParam | dict[str, Any]] = []
        if not tools:
            return response_tools
        for tool in tools:
            if isinstance(tool, ToolProtocol):
                match tool:
                    case HostedMCPTool():
                        response_tools.append(self._prepare_mcp_tool(tool))
                    case HostedCodeInterpreterTool():
                        tool_args: CodeInterpreterContainerCodeInterpreterToolAuto = {"type": "auto"}
                        if tool.inputs:
                            tool_args["file_ids"] = []
                            for tool_input in tool.inputs:
                                if isinstance(tool_input, HostedFileContent):
                                    tool_args["file_ids"].append(tool_input.file_id)  # type: ignore[attr-defined]
                            if not tool_args["file_ids"]:
                                tool_args.pop("file_ids")
                        response_tools.append(
                            CodeInterpreter(
                                type="code_interpreter",
                                container=tool_args,
                            )
                        )
                    case AIFunction():
                        params = tool.parameters()
                        params["additionalProperties"] = False
                        response_tools.append(
                            FunctionToolParam(
                                name=tool.name,
                                parameters=params,
                                strict=False,
                                type="function",
                                description=tool.description,
                            )
                        )
                    case HostedFileSearchTool():
                        if not tool.inputs:
                            raise ValueError("HostedFileSearchTool requires inputs to be specified.")
                        inputs: list[str] = [
                            inp.vector_store_id for inp in tool.inputs if isinstance(inp, HostedVectorStoreContent)
                        ]
                        if not inputs:
                            raise ValueError(
                                "HostedFileSearchTool requires inputs to be of type `HostedVectorStoreContent`."
                            )

                        response_tools.append(
                            FileSearchToolParam(
                                type="file_search",
                                vector_store_ids=inputs,
                                max_num_results=tool.max_results
                                or self.FILE_SEARCH_MAX_RESULTS,  # default to max results  if not specified
                            )
                        )
                    case HostedWebSearchTool():
                        location: dict[str, str] | None = (
                            tool.additional_properties.get("user_location", None)
                            if tool.additional_properties
                            else None
                        )
                        response_tools.append(
                            WebSearchToolParam(
                                type="web_search",
                                user_location=WebSearchUserLocation(
                                    type="approximate",
                                    city=location.get("city", None),
                                    country=location.get("country", None),
                                    region=location.get("region", None),
                                    timezone=location.get("timezone", None),
                                )
                                if location
                                else None,
                            )
                        )
                    case _:
                        logger.debug("Unsupported tool passed (type: %s)", type(tool))
            else:
                # Handle raw dictionary tools
                tool_dict = tool if isinstance(tool, dict) else dict(tool)

                # Special handling for image_generation tools
                if tool_dict.get("type") == "image_generation":
                    # Create a copy to avoid modifying the original
                    mapped_tool = tool_dict.copy()

                    # Map user-friendly parameter names to OpenAI API parameter names
                    parameter_mapping = {
                        "format": "output_format",
                        "compression": "output_compression",
                    }

                    for user_param, api_param in parameter_mapping.items():
                        if user_param in mapped_tool:
                            # Map the parameter name and remove the old one
                            mapped_tool[api_param] = mapped_tool.pop(user_param)

                    # Validate partial_images parameter for streaming image generation
                    # OpenAI API requires partial_images to be between 0-3 (inclusive) for image_generation tool
                    # Reference: https://platform.openai.com/docs/api-reference/responses/create#responses_create-tools-image_generation_tool-partial_images
                    if "partial_images" in mapped_tool:
                        partial_images = mapped_tool["partial_images"]
                        if not isinstance(partial_images, int) or partial_images < 0 or partial_images > 3:
                            raise ValueError("partial_images must be an integer between 0 and 3 (inclusive).")

                    response_tools.append(mapped_tool)
                else:
                    response_tools.append(tool_dict)
        return response_tools

    @staticmethod
    def _prepare_mcp_tool(tool: HostedMCPTool) -> Mcp:
        """Get MCP tool from HostedMCPTool."""
        mcp: Mcp = {
            "type": "mcp",
            "server_label": tool.name.replace(" ", "_"),
            "server_url": str(tool.url),
            "server_description": tool.description,
            "headers": tool.headers,
        }
        if tool.allowed_tools:
            mcp["allowed_tools"] = list(tool.allowed_tools)
        if tool.approval_mode:
            match tool.approval_mode:
                case str():
                    mcp["require_approval"] = "always" if tool.approval_mode == "always_require" else "never"
                case _:
                    if always_require_approvals := tool.approval_mode.get("always_require_approval"):
                        mcp["require_approval"] = {"always": {"tool_names": list(always_require_approvals)}}
                    if never_require_approvals := tool.approval_mode.get("never_require_approval"):
                        mcp["require_approval"] = {"never": {"tool_names": list(never_require_approvals)}}

        return mcp

    async def _prepare_options(
        self,
        messages: MutableSequence[ChatMessage],
        chat_options: ChatOptions,
        **kwargs: Any,
    ) -> dict[str, Any]:
        """Take ChatOptions and create the specific options for Responses API."""
        run_options: dict[str, Any] = chat_options.to_dict(
            exclude={
                "type",
                "presence_penalty",  # not supported
                "frequency_penalty",  # not supported
                "logit_bias",  # not supported
                "seed",  # not supported
                "stop",  # not supported
                "instructions",  # already added as system message
                "response_format",  # handled separately
                "conversation_id",  # handled separately
                "additional_properties",  # handled separately
            }
        )
        # messages
        request_input = self._prepare_messages_for_openai(messages)
        if not request_input:
            raise ServiceInvalidRequestError("Messages are required for chat completions")
        run_options["input"] = request_input

        # model id
        if not run_options.get("model"):
            if not self.model_id:
                raise ValueError("model_id must be a non-empty string")
            run_options["model"] = self.model_id

        # translations between ChatOptions and Responses API
        translations = {
            "model_id": "model",
            "allow_multiple_tool_calls": "parallel_tool_calls",
            "conversation_id": "previous_response_id",
            "max_tokens": "max_output_tokens",
        }
        for old_key, new_key in translations.items():
            if old_key in run_options and old_key != new_key:
                run_options[new_key] = run_options.pop(old_key)

        # Handle different conversation ID formats
        if conversation_id := self._get_current_conversation_id(chat_options, **kwargs):
            if conversation_id.startswith("resp_"):
                # For response IDs, set previous_response_id and remove conversation property
                run_options["previous_response_id"] = conversation_id
            elif conversation_id.startswith("conv_"):
                # For conversation IDs, set conversation and remove previous_response_id property
                run_options["conversation"] = conversation_id
            else:
                # If the format is unrecognized, default to previous_response_id
                run_options["previous_response_id"] = conversation_id

        # tools
        if tools := self._prepare_tools_for_openai(chat_options.tools):
            run_options["tools"] = tools
        else:
            run_options.pop("parallel_tool_calls", None)
            run_options.pop("tool_choice", None)
        # tool choice when `tool_choice` is a dict with single key `mode`, extract the mode value
        if (tool_choice := run_options.get("tool_choice")) and len(tool_choice.keys()) == 1:
            run_options["tool_choice"] = tool_choice["mode"]

        # additional properties
        additional_options = {
            key: value for key, value in chat_options.additional_properties.items() if value is not None
        }
        if additional_options:
            run_options.update(additional_options)

        # response format and text config (after additional_properties so user can pass text via additional_properties)
        response_format = chat_options.response_format
        text_config = run_options.pop("text", None)
        response_format, text_config = self._prepare_response_and_text_format(
            response_format=response_format, text_config=text_config
        )
        if text_config:
            run_options["text"] = text_config
        if response_format:
            run_options["text_format"] = response_format

        return run_options

    def _get_current_conversation_id(self, chat_options: ChatOptions, **kwargs: Any) -> str | None:
        """Get the current conversation ID from chat options or kwargs."""
        return chat_options.conversation_id or kwargs.get("conversation_id")

    def _prepare_messages_for_openai(self, chat_messages: Sequence[ChatMessage]) -> list[dict[str, Any]]:
        """Prepare the chat messages for a request.

        Allowing customization of the key names for role/author, and optionally overriding the role.

        Role.TOOL messages need to be formatted different than system/user/assistant messages:
            They require a "tool_call_id" and (function) "name" key, and the "metadata" key should
            be removed. The "encoding" key should also be removed.

        Override this method to customize the formatting of the chat history for a request.

        Args:
            chat_messages: The chat history to prepare.

        Returns:
            The prepared chat messages for a request.
        """
        call_id_to_id: dict[str, str] = {}
        for message in chat_messages:
            for content in message.contents:
                if (
                    isinstance(content, FunctionCallContent)
                    and content.additional_properties
                    and "fc_id" in content.additional_properties
                ):
                    call_id_to_id[content.call_id] = content.additional_properties["fc_id"]
        list_of_list = [self._prepare_message_for_openai(message, call_id_to_id) for message in chat_messages]
        # Flatten the list of lists into a single list
        return list(chain.from_iterable(list_of_list))

    def _prepare_message_for_openai(
        self,
        message: ChatMessage,
        call_id_to_id: dict[str, str],
    ) -> list[dict[str, Any]]:
        """Prepare a chat message for the OpenAI Responses API format."""
        all_messages: list[dict[str, Any]] = []
        args: dict[str, Any] = {
            "role": message.role.value if isinstance(message.role, Role) else message.role,
        }
        for content in message.contents:
            match content:
                case TextReasoningContent():
                    # Don't send reasoning content back to model
                    continue
                case FunctionResultContent():
                    new_args: dict[str, Any] = {}
                    new_args.update(self._prepare_content_for_openai(message.role, content, call_id_to_id))
                    all_messages.append(new_args)
                case FunctionCallContent():
                    function_call = self._prepare_content_for_openai(message.role, content, call_id_to_id)
                    all_messages.append(function_call)  # type: ignore
<<<<<<< HEAD
                case FunctionApprovalResponseContent() | FunctionApprovalRequestContent() | TextReasoningContent():
                    all_messages.append(self._openai_content_parser(message.role, content, call_id_to_id))  # type: ignore
=======
                case FunctionApprovalResponseContent() | FunctionApprovalRequestContent():
                    all_messages.append(self._prepare_content_for_openai(message.role, content, call_id_to_id))  # type: ignore
>>>>>>> 8b743af2
                case _:
                    if "content" not in args:
                        args["content"] = []
                    args["content"].append(self._prepare_content_for_openai(message.role, content, call_id_to_id))  # type: ignore
        if "content" in args or "tool_calls" in args:
            all_messages.append(args)
        return all_messages

    def _prepare_content_for_openai(
        self,
        role: Role,
        content: Contents,
        call_id_to_id: dict[str, str],
    ) -> dict[str, Any]:
        """Prepare content for the OpenAI Responses API format."""
        match content:
            case TextContent():
                return {
                    "type": "output_text" if role == Role.ASSISTANT else "input_text",
                    "text": content.text,
                }
            case TextReasoningContent():
                ret: dict[str, Any] = {
                    "type": "reasoning",
                    "summary": [
                        {
                            "type": "summary_text",
                            "text": content.text,
                        }
                    ],
                }
                props: dict[str, Any] | None = getattr(content, "additional_properties", None)
                if props:
                    if status := props.get("status"):
                        ret["status"] = status
                    if reasoning_text := props.get("reasoning_text"):
                        ret["content"] = {"type": "reasoning_text", "text": reasoning_text}
                    if encrypted_content := props.get("encrypted_content"):
                        ret["encrypted_content"] = encrypted_content
                return ret
            case DataContent() | UriContent():
                if content.has_top_level_media_type("image"):
                    return {
                        "type": "input_image",
                        "image_url": content.uri,
                        "detail": content.additional_properties.get("detail", "auto")
                        if content.additional_properties
                        else "auto",
                        "file_id": content.additional_properties.get("file_id", None)
                        if content.additional_properties
                        else None,
                    }
                if content.has_top_level_media_type("audio"):
                    if content.media_type and "wav" in content.media_type:
                        format = "wav"
                    elif content.media_type and "mp3" in content.media_type:
                        format = "mp3"
                    else:
                        logger.warning("Unsupported audio media type: %s", content.media_type)
                        return {}
                    return {
                        "type": "input_audio",
                        "input_audio": {
                            "data": content.uri,
                            "format": format,
                        },
                    }
                if content.has_top_level_media_type("application"):
                    filename = getattr(content, "filename", None) or (
                        content.additional_properties.get("filename")
                        if hasattr(content, "additional_properties") and content.additional_properties
                        else None
                    )
                    file_obj = {
                        "type": "input_file",
                        "file_data": content.uri,
                    }
                    if filename:
                        file_obj["filename"] = filename
                    return file_obj
                return {}
            case FunctionCallContent():
                return {
                    "call_id": content.call_id,
                    "id": call_id_to_id[content.call_id],
                    "type": "function_call",
                    "name": content.name,
                    "arguments": content.arguments,
                    "status": None,
                }
            case FunctionResultContent():
                # call_id for the result needs to be the same as the call_id for the function call
                args: dict[str, Any] = {
                    "call_id": content.call_id,
                    "type": "function_call_output",
                    "output": prepare_function_call_results(content.result),
                }
                return args
            case FunctionApprovalRequestContent():
                return {
                    "type": "mcp_approval_request",
                    "id": content.id,
                    "arguments": content.function_call.arguments,
                    "name": content.function_call.name,
                    "server_label": content.function_call.additional_properties.get("server_label")
                    if content.function_call.additional_properties
                    else None,
                }
            case FunctionApprovalResponseContent():
                return {
                    "type": "mcp_approval_response",
                    "approval_request_id": content.id,
                    "approve": content.approved,
                }
            case HostedFileContent():
                return {
                    "type": "input_file",
                    "file_id": content.file_id,
                }
            case _:  # should catch UsageDetails and ErrorContent and HostedVectorStoreContent
                logger.debug("Unsupported content type passed (type: %s)", type(content))
                return {}

    # region Parse methods
    def _parse_response_from_openai(
        self,
        response: OpenAIResponse | ParsedResponse[BaseModel],
        chat_options: ChatOptions,
    ) -> "ChatResponse":
        """Parse an OpenAI Responses API response into a ChatResponse."""
        structured_response: BaseModel | None = response.output_parsed if isinstance(response, ParsedResponse) else None  # type: ignore[reportUnknownMemberType]

        metadata: dict[str, Any] = response.metadata or {}
        contents: list[Contents] = []
        for item in response.output:  # type: ignore[reportUnknownMemberType]
            match item.type:
                # types:
                # ParsedResponseOutputMessage[Unknown] |
                # ParsedResponseFunctionToolCall |
                # ResponseFileSearchToolCall |
                # ResponseFunctionWebSearch |
                # ResponseComputerToolCall |
                # ResponseReasoningItem |
                # MCPCall |
                # MCPApprovalRequest |
                # ImageGenerationCall |
                # LocalShellCall |
                # LocalShellCallAction |
                # MCPListTools |
                # ResponseCodeInterpreterToolCall |
                # ResponseCustomToolCall |
                # ParsedResponseOutputMessage[BaseModel] |
                # ResponseOutputMessage |
                # ResponseFunctionToolCall
                case "message":  # ResponseOutputMessage
                    for message_content in item.content:  # type: ignore[reportMissingTypeArgument]
                        match message_content.type:
                            case "output_text":
                                text_content = TextContent(
                                    text=message_content.text,
                                    raw_representation=message_content,  # type: ignore[reportUnknownArgumentType]
                                )
                                metadata.update(self._get_metadata_from_response(message_content))
                                if message_content.annotations:
                                    text_content.annotations = []
                                    for annotation in message_content.annotations:
                                        match annotation.type:
                                            case "file_path":
                                                text_content.annotations.append(
                                                    CitationAnnotation(
                                                        file_id=annotation.file_id,
                                                        additional_properties={
                                                            "index": annotation.index,
                                                        },
                                                        raw_representation=annotation,
                                                    )
                                                )
                                            case "file_citation":
                                                text_content.annotations.append(
                                                    CitationAnnotation(
                                                        url=annotation.filename,
                                                        file_id=annotation.file_id,
                                                        raw_representation=annotation,
                                                        additional_properties={
                                                            "index": annotation.index,
                                                        },
                                                    )
                                                )
                                            case "url_citation":
                                                text_content.annotations.append(
                                                    CitationAnnotation(
                                                        title=annotation.title,
                                                        url=annotation.url,
                                                        annotated_regions=[
                                                            TextSpanRegion(
                                                                start_index=annotation.start_index,
                                                                end_index=annotation.end_index,
                                                            )
                                                        ],
                                                        raw_representation=annotation,
                                                    )
                                                )
                                            case "container_file_citation":
                                                text_content.annotations.append(
                                                    CitationAnnotation(
                                                        file_id=annotation.file_id,
                                                        url=annotation.filename,
                                                        additional_properties={
                                                            "container_id": annotation.container_id,
                                                        },
                                                        annotated_regions=[
                                                            TextSpanRegion(
                                                                start_index=annotation.start_index,
                                                                end_index=annotation.end_index,
                                                            )
                                                        ],
                                                        raw_representation=annotation,
                                                    )
                                                )
                                            case _:
                                                logger.debug("Unparsed annotation type: %s", annotation.type)
                                contents.append(text_content)
                            case "refusal":
                                contents.append(
                                    TextContent(text=message_content.refusal, raw_representation=message_content)
                                )
                case "reasoning":  # ResponseOutputReasoning
                    if hasattr(item, "content") and item.content:
                        for index, reasoning_content in enumerate(item.content):
                            additional_properties = None
                            if hasattr(item, "summary") and item.summary and index < len(item.summary):
                                additional_properties = {"summary": item.summary[index]}
                            contents.append(
                                TextReasoningContent(
                                    text=reasoning_content.text,
                                    raw_representation=reasoning_content,
                                    additional_properties=additional_properties,
                                )
                            )
                    if hasattr(item, "summary") and item.summary:
                        for summary in item.summary:
                            contents.append(
                                TextReasoningContent(text=summary.text, raw_representation=summary)  # type: ignore[arg-type]
                            )
                case "code_interpreter_call":  # ResponseOutputCodeInterpreterCall
                    if hasattr(item, "outputs") and item.outputs:
                        for code_output in item.outputs:
                            if code_output.type == "logs":
                                contents.append(TextContent(text=code_output.logs, raw_representation=item))
                            if code_output.type == "image":
                                contents.append(
                                    UriContent(
                                        uri=code_output.url,
                                        raw_representation=item,
                                        # no more specific media type then this can be inferred
                                        media_type="image",
                                    )
                                )
                    elif hasattr(item, "code") and item.code:
                        # fallback if no output was returned is the code:
                        contents.append(TextContent(text=item.code, raw_representation=item))
                case "function_call":  # ResponseOutputFunctionCall
                    contents.append(
                        FunctionCallContent(
                            call_id=item.call_id if hasattr(item, "call_id") and item.call_id else "",
                            name=item.name if hasattr(item, "name") else "",
                            arguments=item.arguments if hasattr(item, "arguments") else "",
                            additional_properties={"fc_id": item.id} if hasattr(item, "id") else {},
                            raw_representation=item,
                        )
                    )
                case "mcp_approval_request":  # ResponseOutputMcpApprovalRequest
                    contents.append(
                        FunctionApprovalRequestContent(
                            id=item.id,
                            function_call=FunctionCallContent(
                                call_id=item.id,
                                name=item.name,
                                arguments=item.arguments,
                                additional_properties={"server_label": item.server_label},
                                raw_representation=item,
                            ),
                        )
                    )
                case "image_generation_call":  # ResponseOutputImageGenerationCall
                    if item.result:
                        # Handle the result as either a proper data URI or raw base64 string
                        uri = item.result
                        media_type = None
                        if not uri.startswith("data:"):
                            # Raw base64 string - convert to proper data URI format using helper
                            uri, media_type = DataContent.create_data_uri_from_base64(uri)
                        else:
                            # Parse media type from existing data URI
                            try:
                                # Extract media type from data URI (e.g., "data:image/png;base64,...")
                                if ";" in uri and uri.startswith("data:"):
                                    media_type = uri.split(";")[0].split(":", 1)[1]
                            except Exception:
                                # Fallback if parsing fails
                                media_type = "image"
                        contents.append(
                            DataContent(
                                uri=uri,
                                media_type=media_type,
                                raw_representation=item,
                            )
                        )
                # TODO(peterychang): Add support for other content types
                case _:
                    logger.debug("Unparsed output of type: %s: %s", item.type, item)
        response_message = ChatMessage(role="assistant", contents=contents)
        args: dict[str, Any] = {
            "response_id": response.id,
            "created_at": datetime.fromtimestamp(response.created_at, tz=timezone.utc).strftime(
                "%Y-%m-%dT%H:%M:%S.%fZ"
            ),
            "messages": response_message,
            "model_id": response.model,
            "additional_properties": metadata,
            "raw_representation": response,
        }

        if conversation_id := self._get_conversation_id(response, chat_options.store):
            args["conversation_id"] = conversation_id
        if response.usage and (usage_details := self._parse_usage_from_openai(response.usage)):
            args["usage_details"] = usage_details
        if structured_response:
            args["value"] = structured_response
        elif chat_options.response_format:
            args["response_format"] = chat_options.response_format
        return ChatResponse(**args)

    def _parse_chunk_from_openai(
        self,
        event: OpenAIResponseStreamEvent,
        chat_options: ChatOptions,
        function_call_ids: dict[int, tuple[str, str]],
    ) -> ChatResponseUpdate:
        """Parse an OpenAI Responses API streaming event into a ChatResponseUpdate."""
        metadata: dict[str, Any] = {}
        contents: list[Contents] = []
        conversation_id: str | None = None
        response_id: str | None = None
        model = self.model_id
        # TODO(peterychang): Add support for other content types
        match event.type:
            # types:
            # ResponseAudioDeltaEvent,
            # ResponseAudioDoneEvent,
            # ResponseAudioTranscriptDeltaEvent,
            # ResponseAudioTranscriptDoneEvent,
            # ResponseCodeInterpreterCallCodeDeltaEvent,
            # ResponseCodeInterpreterCallCodeDoneEvent,
            # ResponseCodeInterpreterCallCompletedEvent,
            # ResponseCodeInterpreterCallInProgressEvent,
            # ResponseCodeInterpreterCallInterpretingEvent,
            # ResponseCompletedEvent,
            # ResponseContentPartAddedEvent,
            # ResponseContentPartDoneEvent,
            # ResponseCreatedEvent,
            # ResponseErrorEvent,
            # ResponseFileSearchCallCompletedEvent,
            # ResponseFileSearchCallInProgressEvent,
            # ResponseFileSearchCallSearchingEvent,
            # ResponseFunctionCallArgumentsDeltaEvent,
            # ResponseFunctionCallArgumentsDoneEvent,
            # ResponseInProgressEvent,
            # ResponseFailedEvent,
            # ResponseIncompleteEvent,
            # ResponseOutputItemAddedEvent,
            # ResponseOutputItemDoneEvent,
            # ResponseReasoningSummaryPartAddedEvent,
            # ResponseReasoningSummaryPartDoneEvent,
            # ResponseReasoningSummaryTextDeltaEvent,
            # ResponseReasoningSummaryTextDoneEvent,
            # ResponseReasoningTextDeltaEvent,
            # ResponseReasoningTextDoneEvent,
            # ResponseRefusalDeltaEvent,
            # ResponseRefusalDoneEvent,
            # ResponseTextDeltaEvent,
            # ResponseTextDoneEvent,
            # ResponseWebSearchCallCompletedEvent,
            # ResponseWebSearchCallInProgressEvent,
            # ResponseWebSearchCallSearchingEvent,
            # ResponseImageGenCallCompletedEvent,
            # ResponseImageGenCallGeneratingEvent,
            # ResponseImageGenCallInProgressEvent,
            # ResponseImageGenCallPartialImageEvent,
            # ResponseMcpCallArgumentsDeltaEvent,
            # ResponseMcpCallArgumentsDoneEvent,
            # ResponseMcpCallCompletedEvent,
            # ResponseMcpCallFailedEvent,
            # ResponseMcpCallInProgressEvent,
            # ResponseMcpListToolsCompletedEvent,
            # ResponseMcpListToolsFailedEvent,
            # ResponseMcpListToolsInProgressEvent,
            # ResponseOutputTextAnnotationAddedEvent,
            # ResponseQueuedEvent,
            # ResponseCustomToolCallInputDeltaEvent,
            # ResponseCustomToolCallInputDoneEvent,
            case "response.content_part.added":
                event_part = event.part
                match event_part.type:
                    case "output_text":
                        contents.append(TextContent(text=event_part.text, raw_representation=event))
                        metadata.update(self._get_metadata_from_response(event_part))
                    case "refusal":
                        contents.append(TextContent(text=event_part.refusal, raw_representation=event))
                    case _:
                        pass
            case "response.output_text.delta":
                contents.append(TextContent(text=event.delta, raw_representation=event))
                metadata.update(self._get_metadata_from_response(event))
            case "response.reasoning_text.delta":
                contents.append(TextReasoningContent(text=event.delta, raw_representation=event))
                metadata.update(self._get_metadata_from_response(event))
            case "response.reasoning_text.done":
                # Skip .done event - contains complete text already streamed via .delta events
                pass
            case "response.reasoning_summary_text.delta":
                contents.append(TextReasoningContent(text=event.delta, raw_representation=event))
                metadata.update(self._get_metadata_from_response(event))
            case "response.reasoning_summary_text.done":
<<<<<<< HEAD
                # Skip .done event - contains complete text already streamed via .delta events
                pass
=======
                contents.append(TextReasoningContent(text=event.text, raw_representation=event))
                metadata.update(self._get_metadata_from_response(event))
            case "response.created":
                response_id = event.response.id
                conversation_id = self._get_conversation_id(event.response, chat_options.store)
            case "response.in_progress":
                response_id = event.response.id
                conversation_id = self._get_conversation_id(event.response, chat_options.store)
>>>>>>> 8b743af2
            case "response.completed":
                response_id = event.response.id
                conversation_id = self._get_conversation_id(event.response, chat_options.store)
                model = event.response.model
                if event.response.usage:
                    usage = self._parse_usage_from_openai(event.response.usage)
                    if usage:
                        contents.append(UsageContent(details=usage, raw_representation=event))
            case "response.output_item.added":
                event_item = event.item
                match event_item.type:
                    # types:
                    # ResponseOutputMessage,
                    # ResponseFileSearchToolCall,
                    # ResponseFunctionToolCall,
                    # ResponseFunctionWebSearch,
                    # ResponseComputerToolCall,
                    # ResponseReasoningItem,
                    # ImageGenerationCall,
                    # ResponseCodeInterpreterToolCall,
                    # LocalShellCall,
                    # McpCall,
                    # McpListTools,
                    # McpApprovalRequest,
                    # ResponseCustomToolCall,
                    case "function_call":
                        function_call_ids[event.output_index] = (event_item.call_id, event_item.name)
                    case "mcp_approval_request":
                        contents.append(
                            FunctionApprovalRequestContent(
                                id=event_item.id,
                                function_call=FunctionCallContent(
                                    call_id=event_item.id,
                                    name=event_item.name,
                                    arguments=event_item.arguments,
                                    additional_properties={"server_label": event_item.server_label},
                                    raw_representation=event_item,
                                ),
                            )
                        )
                    case "code_interpreter_call":  # ResponseOutputCodeInterpreterCall
                        if hasattr(event_item, "outputs") and event_item.outputs:
                            for code_output in event_item.outputs:
                                if code_output.type == "logs":
                                    contents.append(TextContent(text=code_output.logs, raw_representation=event_item))
                                if code_output.type == "image":
                                    contents.append(
                                        UriContent(
                                            uri=code_output.url,
                                            raw_representation=event_item,
                                            # no more specific media type then this can be inferred
                                            media_type="image",
                                        )
                                    )
                        elif hasattr(event_item, "code") and event_item.code:
                            # fallback if no output was returned is the code:
                            contents.append(TextContent(text=event_item.code, raw_representation=event_item))
                    case "reasoning":  # ResponseOutputReasoning
                        if hasattr(event_item, "content") and event_item.content:
                            for index, reasoning_content in enumerate(event_item.content):
                                additional_properties = None
                                if (
                                    hasattr(event_item, "summary")
                                    and event_item.summary
                                    and index < len(event_item.summary)
                                ):
                                    additional_properties = {"summary": event_item.summary[index]}
                                contents.append(
                                    TextReasoningContent(
                                        text=reasoning_content.text,
                                        raw_representation=reasoning_content,
                                        additional_properties=additional_properties,
                                    )
                                )
                    case _:
                        logger.debug("Unparsed event of type: %s: %s", event.type, event)
            case "response.function_call_arguments.delta":
                call_id, name = function_call_ids.get(event.output_index, (None, None))
                if call_id and name:
                    contents.append(
                        FunctionCallContent(
                            call_id=call_id,
                            name=name,
                            arguments=event.delta,
                            additional_properties={"output_index": event.output_index, "fc_id": event.item_id},
                            raw_representation=event,
                        )
                    )
            case "response.image_generation_call.partial_image":
                # Handle streaming partial image generation
                image_base64 = event.partial_image_b64
                partial_index = event.partial_image_index

                # Use helper function to create data URI from base64
                uri, media_type = DataContent.create_data_uri_from_base64(image_base64)

                contents.append(
                    DataContent(
                        uri=uri,
                        media_type=media_type,
                        additional_properties={
                            "partial_image_index": partial_index,
                            "is_partial_image": True,
                        },
                        raw_representation=event,
                    )
                )
            case "response.output_text.annotation.added":
                # Handle streaming text annotations (file citations, file paths, etc.)
                annotation: Any = event.annotation

                def _get_ann_value(key: str) -> Any:
                    """Extract value from annotation (dict or object)."""
                    if isinstance(annotation, dict):
                        return cast("dict[str, Any]", annotation).get(key)
                    return getattr(annotation, key, None)

                ann_type = _get_ann_value("type")
                ann_file_id = _get_ann_value("file_id")
                if ann_type == "file_path":
                    if ann_file_id:
                        contents.append(
                            HostedFileContent(
                                file_id=str(ann_file_id),
                                additional_properties={
                                    "annotation_index": event.annotation_index,
                                    "index": _get_ann_value("index"),
                                },
                                raw_representation=event,
                            )
                        )
                elif ann_type == "file_citation":
                    if ann_file_id:
                        contents.append(
                            HostedFileContent(
                                file_id=str(ann_file_id),
                                additional_properties={
                                    "annotation_index": event.annotation_index,
                                    "filename": _get_ann_value("filename"),
                                    "index": _get_ann_value("index"),
                                },
                                raw_representation=event,
                            )
                        )
                elif ann_type == "container_file_citation":
                    if ann_file_id:
                        contents.append(
                            HostedFileContent(
                                file_id=str(ann_file_id),
                                additional_properties={
                                    "annotation_index": event.annotation_index,
                                    "container_id": _get_ann_value("container_id"),
                                    "filename": _get_ann_value("filename"),
                                    "start_index": _get_ann_value("start_index"),
                                    "end_index": _get_ann_value("end_index"),
                                },
                                raw_representation=event,
                            )
                        )
                else:
                    logger.debug("Unparsed annotation type in streaming: %s", ann_type)
            case _:
                logger.debug("Unparsed event of type: %s: %s", event.type, event)

        return ChatResponseUpdate(
            contents=contents,
            conversation_id=conversation_id,
            response_id=response_id,
            role=Role.ASSISTANT,
            model_id=model,
            additional_properties=metadata,
            raw_representation=event,
        )

    def _parse_usage_from_openai(self, usage: ResponseUsage) -> UsageDetails | None:
        details = UsageDetails(
            input_token_count=usage.input_tokens,
            output_token_count=usage.output_tokens,
            total_token_count=usage.total_tokens,
        )
        if usage.input_tokens_details and usage.input_tokens_details.cached_tokens:
            details["openai.cached_input_tokens"] = usage.input_tokens_details.cached_tokens
        if usage.output_tokens_details and usage.output_tokens_details.reasoning_tokens:
            details["openai.reasoning_tokens"] = usage.output_tokens_details.reasoning_tokens
        return details

    def _get_metadata_from_response(self, output: Any) -> dict[str, Any]:
        """Get metadata from a chat choice."""
        if logprobs := getattr(output, "logprobs", None):
            return {
                "logprobs": logprobs,
            }
        return {}


TOpenAIResponsesClient = TypeVar("TOpenAIResponsesClient", bound="OpenAIResponsesClient")


@use_function_invocation
@use_instrumentation
@use_chat_middleware
class OpenAIResponsesClient(OpenAIConfigMixin, OpenAIBaseResponsesClient):
    """OpenAI Responses client class."""

    def __init__(
        self,
        *,
        model_id: str | None = None,
        api_key: str | Callable[[], str | Awaitable[str]] | None = None,
        org_id: str | None = None,
        base_url: str | None = None,
        default_headers: Mapping[str, str] | None = None,
        async_client: AsyncOpenAI | None = None,
        instruction_role: str | None = None,
        env_file_path: str | None = None,
        env_file_encoding: str | None = None,
        **kwargs: Any,
    ) -> None:
        """Initialize an OpenAI Responses client.

        Keyword Args:
            model_id: OpenAI model name, see https://platform.openai.com/docs/models.
                Can also be set via environment variable OPENAI_RESPONSES_MODEL_ID.
            api_key: The API key to use. If provided will override the env vars or .env file value.
                Can also be set via environment variable OPENAI_API_KEY.
            org_id: The org ID to use. If provided will override the env vars or .env file value.
                Can also be set via environment variable OPENAI_ORG_ID.
            base_url: The base URL to use. If provided will override the standard value.
                Can also be set via environment variable OPENAI_BASE_URL.
            default_headers: The default headers mapping of string keys to
                string values for HTTP requests.
            async_client: An existing client to use.
            instruction_role: The role to use for 'instruction' messages, for example,
                "system" or "developer". If not provided, the default is "system".
            env_file_path: Use the environment settings file as a fallback
                to environment variables.
            env_file_encoding: The encoding of the environment settings file.
            kwargs: Other keyword parameters.

        Examples:
            .. code-block:: python

                from agent_framework.openai import OpenAIResponsesClient

                # Using environment variables
                # Set OPENAI_API_KEY=sk-...
                # Set OPENAI_RESPONSES_MODEL_ID=gpt-4o
                client = OpenAIResponsesClient()

                # Or passing parameters directly
                client = OpenAIResponsesClient(model_id="gpt-4o", api_key="sk-...")

                # Or loading from a .env file
                client = OpenAIResponsesClient(env_file_path="path/to/.env")
        """
        try:
            openai_settings = OpenAISettings(
                api_key=api_key,  # type: ignore[reportArgumentType]
                org_id=org_id,
                base_url=base_url,
                responses_model_id=model_id,
                env_file_path=env_file_path,
                env_file_encoding=env_file_encoding,
            )
        except ValidationError as ex:
            raise ServiceInitializationError("Failed to create OpenAI settings.", ex) from ex

        if not async_client and not openai_settings.api_key:
            raise ServiceInitializationError(
                "OpenAI API key is required. Set via 'api_key' parameter or 'OPENAI_API_KEY' environment variable."
            )
        if not openai_settings.responses_model_id:
            raise ServiceInitializationError(
                "OpenAI model ID is required. "
                "Set via 'model_id' parameter or 'OPENAI_RESPONSES_MODEL_ID' environment variable."
            )

        super().__init__(
            model_id=openai_settings.responses_model_id,
            api_key=self._get_api_key(openai_settings.api_key),
            org_id=openai_settings.org_id,
            default_headers=default_headers,
            client=async_client,
            instruction_role=instruction_role,
            base_url=openai_settings.base_url,
        )<|MERGE_RESOLUTION|>--- conflicted
+++ resolved
@@ -515,13 +515,8 @@
                 case FunctionCallContent():
                     function_call = self._prepare_content_for_openai(message.role, content, call_id_to_id)
                     all_messages.append(function_call)  # type: ignore
-<<<<<<< HEAD
                 case FunctionApprovalResponseContent() | FunctionApprovalRequestContent() | TextReasoningContent():
-                    all_messages.append(self._openai_content_parser(message.role, content, call_id_to_id))  # type: ignore
-=======
-                case FunctionApprovalResponseContent() | FunctionApprovalRequestContent():
                     all_messages.append(self._prepare_content_for_openai(message.role, content, call_id_to_id))  # type: ignore
->>>>>>> 8b743af2
                 case _:
                     if "content" not in args:
                         args["content"] = []
@@ -946,19 +941,14 @@
                 contents.append(TextReasoningContent(text=event.delta, raw_representation=event))
                 metadata.update(self._get_metadata_from_response(event))
             case "response.reasoning_summary_text.done":
-<<<<<<< HEAD
                 # Skip .done event - contains complete text already streamed via .delta events
                 pass
-=======
-                contents.append(TextReasoningContent(text=event.text, raw_representation=event))
-                metadata.update(self._get_metadata_from_response(event))
             case "response.created":
                 response_id = event.response.id
                 conversation_id = self._get_conversation_id(event.response, chat_options.store)
             case "response.in_progress":
                 response_id = event.response.id
                 conversation_id = self._get_conversation_id(event.response, chat_options.store)
->>>>>>> 8b743af2
             case "response.completed":
                 response_id = event.response.id
                 conversation_id = self._get_conversation_id(event.response, chat_options.store)
