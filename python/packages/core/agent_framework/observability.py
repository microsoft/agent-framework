# Copyright (c) Microsoft. All rights reserved.

import contextlib
import json
import logging
import os
from collections.abc import AsyncIterable, Awaitable, Callable, Generator, Mapping
from enum import Enum
from functools import wraps
from time import perf_counter, time_ns
from typing import TYPE_CHECKING, Any, ClassVar, Final, TypeVar

from dotenv import load_dotenv
from opentelemetry import metrics, trace
from opentelemetry.sdk.resources import Resource
from opentelemetry.semconv.attributes import service_attributes
from opentelemetry.semconv_ai import GenAISystem, Meters, SpanAttributes
from pydantic import PrivateAttr

from . import __version__ as version_info
from ._logging import get_logger
from ._pydantic import AFBaseSettings
from .exceptions import AgentInitializationError, ChatClientInitializationError

if TYPE_CHECKING:  # pragma: no cover
    from opentelemetry.sdk._logs.export import LogRecordExporter
    from opentelemetry.sdk.metrics.export import MetricExporter
    from opentelemetry.sdk.metrics.view import View
    from opentelemetry.sdk.trace.export import SpanExporter
    from opentelemetry.trace import Tracer
    from opentelemetry.util._decorator import _AgnosticContextManager  # type: ignore[reportPrivateUsage]

    from ._agents import AgentProtocol
    from ._clients import ChatClientProtocol
    from ._threads import AgentThread
    from ._tools import AIFunction
    from ._types import (
        AgentRunResponse,
        AgentRunResponseUpdate,
        ChatMessage,
        ChatResponse,
        ChatResponseUpdate,
        Contents,
        FinishReason,
    )

__all__ = [
    "OBSERVABILITY_SETTINGS",
    "OtelAttr",
    "configure_otel_providers",
    "create_metric_views",
    "create_resource",
    "enable_instrumentation",
    "get_meter",
    "get_tracer",
    "use_agent_instrumentation",
    "use_instrumentation",
]


TAgent = TypeVar("TAgent", bound="AgentProtocol")
TChatClient = TypeVar("TChatClient", bound="ChatClientProtocol")


logger = get_logger()


OTEL_METRICS: Final[str] = "__otel_metrics__"
OPEN_TELEMETRY_CHAT_CLIENT_MARKER: Final[str] = "__open_telemetry_chat_client__"
OPEN_TELEMETRY_AGENT_MARKER: Final[str] = "__open_telemetry_agent__"
TOKEN_USAGE_BUCKET_BOUNDARIES: Final[tuple[float, ...]] = (
    1,
    4,
    16,
    64,
    256,
    1024,
    4096,
    16384,
    65536,
    262144,
    1048576,
    4194304,
    16777216,
    67108864,
)
OPERATION_DURATION_BUCKET_BOUNDARIES: Final[tuple[float, ...]] = (
    0.01,
    0.02,
    0.04,
    0.08,
    0.16,
    0.32,
    0.64,
    1.28,
    2.56,
    5.12,
    10.24,
    20.48,
    40.96,
    81.92,
)


# We're recording multiple events for the chat history, some of them are emitted within (hundreds of)
# nanoseconds of each other. The default timestamp resolution is not high enough to guarantee unique
# timestamps for each message. Also Azure Monitor truncates resolution to microseconds and some other
# backends truncate to milliseconds.
#
# But we need to give users a way to restore chat message order, so we're incrementing the timestamp
# by 1 microsecond for each message.
#
# This is a workaround, we'll find a generic and better solution - see
# https://github.com/open-telemetry/semantic-conventions/issues/1701
class ChatMessageListTimestampFilter(logging.Filter):
    """A filter to increment the timestamp of INFO logs by 1 microsecond."""

    INDEX_KEY: ClassVar[str] = "chat_message_index"

    def filter(self, record: logging.LogRecord) -> bool:
        """Increment the timestamp of INFO logs by 1 microsecond."""
        if hasattr(record, self.INDEX_KEY):
            idx = getattr(record, self.INDEX_KEY)
            record.created += idx * 1e-6
        return True


logger.addFilter(ChatMessageListTimestampFilter())


class OtelAttr(str, Enum):
    """Enum to capture the attributes used in OpenTelemetry for Generative AI.

    Based on: https://opentelemetry.io/docs/specs/semconv/gen-ai/gen-ai-spans/
    and https://opentelemetry.io/docs/specs/semconv/gen-ai/gen-ai-agent-spans/
    """

    OPERATION = "gen_ai.operation.name"
    PROVIDER_NAME = "gen_ai.provider.name"
    ERROR_TYPE = "error.type"
    PORT = "server.port"
    ADDRESS = "server.address"
    SPAN_ID = "SpanId"
    TRACE_ID = "TraceId"
    # Request attributes
    SEED = "gen_ai.request.seed"
    ENCODING_FORMATS = "gen_ai.request.encoding_formats"
    FREQUENCY_PENALTY = "gen_ai.request.frequency_penalty"
    PRESENCE_PENALTY = "gen_ai.request.presence_penalty"
    STOP_SEQUENCES = "gen_ai.request.stop_sequences"
    TOP_K = "gen_ai.request.top_k"
    CHOICE_COUNT = "gen_ai.request.choice.count"
    # Response attributes
    FINISH_REASONS = "gen_ai.response.finish_reasons"
    RESPONSE_ID = "gen_ai.response.id"
    # Usage attributes
    INPUT_TOKENS = "gen_ai.usage.input_tokens"
    OUTPUT_TOKENS = "gen_ai.usage.output_tokens"
    # Tool attributes
    TOOL_CALL_ID = "gen_ai.tool.call.id"
    TOOL_DESCRIPTION = "gen_ai.tool.description"
    TOOL_NAME = "gen_ai.tool.name"
    TOOL_TYPE = "gen_ai.tool.type"
    TOOL_DEFINITIONS = "gen_ai.tool.definitions"
    TOOL_ARGUMENTS = "gen_ai.tool.call.arguments"
    TOOL_RESULT = "gen_ai.tool.call.result"
    # Agent attributes
    AGENT_ID = "gen_ai.agent.id"
    # Client attributes
    # replaced TOKEN with T, because both ruff and bandit,
    # complain about TOKEN being a potential secret
    T_UNIT = "tokens"
    T_TYPE = "gen_ai.token.type"
    T_TYPE_INPUT = "input"
    T_TYPE_OUTPUT = "output"
    DURATION_UNIT = "s"
    # Agent attributes
    AGENT_NAME = "gen_ai.agent.name"
    AGENT_DESCRIPTION = "gen_ai.agent.description"
    CONVERSATION_ID = "gen_ai.conversation.id"
    DATA_SOURCE_ID = "gen_ai.data_source.id"
    OUTPUT_TYPE = "gen_ai.output.type"
    INPUT_MESSAGES = "gen_ai.input.messages"
    OUTPUT_MESSAGES = "gen_ai.output.messages"
    SYSTEM_INSTRUCTIONS = "gen_ai.system_instructions"

    # Workflow attributes
    WORKFLOW_ID = "workflow.id"
    WORKFLOW_NAME = "workflow.name"
    WORKFLOW_DESCRIPTION = "workflow.description"
    WORKFLOW_DEFINITION = "workflow.definition"
    WORKFLOW_BUILD_SPAN = "workflow.build"
    WORKFLOW_RUN_SPAN = "workflow.run"
    WORKFLOW_STARTED = "workflow.started"
    WORKFLOW_COMPLETED = "workflow.completed"
    WORKFLOW_ERROR = "workflow.error"
    # Workflow Build attributes
    BUILD_STARTED = "build.started"
    BUILD_VALIDATION_COMPLETED = "build.validation_completed"
    BUILD_COMPLETED = "build.completed"
    BUILD_ERROR = "build.error"
    BUILD_ERROR_MESSAGE = "build.error.message"
    BUILD_ERROR_TYPE = "build.error.type"
    # Workflow executor attributes
    EXECUTOR_PROCESS_SPAN = "executor.process"
    EXECUTOR_ID = "executor.id"
    EXECUTOR_TYPE = "executor.type"
    # Edge group attributes
    EDGE_GROUP_PROCESS_SPAN = "edge_group.process"
    EDGE_GROUP_TYPE = "edge_group.type"
    EDGE_GROUP_ID = "edge_group.id"
    EDGE_GROUP_DELIVERED = "edge_group.delivered"
    EDGE_GROUP_DELIVERY_STATUS = "edge_group.delivery_status"
    # Message attributes
    MESSAGE_SEND_SPAN = "message.send"
    MESSAGE_SOURCE_ID = "message.source_id"
    MESSAGE_TARGET_ID = "message.target_id"
    MESSAGE_TYPE = "message.type"
    MESSAGE_PAYLOAD_TYPE = "message.payload_type"
    MESSAGE_DESTINATION_EXECUTOR_ID = "message.destination_executor_id"

    # Activity events
    EVENT_NAME = "event.name"
    SYSTEM_MESSAGE = "gen_ai.system.message"
    USER_MESSAGE = "gen_ai.user.message"
    ASSISTANT_MESSAGE = "gen_ai.assistant.message"
    TOOL_MESSAGE = "gen_ai.tool.message"
    CHOICE = "gen_ai.choice"

    # Operation names
    CHAT_COMPLETION_OPERATION = "chat"
    TOOL_EXECUTION_OPERATION = "execute_tool"
    #    Describes GenAI agent creation and is usually applicable when working with remote agent services.
    AGENT_CREATE_OPERATION = "create_agent"
    AGENT_INVOKE_OPERATION = "invoke_agent"

    # Agent Framework specific attributes
    MEASUREMENT_FUNCTION_TAG_NAME = "agent_framework.function.name"
    MEASUREMENT_FUNCTION_INVOCATION_DURATION = "agent_framework.function.invocation.duration"
    AGENT_FRAMEWORK_GEN_AI_SYSTEM = "microsoft.agent_framework"

    def __repr__(self) -> str:
        """Return the string representation of the enum member."""
        return self.value

    def __str__(self) -> str:
        """Return the string representation of the enum member."""
        return self.value


ROLE_EVENT_MAP = {
    "system": OtelAttr.SYSTEM_MESSAGE,
    "user": OtelAttr.USER_MESSAGE,
    "assistant": OtelAttr.ASSISTANT_MESSAGE,
    "tool": OtelAttr.TOOL_MESSAGE,
}
FINISH_REASON_MAP = {
    "stop": "stop",
    "content_filter": "content_filter",
    "tool_calls": "tool_call",
    "length": "length",
}


# region Telemetry utils


# Parse headers helper
def _parse_headers(header_str: str) -> dict[str, str]:
    """Parse header string like 'key1=value1,key2=value2' into dict."""
    headers: dict[str, str] = {}
    if not header_str:
        return headers
    for pair in header_str.split(","):
        if "=" in pair:
            key, value = pair.split("=", 1)
            headers[key.strip()] = value.strip()
    return headers


def _create_otlp_exporters(
    endpoint: str | None = None,
    protocol: str = "grpc",
    headers: dict[str, str] | None = None,
    traces_endpoint: str | None = None,
    traces_headers: dict[str, str] | None = None,
    metrics_endpoint: str | None = None,
    metrics_headers: dict[str, str] | None = None,
    logs_endpoint: str | None = None,
    logs_headers: dict[str, str] | None = None,
) -> list["LogRecordExporter | SpanExporter | MetricExporter"]:
    """Create OTLP exporters for a given endpoint and protocol.

    Args:
        endpoint: The OTLP endpoint URL (used for all exporters if individual endpoints not specified).
        protocol: The protocol to use ("grpc" or "http"). Default is "grpc".
        headers: Optional headers to include in requests (used for all exporters if individual headers not specified).
        traces_endpoint: Optional specific endpoint for traces. Overrides endpoint parameter.
        traces_headers: Optional specific headers for traces. Overrides headers parameter.
        metrics_endpoint: Optional specific endpoint for metrics. Overrides endpoint parameter.
        metrics_headers: Optional specific headers for metrics. Overrides headers parameter.
        logs_endpoint: Optional specific endpoint for logs. Overrides endpoint parameter.
        logs_headers: Optional specific headers for logs. Overrides headers parameter.

    Returns:
        List containing OTLPLogExporter, OTLPSpanExporter, and OTLPMetricExporter.

    Raises:
        ImportError: If the required OTLP exporter package is not installed.
    """
    # Determine actual endpoints and headers to use
    actual_traces_endpoint = traces_endpoint or endpoint
    actual_metrics_endpoint = metrics_endpoint or endpoint
    actual_logs_endpoint = logs_endpoint or endpoint
    actual_traces_headers = traces_headers or headers
    actual_metrics_headers = metrics_headers or headers
    actual_logs_headers = logs_headers or headers

    exporters: list["LogRecordExporter | SpanExporter | MetricExporter"] = []

    if not actual_logs_endpoint and not actual_traces_endpoint and not actual_metrics_endpoint:
        return exporters

    if protocol in ("grpc", "http/protobuf"):
        # Import all gRPC exporters
        try:
            from opentelemetry.exporter.otlp.proto.grpc._log_exporter import OTLPLogExporter as GRPCLogExporter
            from opentelemetry.exporter.otlp.proto.grpc.metric_exporter import (
                OTLPMetricExporter as GRPCMetricExporter,
            )
            from opentelemetry.exporter.otlp.proto.grpc.trace_exporter import OTLPSpanExporter as GRPCSpanExporter
        except ImportError as exc:
            raise ImportError(
                "opentelemetry-exporter-otlp-proto-grpc is required for OTLP gRPC exporters. "
                "Install it with: pip install opentelemetry-exporter-otlp-proto-grpc"
            ) from exc

        if actual_logs_endpoint:
            exporters.append(
                GRPCLogExporter(
                    endpoint=actual_logs_endpoint,
                    headers=actual_logs_headers if actual_logs_headers else None,
                )
            )
        if actual_traces_endpoint:
            exporters.append(
                GRPCSpanExporter(
                    endpoint=actual_traces_endpoint,
                    headers=actual_traces_headers if actual_traces_headers else None,
                )
            )
        if actual_metrics_endpoint:
            exporters.append(
                GRPCMetricExporter(
                    endpoint=actual_metrics_endpoint,
                    headers=actual_metrics_headers if actual_metrics_headers else None,
                )
            )

    elif protocol == "http":
        # Import all HTTP exporters
        try:
            from opentelemetry.exporter.otlp.proto.http._log_exporter import OTLPLogExporter as HTTPLogExporter
            from opentelemetry.exporter.otlp.proto.http.metric_exporter import (
                OTLPMetricExporter as HTTPMetricExporter,
            )
            from opentelemetry.exporter.otlp.proto.http.trace_exporter import OTLPSpanExporter as HTTPSpanExporter
        except ImportError as exc:
            raise ImportError(
                "opentelemetry-exporter-otlp-proto-http is required for OTLP HTTP exporters. "
                "Install it with: pip install opentelemetry-exporter-otlp-proto-http"
            ) from exc

        if actual_logs_endpoint:
            exporters.append(
                HTTPLogExporter(
                    endpoint=actual_logs_endpoint,
                    headers=actual_logs_headers if actual_logs_headers else None,
                )
            )
        if actual_traces_endpoint:
            exporters.append(
                HTTPSpanExporter(
                    endpoint=actual_traces_endpoint,
                    headers=actual_traces_headers if actual_traces_headers else None,
                )
            )
        if actual_metrics_endpoint:
            exporters.append(
                HTTPMetricExporter(
                    endpoint=actual_metrics_endpoint,
                    headers=actual_metrics_headers if actual_metrics_headers else None,
                )
            )

    return exporters


def _get_exporters_from_env(
    env_file_path: str | None = None,
    env_file_encoding: str | None = None,
) -> list["LogRecordExporter | SpanExporter | MetricExporter"]:
    """Parse OpenTelemetry environment variables and create exporters.

    This function reads standard OpenTelemetry environment variables to configure
    OTLP exporters for traces, logs, and metrics.

    The following environment variables are supported:
    - OTEL_EXPORTER_OTLP_ENDPOINT: Base endpoint for all signals
    - OTEL_EXPORTER_OTLP_TRACES_ENDPOINT: Endpoint specifically for traces
    - OTEL_EXPORTER_OTLP_METRICS_ENDPOINT: Endpoint specifically for metrics
    - OTEL_EXPORTER_OTLP_LOGS_ENDPOINT: Endpoint specifically for logs
    - OTEL_EXPORTER_OTLP_PROTOCOL: Protocol to use (grpc, http/protobuf)
    - OTEL_EXPORTER_OTLP_HEADERS: Headers for all signals
    - OTEL_EXPORTER_OTLP_TRACES_HEADERS: Headers specifically for traces
    - OTEL_EXPORTER_OTLP_METRICS_HEADERS: Headers specifically for metrics
    - OTEL_EXPORTER_OTLP_LOGS_HEADERS: Headers specifically for logs

    Args:
        env_file_path: Path to a .env file to load environment variables from.
            Default is None, which loads from '.env' if present.
        env_file_encoding: Encoding to use when reading the .env file.
            Default is None, which uses the system default encoding.

    Returns:
        List of configured exporters (empty if no relevant env vars are set).

    References:
        - https://opentelemetry.io/docs/languages/sdk-configuration/general/
        - https://opentelemetry.io/docs/languages/sdk-configuration/otlp-exporter/
    """
    # Load environment variables from .env file if present
    load_dotenv(dotenv_path=env_file_path, encoding=env_file_encoding)

    # Get base endpoint
    base_endpoint = os.getenv("OTEL_EXPORTER_OTLP_ENDPOINT")

    # Get signal-specific endpoints (these override base endpoint)
    traces_endpoint = os.getenv("OTEL_EXPORTER_OTLP_TRACES_ENDPOINT") or base_endpoint
    metrics_endpoint = os.getenv("OTEL_EXPORTER_OTLP_METRICS_ENDPOINT") or base_endpoint
    logs_endpoint = os.getenv("OTEL_EXPORTER_OTLP_LOGS_ENDPOINT") or base_endpoint

    # Get protocol (default is grpc)
    protocol = os.getenv("OTEL_EXPORTER_OTLP_PROTOCOL", "grpc").lower()

    # Get base headers
    base_headers_str = os.getenv("OTEL_EXPORTER_OTLP_HEADERS", "")
    base_headers = _parse_headers(base_headers_str)

    # Get signal-specific headers (these merge with base headers)
    traces_headers_str = os.getenv("OTEL_EXPORTER_OTLP_TRACES_HEADERS", "")
    metrics_headers_str = os.getenv("OTEL_EXPORTER_OTLP_METRICS_HEADERS", "")
    logs_headers_str = os.getenv("OTEL_EXPORTER_OTLP_LOGS_HEADERS", "")

    traces_headers = {**base_headers, **_parse_headers(traces_headers_str)}
    metrics_headers = {**base_headers, **_parse_headers(metrics_headers_str)}
    logs_headers = {**base_headers, **_parse_headers(logs_headers_str)}

    # Create exporters using helper function
    return _create_otlp_exporters(
        protocol=protocol,
        traces_endpoint=traces_endpoint,
        traces_headers=traces_headers if traces_headers else None,
        metrics_endpoint=metrics_endpoint,
        metrics_headers=metrics_headers if metrics_headers else None,
        logs_endpoint=logs_endpoint,
        logs_headers=logs_headers if logs_headers else None,
    )


def create_resource(
    service_name: str | None = None,
    service_version: str | None = None,
    env_file_path: str | None = None,
    env_file_encoding: str | None = None,
    **attributes: Any,
) -> "Resource":
    """Create an OpenTelemetry Resource from environment variables and parameters.

    This function reads standard OpenTelemetry environment variables to configure
    the resource, which identifies your service in telemetry backends.

    The following environment variables are read:
    - OTEL_SERVICE_NAME: The name of the service (defaults to "agent_framework")
    - OTEL_SERVICE_VERSION: The version of the service (defaults to package version)
    - OTEL_RESOURCE_ATTRIBUTES: Additional resource attributes as key=value pairs

    Args:
        service_name: Override the service name. If not provided, reads from
            OTEL_SERVICE_NAME environment variable or defaults to "agent_framework".
        service_version: Override the service version. If not provided, reads from
            OTEL_SERVICE_VERSION environment variable or defaults to the package version.
        env_file_path: Path to a .env file to load environment variables from.
            Default is None, which loads from '.env' if present.
        env_file_encoding: Encoding to use when reading the .env file.
            Default is None, which uses the system default encoding.
        **attributes: Additional resource attributes to include. These will be merged
            with attributes from OTEL_RESOURCE_ATTRIBUTES environment variable.

    Returns:
        A configured OpenTelemetry Resource instance.

    Examples:
        .. code-block:: python

            from agent_framework.observability import create_resource

            # Use defaults from environment variables
            resource = create_resource()

            # Override service name
            resource = create_resource(service_name="my_service")

            # Add custom attributes
            resource = create_resource(
                service_name="my_service", service_version="1.0.0", deployment_environment="production"
            )

            # Load from custom .env file
            resource = create_resource(env_file_path="config/.env")
    """
    # Load environment variables from .env file if present
    load_dotenv(dotenv_path=env_file_path, encoding=env_file_encoding)

    # Start with provided attributes
    resource_attributes: dict[str, Any] = dict(attributes)

    # Set service name
    if service_name is None:
        service_name = os.getenv("OTEL_SERVICE_NAME", "agent_framework")
    resource_attributes[service_attributes.SERVICE_NAME] = service_name

    # Set service version
    if service_version is None:
        service_version = os.getenv("OTEL_SERVICE_VERSION", version_info)
    resource_attributes[service_attributes.SERVICE_VERSION] = service_version

    # Parse OTEL_RESOURCE_ATTRIBUTES environment variable
    # Format: key1=value1,key2=value2
    if resource_attrs_env := os.getenv("OTEL_RESOURCE_ATTRIBUTES"):
        resource_attributes.update(_parse_headers(resource_attrs_env))
    return Resource.create(resource_attributes)


def create_metric_views() -> list["View"]:
    """Create the default OpenTelemetry metric views for Agent Framework."""
    from opentelemetry.sdk.metrics.view import DropAggregation, View

    return [
        # Dropping all enable_instrumentation names except for those starting with "agent_framework"
        View(instrument_name="agent_framework*"),
        View(instrument_name="gen_ai*"),
        View(instrument_name="*", aggregation=DropAggregation()),
    ]


class ObservabilitySettings(AFBaseSettings):
    """Settings for Agent Framework Observability.

    If the environment variables are not found, the settings can
    be loaded from a .env file with the encoding 'utf-8'.
    If the settings are not found in the .env file, the settings
    are ignored; however, validation will fail alerting that the
    settings are missing.

    Warning:
        Sensitive events should only be enabled on test and development environments.

    Keyword Args:
        enable_instrumentation: Enable OpenTelemetry diagnostics. Default is False.
            Can be set via environment variable ENABLE_INSTRUMENTATION.
        enable_sensitive_data: Enable OpenTelemetry sensitive events. Default is False.
            Can be set via environment variable ENABLE_SENSITIVE_DATA.
        enable_console_exporters: Enable console exporters for traces, logs, and metrics.
            Default is False. Can be set via environment variable ENABLE_CONSOLE_EXPORTERS.
        vs_code_extension_port: The port the AI Toolkit or Azure AI Foundry VS Code extensions are listening on.
            Default is None.
            Can be set via environment variable VS_CODE_EXTENSION_PORT.

    Examples:
        .. code-block:: python

            from agent_framework import ObservabilitySettings

            # Using environment variables
            # Set ENABLE_INSTRUMENTATION=true
            # Set ENABLE_CONSOLE_EXPORTERS=true
            settings = ObservabilitySettings()

            # Or passing parameters directly
            settings = ObservabilitySettings(enable_instrumentation=True, enable_console_exporters=True)
    """

    env_prefix: ClassVar[str] = ""

    enable_instrumentation: bool = False
    enable_sensitive_data: bool = False
    enable_console_exporters: bool = False
    vs_code_extension_port: int | None = None
    _resource: "Resource" = PrivateAttr()
    _executed_setup: bool = PrivateAttr(default=False)

    def __init__(self, **kwargs: Any) -> None:
        """Initialize the settings and create the resource."""
        super().__init__(**kwargs)
        # Create resource with env file settings
        self._resource = create_resource(
            env_file_path=self.env_file_path,
            env_file_encoding=self.env_file_encoding,
        )

    @property
    def ENABLED(self) -> bool:
        """Check if model diagnostics are enabled.

        Model diagnostics are enabled if either diagnostic is enabled or diagnostic with sensitive events is enabled.
        """
        return self.enable_instrumentation

    @property
    def SENSITIVE_DATA_ENABLED(self) -> bool:
        """Check if sensitive events are enabled.

        Sensitive events are enabled if the diagnostic with sensitive events is enabled.
        """
        return self.enable_instrumentation and self.enable_sensitive_data

    @property
    def is_setup(self) -> bool:
        """Check if the setup has been executed."""
        return self._executed_setup

    def _configure(
        self,
        *,
        additional_exporters: list["LogRecordExporter | SpanExporter | MetricExporter"] | None = None,
        views: list["View"] | None = None,
    ) -> None:
        """Configure application-wide observability based on the settings.

        This method is a helper method to create the log, trace and metric providers.
        This method is intended to be called once during the application startup. Calling it multiple times
        will have no effect.

        Args:
            additional_exporters: A list of additional exporters to add to the configuration. Default is None.
            views: Optional list of OpenTelemetry views for metrics. Default is None.
        """
        if not self.ENABLED or self._executed_setup:
            return

        exporters: list["LogRecordExporter | SpanExporter | MetricExporter"] = []

        # 1. Add exporters from standard OTEL environment variables
        exporters.extend(
            _get_exporters_from_env(
                env_file_path=self.env_file_path,
                env_file_encoding=self.env_file_encoding,
            )
        )

        # 2. Add passed-in exporters
        if additional_exporters:
            exporters.extend(additional_exporters)

        # 3. Add console exporters if explicitly enabled
        if self.enable_console_exporters:
            from opentelemetry.sdk._logs.export import ConsoleLogRecordExporter
            from opentelemetry.sdk.metrics.export import ConsoleMetricExporter
            from opentelemetry.sdk.trace.export import ConsoleSpanExporter

            exporters.extend([ConsoleSpanExporter(), ConsoleLogRecordExporter(), ConsoleMetricExporter()])

        # 4. Add VS Code extension exporters if port is specified
        if self.vs_code_extension_port:
            endpoint = f"http://localhost:{self.vs_code_extension_port}"
            exporters.extend(_create_otlp_exporters(endpoint=endpoint, protocol="grpc"))

        # 5. Configure providers
        self._configure_providers(exporters, views=views)
        self._executed_setup = True

    def _configure_providers(
        self,
        exporters: list["LogRecordExporter | MetricExporter | SpanExporter"],
        views: list["View"] | None = None,
    ) -> None:
        """Configure tracing, logging, events and metrics with the provided exporters.

        Args:
            exporters: A list of exporters for logs, metrics and/or spans.
            views: Optional list of OpenTelemetry views for metrics. Default is empty list.
        """
        from opentelemetry._logs import set_logger_provider
        from opentelemetry.sdk._logs import LoggerProvider, LoggingHandler
        from opentelemetry.sdk._logs.export import BatchLogRecordProcessor, LogRecordExporter
        from opentelemetry.sdk.metrics import MeterProvider
        from opentelemetry.sdk.metrics.export import MetricExporter, PeriodicExportingMetricReader
        from opentelemetry.sdk.trace import TracerProvider
        from opentelemetry.sdk.trace.export import BatchSpanProcessor, SpanExporter

        span_exporters: list[SpanExporter] = []
        log_exporters: list[LogRecordExporter] = []
        metric_exporters: list[MetricExporter] = []
        for exp in exporters:
            if isinstance(exp, SpanExporter):
                span_exporters.append(exp)
            if isinstance(exp, LogRecordExporter):
                log_exporters.append(exp)
            if isinstance(exp, MetricExporter):
                metric_exporters.append(exp)

        # Tracing
        if span_exporters:
            tracer_provider = TracerProvider(resource=self._resource)
            trace.set_tracer_provider(tracer_provider)
            for exporter in span_exporters:
                tracer_provider.add_span_processor(BatchSpanProcessor(exporter))

        # Logging
        if log_exporters:
            logger_provider = LoggerProvider(resource=self._resource)
            for log_exporter in log_exporters:
                logger_provider.add_log_record_processor(BatchLogRecordProcessor(log_exporter))
            # Attach a handler with the provider to the root logger
            logger = logging.getLogger()
            handler = LoggingHandler(logger_provider=logger_provider)
            logger.addHandler(handler)
            set_logger_provider(logger_provider)

        # metrics
        if metric_exporters:
            meter_provider = MeterProvider(
                metric_readers=[
                    PeriodicExportingMetricReader(exporter, export_interval_millis=5000)
                    for exporter in metric_exporters
                ],
                resource=self._resource,
                views=views or [],
            )
            metrics.set_meter_provider(meter_provider)


def get_tracer(
    instrumenting_module_name: str = "agent_framework",
    instrumenting_library_version: str = version_info,
    schema_url: str | None = None,
    attributes: dict[str, Any] | None = None,
) -> "trace.Tracer":
    """Returns a Tracer for use by the given instrumentation library.

    This function is a convenience wrapper for trace.get_tracer() replicating
    the behavior of opentelemetry.trace.TracerProvider.get_tracer.
    If tracer_provider is omitted the current configured one is used.

    Args:
        instrumenting_module_name: The name of the instrumenting library.
            Default is "agent_framework".
        instrumenting_library_version: The version of the instrumenting library.
            Default is the current agent_framework version.
        schema_url: Optional schema URL for the emitted telemetry.
        attributes: Optional attributes associated with the emitted telemetry.

    Returns:
        A Tracer instance for creating spans.

    Examples:
        .. code-block:: python

            from agent_framework import get_tracer

            # Get default tracer
            tracer = get_tracer()

            # Use tracer to create spans
            with tracer.start_as_current_span("my_operation") as span:
                span.set_attribute("custom.attribute", "value")
                # Your operation here
                pass

            # Get tracer with custom module name
            custom_tracer = get_tracer(
                instrumenting_module_name="my_custom_module",
                instrumenting_library_version="1.0.0",
            )
    """
    return trace.get_tracer(
        instrumenting_module_name=instrumenting_module_name,
        instrumenting_library_version=instrumenting_library_version,
        schema_url=schema_url,
        attributes=attributes,
    )


def get_meter(
    name: str = "agent_framework",
    version: str = version_info,
    schema_url: str | None = None,
    attributes: dict[str, Any] | None = None,
) -> "metrics.Meter":
    """Returns a Meter for Agent Framework.

    This is a convenience wrapper for metrics.get_meter() replicating the behavior
    of opentelemetry.metrics.get_meter().

    Args:
        name: The name of the instrumenting library. Default is "agent_framework".
        version: The version of agent_framework. Default is the current version
            of the package.
        schema_url: Optional schema URL of the emitted telemetry.
        attributes: Optional attributes associated with the emitted telemetry.

    Returns:
        A Meter instance for recording metrics.

    Examples:
        .. code-block:: python

            from agent_framework import get_meter

            # Get default meter
            meter = get_meter()

            # Create a counter metric
            request_counter = meter.create_counter(
                name="requests",
                description="Number of requests",
                unit="1",
            )
            request_counter.add(1, {"endpoint": "/api/chat"})

            # Create a histogram metric
            duration_histogram = meter.create_histogram(
                name="request_duration",
                description="Request duration in seconds",
                unit="s",
            )
            duration_histogram.record(0.125, {"status": "success"})
    """
    try:
        return metrics.get_meter(name=name, version=version, schema_url=schema_url, attributes=attributes)
    except TypeError:
        # Older OpenTelemetry releases do not support the attributes parameter.
        return metrics.get_meter(name=name, version=version, schema_url=schema_url)


global OBSERVABILITY_SETTINGS
OBSERVABILITY_SETTINGS: ObservabilitySettings = ObservabilitySettings()


def enable_instrumentation(
    *,
    enable_sensitive_data: bool | None = None,
) -> None:
    """Enable instrumentation for your application.

    Calling this method implies you want to enable observability in your application.

    This method does not configure exporters or providers.
    It only updates the global variables that trigger the instrumentation code.
    If you have already set the environment variable ENABLE_INSTRUMENTATION=true,
    calling this method has no effect, unless you want to enable or disable sensitive data events.

    Keyword Args:
        enable_sensitive_data: Enable OpenTelemetry sensitive events. Overrides
            the environment variable ENABLE_SENSITIVE_DATA if set. Default is None.
    """
    global OBSERVABILITY_SETTINGS
    OBSERVABILITY_SETTINGS.enable_instrumentation = True
    if enable_sensitive_data is not None:
        OBSERVABILITY_SETTINGS.enable_sensitive_data = enable_sensitive_data


def configure_otel_providers(
    *,
    enable_sensitive_data: bool | None = None,
    exporters: list["LogRecordExporter | SpanExporter | MetricExporter"] | None = None,
    views: list["View"] | None = None,
    vs_code_extension_port: int | None = None,
    env_file_path: str | None = None,
    env_file_encoding: str | None = None,
) -> None:
    """Configure otel providers and enable instrumentation for the application with OpenTelemetry.

    This method creates the exporters and providers for the application based on
    the provided values and environment variables and enables instrumentation.

    Call this method once during application startup, before any telemetry is captured.
    DO NOT call this method multiple times, as it may lead to unexpected behavior.

    The function automatically reads standard OpenTelemetry environment variables:
    - OTEL_EXPORTER_OTLP_ENDPOINT: Base OTLP endpoint for all signals
    - OTEL_EXPORTER_OTLP_TRACES_ENDPOINT: OTLP endpoint for traces
    - OTEL_EXPORTER_OTLP_METRICS_ENDPOINT: OTLP endpoint for metrics
    - OTEL_EXPORTER_OTLP_LOGS_ENDPOINT: OTLP endpoint for logs
    - OTEL_EXPORTER_OTLP_PROTOCOL: Protocol (grpc/http)
    - OTEL_EXPORTER_OTLP_HEADERS: Headers for all signals
    - ENABLE_CONSOLE_EXPORTERS: Enable console output for telemetry

    Note:
        Since you can only setup one provider per signal type (logs, traces, metrics),
        you can choose to use this method and take the exporter and provider that we created.
        Alternatively, you can setup the providers yourself, or through another library
        (e.g., Azure Monitor) and just call `enable_instrumentation()` to enable instrumentation.

    Note:
        By default, the Agent Framework emits metrics with the prefixes `agent_framework`
        and `gen_ai` (OpenTelemetry GenAI semantic conventions). You can use the `views`
        parameter to filter which metrics are collected and exported. You can also use
        the `create_metric_views()` helper function to get default views.

    Keyword Args:
        enable_sensitive_data: Enable OpenTelemetry sensitive events. Overrides
            the environment variable ENABLE_SENSITIVE_DATA if set. Default is None.
        exporters: A list of custom exporters for logs, metrics or spans, or any combination.
            These will be added in addition to exporters configured via environment variables.
            Default is None.
        views: Optional list of OpenTelemetry views for metrics configuration.
            Views allow filtering and customizing which metrics are collected.
            Default is None (empty list).
        vs_code_extension_port: The port the AI Toolkit or Azure AI Foundry VS Code
            extensions are listening on. When set, additional OTEL exporters will be
            created with endpoint `http://localhost:{vs_code_extension_port}`.
            Overrides the environment variable VS_CODE_EXTENSION_PORT if set. Default is None.
        env_file_path: An optional path to a .env file to load environment variables from.
            Default is None.
        env_file_encoding: The encoding to use when loading the .env file. Default is None
            which uses the system default encoding.

    Examples:
        .. code-block:: python

            from agent_framework.observability import configure_otel_providers
<<<<<<< HEAD

            # Using environment variables (recommended)
            # Set ENABLE_INSTRUMENTATION=true
            # Set OTEL_EXPORTER_OTLP_ENDPOINT=http://localhost:4317
            configure_otel_providers()

=======

            # Using environment variables (recommended)
            # Set ENABLE_INSTRUMENTATION=true
            # Set OTEL_EXPORTER_OTLP_ENDPOINT=http://localhost:4317
            configure_otel_providers()

>>>>>>> 8b4f7d5e
            # Enable console output for debugging
            # Set ENABLE_CONSOLE_EXPORTERS=true
            configure_otel_providers()

            # With custom exporters
            from opentelemetry.exporter.otlp.proto.grpc.trace_exporter import OTLPSpanExporter
            from opentelemetry.exporter.otlp.proto.grpc._log_exporter import OTLPLogExporter

            configure_otel_providers(
                exporters=[
                    OTLPSpanExporter(endpoint="http://custom:4317"),
                    OTLPLogExporter(endpoint="http://custom:4317"),
                ],
            )

            # VS Code extension integration
            configure_otel_providers(
                vs_code_extension_port=4317,  # Connects to AI Toolkit
            )

            # Enable sensitive data logging (development only)
            configure_otel_providers(
                enable_sensitive_data=True,
            )

            # With custom metrics views
            from opentelemetry.sdk.metrics.view import View

            configure_otel_providers(
                views=[
                    View(instrument_name="agent_framework*"),
                    View(instrument_name="gen_ai*"),
                ],
            )

        This example shows how to first setup your providers,
        and then ensure Agent Framework emits traces, logs and metrics

        .. code-block:: python

            # when azure monitor is installed
            from agent_framework.observability import enable_instrumentation
            from azure.monitor.opentelemetry import configure_azure_monitor

            connection_string = "InstrumentationKey=your_instrumentation_key_here;..."
            configure_azure_monitor(connection_string=connection_string)
            enable_instrumentation()

    References:
        - https://opentelemetry.io/docs/languages/sdk-configuration/general/
        - https://opentelemetry.io/docs/languages/sdk-configuration/otlp-exporter/
    """
    global OBSERVABILITY_SETTINGS
    if env_file_path:
        # Build kwargs, excluding None values
        settings_kwargs: dict[str, Any] = {
            "enable_instrumentation": True,
            "env_file_path": env_file_path,
        }
        if env_file_encoding is not None:
            settings_kwargs["env_file_encoding"] = env_file_encoding
        if enable_sensitive_data is not None:
            settings_kwargs["enable_sensitive_data"] = enable_sensitive_data
        if vs_code_extension_port is not None:
            settings_kwargs["vs_code_extension_port"] = vs_code_extension_port

        OBSERVABILITY_SETTINGS = ObservabilitySettings(**settings_kwargs)
    else:
        # Update the observability settings with the provided values
        OBSERVABILITY_SETTINGS.enable_instrumentation = True
        if enable_sensitive_data is not None:
            OBSERVABILITY_SETTINGS.enable_sensitive_data = enable_sensitive_data
        if vs_code_extension_port is not None:
            OBSERVABILITY_SETTINGS.vs_code_extension_port = vs_code_extension_port

    OBSERVABILITY_SETTINGS._configure(  # type: ignore[reportPrivateUsage]
        additional_exporters=exporters,
        views=views,
    )


# region Chat Client Telemetry


def _get_duration_histogram() -> "metrics.Histogram":
    return get_meter().create_histogram(
        name=Meters.LLM_OPERATION_DURATION,
        unit=OtelAttr.DURATION_UNIT,
        description="Captures the duration of operations of function-invoking chat clients",
        explicit_bucket_boundaries_advisory=OPERATION_DURATION_BUCKET_BOUNDARIES,
    )


def _get_token_usage_histogram() -> "metrics.Histogram":
    return get_meter().create_histogram(
        name=Meters.LLM_TOKEN_USAGE,
        unit=OtelAttr.T_UNIT,
        description="Captures the token usage of chat clients",
        explicit_bucket_boundaries_advisory=TOKEN_USAGE_BUCKET_BOUNDARIES,
    )


# region ChatClientProtocol


def _trace_get_response(
    func: Callable[..., Awaitable["ChatResponse"]],
    *,
    provider_name: str = "unknown",
) -> Callable[..., Awaitable["ChatResponse"]]:
    """Decorator to trace chat completion activities.

    Args:
        func: The function to trace.

    Keyword Args:
        provider_name: The model provider name.
    """

    def decorator(func: Callable[..., Awaitable["ChatResponse"]]) -> Callable[..., Awaitable["ChatResponse"]]:
        """Inner decorator."""

        @wraps(func)
        async def trace_get_response(
            self: "ChatClientProtocol",
            messages: "str | ChatMessage | list[str] | list[ChatMessage]",
            **kwargs: Any,
        ) -> "ChatResponse":
            global OBSERVABILITY_SETTINGS
            if not OBSERVABILITY_SETTINGS.ENABLED:
                # If model_id diagnostics are not enabled, just return the completion
                return await func(
                    self,
                    messages=messages,
                    **kwargs,
                )
            if "token_usage_histogram" not in self.additional_properties:
                self.additional_properties["token_usage_histogram"] = _get_token_usage_histogram()
            if "operation_duration_histogram" not in self.additional_properties:
                self.additional_properties["operation_duration_histogram"] = _get_duration_histogram()
            model_id = (
                kwargs.get("model_id")
                or (chat_options.model_id if (chat_options := kwargs.get("chat_options")) else None)
                or getattr(self, "model_id", None)
                or "unknown"
            )
            service_url = str(
                service_url_func()
                if (service_url_func := getattr(self, "service_url", None)) and callable(service_url_func)
                else "unknown"
            )
            attributes = _get_span_attributes(
                operation_name=OtelAttr.CHAT_COMPLETION_OPERATION,
                provider_name=provider_name,
                model=model_id,
                service_url=service_url,
                **kwargs,
            )
            with _get_span(attributes=attributes, span_name_attribute=SpanAttributes.LLM_REQUEST_MODEL) as span:
                if OBSERVABILITY_SETTINGS.SENSITIVE_DATA_ENABLED and messages:
                    _capture_messages(span=span, provider_name=provider_name, messages=messages)
                start_time_stamp = perf_counter()
                end_time_stamp: float | None = None
                try:
                    response = await func(self, messages=messages, **kwargs)
                    end_time_stamp = perf_counter()
                except Exception as exception:
                    end_time_stamp = perf_counter()
                    capture_exception(span=span, exception=exception, timestamp=time_ns())
                    raise
                else:
                    duration = (end_time_stamp or perf_counter()) - start_time_stamp
                    attributes = _get_response_attributes(attributes, response, duration=duration)
                    _capture_response(
                        span=span,
                        attributes=attributes,
                        token_usage_histogram=self.additional_properties["token_usage_histogram"],
                        operation_duration_histogram=self.additional_properties["operation_duration_histogram"],
                    )
                    if OBSERVABILITY_SETTINGS.SENSITIVE_DATA_ENABLED and response.messages:
                        _capture_messages(
                            span=span,
                            provider_name=provider_name,
                            messages=response.messages,
                            finish_reason=response.finish_reason,
                            output=True,
                        )
                    return response

        return trace_get_response

    return decorator(func)


def _trace_get_streaming_response(
    func: Callable[..., AsyncIterable["ChatResponseUpdate"]],
    *,
    provider_name: str = "unknown",
) -> Callable[..., AsyncIterable["ChatResponseUpdate"]]:
    """Decorator to trace streaming chat completion activities.

    Args:
        func: The function to trace.

    Keyword Args:
        provider_name: The model provider name.
    """

    def decorator(
        func: Callable[..., AsyncIterable["ChatResponseUpdate"]],
    ) -> Callable[..., AsyncIterable["ChatResponseUpdate"]]:
        """Inner decorator."""

        @wraps(func)
        async def trace_get_streaming_response(
            self: "ChatClientProtocol", messages: "str | ChatMessage | list[str] | list[ChatMessage]", **kwargs: Any
        ) -> AsyncIterable["ChatResponseUpdate"]:
            global OBSERVABILITY_SETTINGS
            if not OBSERVABILITY_SETTINGS.ENABLED:
                # If model diagnostics are not enabled, just return the completion
                async for update in func(self, messages=messages, **kwargs):
                    yield update
                return
            if "token_usage_histogram" not in self.additional_properties:
                self.additional_properties["token_usage_histogram"] = _get_token_usage_histogram()
            if "operation_duration_histogram" not in self.additional_properties:
                self.additional_properties["operation_duration_histogram"] = _get_duration_histogram()

            model_id = (
                kwargs.get("model_id")
                or (chat_options.model_id if (chat_options := kwargs.get("chat_options")) else None)
                or getattr(self, "model_id", None)
                or "unknown"
            )
            service_url = str(
                service_url_func()
                if (service_url_func := getattr(self, "service_url", None)) and callable(service_url_func)
                else "unknown"
            )
            attributes = _get_span_attributes(
                operation_name=OtelAttr.CHAT_COMPLETION_OPERATION,
                provider_name=provider_name,
                model=model_id,
                service_url=service_url,
                **kwargs,
            )
            all_updates: list["ChatResponseUpdate"] = []
            with _get_span(attributes=attributes, span_name_attribute=SpanAttributes.LLM_REQUEST_MODEL) as span:
                if OBSERVABILITY_SETTINGS.SENSITIVE_DATA_ENABLED and messages:
                    _capture_messages(
                        span=span,
                        provider_name=provider_name,
                        messages=messages,
                    )
                start_time_stamp = perf_counter()
                end_time_stamp: float | None = None
                try:
                    async for update in func(self, messages=messages, **kwargs):
                        all_updates.append(update)
                        yield update
                    end_time_stamp = perf_counter()
                except Exception as exception:
                    end_time_stamp = perf_counter()
                    capture_exception(span=span, exception=exception, timestamp=time_ns())
                    raise
                else:
                    duration = (end_time_stamp or perf_counter()) - start_time_stamp
                    from ._types import ChatResponse

                    response = ChatResponse.from_chat_response_updates(all_updates)
                    attributes = _get_response_attributes(attributes, response, duration=duration)
                    _capture_response(
                        span=span,
                        attributes=attributes,
                        token_usage_histogram=self.additional_properties["token_usage_histogram"],
                        operation_duration_histogram=self.additional_properties["operation_duration_histogram"],
                    )

                    if OBSERVABILITY_SETTINGS.SENSITIVE_DATA_ENABLED and response.messages:
                        _capture_messages(
                            span=span,
                            provider_name=provider_name,
                            messages=response.messages,
                            finish_reason=response.finish_reason,
                            output=True,
                        )

        return trace_get_streaming_response

    return decorator(func)


def use_instrumentation(
    chat_client: type[TChatClient],
) -> type[TChatClient]:
    """Class decorator that enables OpenTelemetry observability for a chat client.

    This decorator automatically traces chat completion requests, captures metrics,
    and logs events for the decorated chat client class.

    Note:
        This decorator must be applied to the class itself, not an instance.
        The chat client class should have a class variable OTEL_PROVIDER_NAME to
        set the proper provider name for telemetry.

    Args:
        chat_client: The chat client class to enable observability for.

    Returns:
        The decorated chat client class with observability enabled.

    Raises:
        ChatClientInitializationError: If the chat client does not have required
            methods (get_response, get_streaming_response).

    Examples:
        .. code-block:: python

            from agent_framework import use_instrumentation, configure_otel_providers
            from agent_framework import ChatClientProtocol


            # Decorate a custom chat client class
            @use_instrumentation
            class MyCustomChatClient:
                OTEL_PROVIDER_NAME = "my_provider"

                async def get_response(self, messages, **kwargs):
                    # Your implementation
                    pass

                async def get_streaming_response(self, messages, **kwargs):
                    # Your implementation
                    pass


            # Setup observability
            configure_otel_providers(otlp_endpoint="http://localhost:4317")

            # Now all calls will be traced
            client = MyCustomChatClient()
            response = await client.get_response("Hello")
    """
    if getattr(chat_client, OPEN_TELEMETRY_CHAT_CLIENT_MARKER, False):
        # Already decorated
        return chat_client

    provider_name = str(getattr(chat_client, "OTEL_PROVIDER_NAME", "unknown"))

    if provider_name not in GenAISystem.__members__:
        # that list is not complete, so just logging, no consequences.
        logger.debug(
            f"The provider name '{provider_name}' is not recognized. "
            f"Consider using one of the following: {', '.join(GenAISystem.__members__.keys())}"
        )
    try:
        chat_client.get_response = _trace_get_response(chat_client.get_response, provider_name=provider_name)  # type: ignore
    except AttributeError as exc:
        raise ChatClientInitializationError(
            f"The chat client {chat_client.__name__} does not have a get_response method.", exc
        ) from exc
    try:
        chat_client.get_streaming_response = _trace_get_streaming_response(  # type: ignore
            chat_client.get_streaming_response, provider_name=provider_name
        )
    except AttributeError as exc:
        raise ChatClientInitializationError(
            f"The chat client {chat_client.__name__} does not have a get_streaming_response method.", exc
        ) from exc

    setattr(chat_client, OPEN_TELEMETRY_CHAT_CLIENT_MARKER, True)

    return chat_client


# region Agent


def _trace_agent_run(
    run_func: Callable[..., Awaitable["AgentRunResponse"]],
    provider_name: str,
    capture_usage: bool = True,
) -> Callable[..., Awaitable["AgentRunResponse"]]:
    """Decorator to trace chat completion activities.

    Args:
        run_func: The function to trace.
        provider_name: The system name used for Open Telemetry.
        capture_usage: Whether to capture token usage as a span attribute.
    """

    @wraps(run_func)
    async def trace_run(
        self: "AgentProtocol",
        messages: "str | ChatMessage | list[str] | list[ChatMessage] | None" = None,
        *,
        thread: "AgentThread | None" = None,
        **kwargs: Any,
    ) -> "AgentRunResponse":
        global OBSERVABILITY_SETTINGS

        if not OBSERVABILITY_SETTINGS.ENABLED:
            # If model diagnostics are not enabled, just return the completion
            return await run_func(self, messages=messages, thread=thread, **kwargs)
        filtered_kwargs = {k: v for k, v in kwargs.items() if k != "chat_options"}
        attributes = _get_span_attributes(
            operation_name=OtelAttr.AGENT_INVOKE_OPERATION,
            provider_name=provider_name,
            agent_id=self.id,
            agent_name=self.display_name,
            agent_description=self.description,
            thread_id=thread.service_thread_id if thread else None,
            chat_options=getattr(self, "chat_options", None),
            **filtered_kwargs,
        )
        with _get_span(attributes=attributes, span_name_attribute=OtelAttr.AGENT_NAME) as span:
            if OBSERVABILITY_SETTINGS.SENSITIVE_DATA_ENABLED and messages:
                _capture_messages(
                    span=span,
                    provider_name=provider_name,
                    messages=messages,
                    system_instructions=getattr(getattr(self, "chat_options", None), "instructions", None),
                )
            try:
                response = await run_func(self, messages=messages, thread=thread, **kwargs)
            except Exception as exception:
                capture_exception(span=span, exception=exception, timestamp=time_ns())
                raise
            else:
                attributes = _get_response_attributes(attributes, response, capture_usage=capture_usage)
                _capture_response(span=span, attributes=attributes)
                if OBSERVABILITY_SETTINGS.SENSITIVE_DATA_ENABLED and response.messages:
                    _capture_messages(
                        span=span,
                        provider_name=provider_name,
                        messages=response.messages,
                        output=True,
                    )
                return response

    return trace_run


def _trace_agent_run_stream(
    run_streaming_func: Callable[..., AsyncIterable["AgentRunResponseUpdate"]],
    provider_name: str,
    capture_usage: bool,
) -> Callable[..., AsyncIterable["AgentRunResponseUpdate"]]:
    """Decorator to trace streaming agent run activities.

    Args:
        run_streaming_func: The function to trace.
        provider_name: The system name used for Open Telemetry.
        capture_usage: Whether to capture token usage as a span attribute.
    """

    @wraps(run_streaming_func)
    async def trace_run_streaming(
        self: "AgentProtocol",
        messages: "str | ChatMessage | list[str] | list[ChatMessage] | None" = None,
        *,
        thread: "AgentThread | None" = None,
        **kwargs: Any,
    ) -> AsyncIterable["AgentRunResponseUpdate"]:
        global OBSERVABILITY_SETTINGS

        if not OBSERVABILITY_SETTINGS.ENABLED:
            # If model diagnostics are not enabled, just return the completion
            async for streaming_agent_response in run_streaming_func(self, messages=messages, thread=thread, **kwargs):
                yield streaming_agent_response
            return

        from ._types import AgentRunResponse

        all_updates: list["AgentRunResponseUpdate"] = []

        filtered_kwargs = {k: v for k, v in kwargs.items() if k != "chat_options"}
        attributes = _get_span_attributes(
            operation_name=OtelAttr.AGENT_INVOKE_OPERATION,
            provider_name=provider_name,
            agent_id=self.id,
            agent_name=self.display_name,
            agent_description=self.description,
            thread_id=thread.service_thread_id if thread else None,
            chat_options=getattr(self, "chat_options", None),
            **filtered_kwargs,
        )
        with _get_span(attributes=attributes, span_name_attribute=OtelAttr.AGENT_NAME) as span:
            if OBSERVABILITY_SETTINGS.SENSITIVE_DATA_ENABLED and messages:
                _capture_messages(
                    span=span,
                    provider_name=provider_name,
                    messages=messages,
                    system_instructions=getattr(getattr(self, "chat_options", None), "instructions", None),
                )
            try:
                async for update in run_streaming_func(self, messages=messages, thread=thread, **kwargs):
                    all_updates.append(update)
                    yield update
            except Exception as exception:
                capture_exception(span=span, exception=exception, timestamp=time_ns())
                raise
            else:
                response = AgentRunResponse.from_agent_run_response_updates(all_updates)
                attributes = _get_response_attributes(attributes, response, capture_usage=capture_usage)
                _capture_response(span=span, attributes=attributes)
                if OBSERVABILITY_SETTINGS.SENSITIVE_DATA_ENABLED and response.messages:
                    _capture_messages(
                        span=span,
                        provider_name=provider_name,
                        messages=response.messages,
                        output=True,
                    )

    return trace_run_streaming


def use_agent_instrumentation(
    agent: type[TAgent] | None = None,
    *,
    capture_usage: bool = True,
) -> type[TAgent] | Callable[[type[TAgent]], type[TAgent]]:
    """Class decorator that enables OpenTelemetry observability for an agent.

    This decorator automatically traces agent run requests, captures events,
    and logs interactions for the decorated agent class.

    Note:
        This decorator must be applied to the agent class itself, not an instance.
        The agent class should have a class variable AGENT_PROVIDER_NAME to set the
        proper system name for telemetry.

    Args:
        agent: The agent class to enable observability for.

    Keyword Args:
        capture_usage: Whether to capture token usage as a span attribute.
            Defaults to True, set to False when the agent has underlying traces
            that already capture token usage to avoid double counting.

    Returns:
        The decorated agent class with observability enabled.

    Raises:
        AgentInitializationError: If the agent does not have required methods
            (run, run_stream).

    Examples:
        .. code-block:: python

            from agent_framework import use_agent_instrumentation, configure_otel_providers
            from agent_framework._agents import AgentProtocol


            # Decorate a custom agent class
            @use_agent_instrumentation
            class MyCustomAgent:
                AGENT_PROVIDER_NAME = "my_agent_system"

                async def run(self, messages=None, *, thread=None, **kwargs):
                    # Your implementation
                    pass

                async def run_stream(self, messages=None, *, thread=None, **kwargs):
                    # Your implementation
                    pass


            # Setup observability
            configure_otel_providers(otlp_endpoint="http://localhost:4317")

            # Now all agent runs will be traced
            agent = MyCustomAgent()
            response = await agent.run("Perform a task")
    """

    def decorator(agent: type[TAgent]) -> type[TAgent]:
        provider_name = str(getattr(agent, "AGENT_PROVIDER_NAME", "Unknown"))
        try:
            agent.run = _trace_agent_run(agent.run, provider_name, capture_usage=capture_usage)  # type: ignore
        except AttributeError as exc:
            raise AgentInitializationError(f"The agent {agent.__name__} does not have a run method.", exc) from exc
        try:
            agent.run_stream = _trace_agent_run_stream(agent.run_stream, provider_name, capture_usage=capture_usage)  # type: ignore
        except AttributeError as exc:
            raise AgentInitializationError(
                f"The agent {agent.__name__} does not have a run_stream method.", exc
            ) from exc
        setattr(agent, OPEN_TELEMETRY_AGENT_MARKER, True)
        return agent

    if agent is None:
        return decorator
    return decorator(agent)


# region Otel Helpers


def get_function_span_attributes(function: "AIFunction[Any, Any]", tool_call_id: str | None = None) -> dict[str, str]:
    """Get the span attributes for the given function.

    Args:
        function: The function for which to get the span attributes.
        tool_call_id: The id of the tool_call that was requested.

    Returns:
        dict[str, str]: The span attributes.
    """
    attributes: dict[str, str] = {
        OtelAttr.OPERATION: OtelAttr.TOOL_EXECUTION_OPERATION,
        OtelAttr.TOOL_NAME: function.name,
        OtelAttr.TOOL_CALL_ID: tool_call_id or "unknown",
        OtelAttr.TOOL_TYPE: "function",
    }
    if function.description:
        attributes[OtelAttr.TOOL_DESCRIPTION] = function.description
    return attributes


def get_function_span(
    attributes: dict[str, str],
) -> "_AgnosticContextManager[trace.Span]":
    """Starts a span for the given function.

    Args:
        attributes: The span attributes.

    Returns:
        trace.trace.Span: The started span as a context manager.
    """
    return get_tracer().start_as_current_span(
        name=f"{attributes[OtelAttr.OPERATION]} {attributes[OtelAttr.TOOL_NAME]}",
        attributes=attributes,
        set_status_on_exception=False,
        end_on_exit=True,
        record_exception=False,
    )


@contextlib.contextmanager
def _get_span(
    attributes: dict[str, Any],
    span_name_attribute: str,
) -> Generator["trace.Span", Any, Any]:
    """Start a span for a agent run.

    Note: `attributes` must contain the `span_name_attribute` key.
    """
    span = get_tracer().start_span(f"{attributes[OtelAttr.OPERATION]} {attributes[span_name_attribute]}")
    span.set_attributes(attributes)
    with trace.use_span(
        span=span,
        end_on_exit=True,
        record_exception=False,
        set_status_on_exception=False,
    ) as current_span:
        yield current_span


def _get_span_attributes(**kwargs: Any) -> dict[str, Any]:
    """Get the span attributes from a kwargs dictionary."""
    from ._tools import _tools_to_dict
    from ._types import ChatOptions

    attributes: dict[str, Any] = {}
    chat_options: ChatOptions | None = kwargs.get("chat_options")
    if chat_options is None:
        chat_options = ChatOptions()
    if operation_name := kwargs.get("operation_name"):
        attributes[OtelAttr.OPERATION] = operation_name
    if choice_count := kwargs.get("choice_count", 1):
        attributes[OtelAttr.CHOICE_COUNT] = choice_count
    if system_name := kwargs.get("system_name"):
        attributes[SpanAttributes.LLM_SYSTEM] = system_name
    if provider_name := kwargs.get("provider_name"):
        attributes[OtelAttr.PROVIDER_NAME] = provider_name
    if model_id := kwargs.get("model", chat_options.model_id):
        attributes[SpanAttributes.LLM_REQUEST_MODEL] = model_id
    if service_url := kwargs.get("service_url"):
        attributes[OtelAttr.ADDRESS] = service_url
    if conversation_id := kwargs.get("conversation_id", chat_options.conversation_id):
        attributes[OtelAttr.CONVERSATION_ID] = conversation_id
    if seed := kwargs.get("seed", chat_options.seed):
        attributes[OtelAttr.SEED] = seed
    if frequency_penalty := kwargs.get("frequency_penalty", chat_options.frequency_penalty):
        attributes[OtelAttr.FREQUENCY_PENALTY] = frequency_penalty
    if max_tokens := kwargs.get("max_tokens", chat_options.max_tokens):
        attributes[SpanAttributes.LLM_REQUEST_MAX_TOKENS] = max_tokens
    if stop := kwargs.get("stop", chat_options.stop):
        attributes[OtelAttr.STOP_SEQUENCES] = stop
    if temperature := kwargs.get("temperature", chat_options.temperature):
        attributes[SpanAttributes.LLM_REQUEST_TEMPERATURE] = temperature
    if top_p := kwargs.get("top_p", chat_options.top_p):
        attributes[SpanAttributes.LLM_REQUEST_TOP_P] = top_p
    if presence_penalty := kwargs.get("presence_penalty", chat_options.presence_penalty):
        attributes[OtelAttr.PRESENCE_PENALTY] = presence_penalty
    if top_k := kwargs.get("top_k"):
        attributes[OtelAttr.TOP_K] = top_k
    if encoding_formats := kwargs.get("encoding_formats"):
        attributes[OtelAttr.ENCODING_FORMATS] = json.dumps(
            encoding_formats if isinstance(encoding_formats, list) else [encoding_formats]
        )
    if tools := kwargs.get("tools", chat_options.tools):
        tools_as_json_list = _tools_to_dict(tools)
        if tools_as_json_list:
            attributes[OtelAttr.TOOL_DEFINITIONS] = json.dumps(tools_as_json_list)
    if error := kwargs.get("error"):
        attributes[OtelAttr.ERROR_TYPE] = type(error).__name__
    # agent attributes
    if agent_id := kwargs.get("agent_id"):
        attributes[OtelAttr.AGENT_ID] = agent_id
    if agent_name := kwargs.get("agent_name"):
        attributes[OtelAttr.AGENT_NAME] = agent_name
    if agent_description := kwargs.get("agent_description"):
        attributes[OtelAttr.AGENT_DESCRIPTION] = agent_description
    if thread_id := kwargs.get("thread_id"):
        # override if thread is set
        attributes[OtelAttr.CONVERSATION_ID] = thread_id
    return attributes


def capture_exception(span: trace.Span, exception: Exception, timestamp: int | None = None) -> None:
    """Set an error for spans."""
    span.set_attribute(OtelAttr.ERROR_TYPE, type(exception).__name__)
    span.record_exception(exception=exception, timestamp=timestamp)
    span.set_status(status=trace.StatusCode.ERROR, description=repr(exception))


def _capture_messages(
    span: trace.Span,
    provider_name: str,
    messages: "str | ChatMessage | list[str] | list[ChatMessage]",
    system_instructions: str | list[str] | None = None,
    output: bool = False,
    finish_reason: "FinishReason | None" = None,
) -> None:
    """Log messages with extra information."""
    from ._types import prepare_messages

    prepped = prepare_messages(messages, system_instructions=system_instructions)
    otel_messages: list[dict[str, Any]] = []
    for index, message in enumerate(prepped):
        # Reuse the otel message representation for logging instead of calling to_dict()
        # to avoid expensive Pydantic serialization overhead
        otel_message = _to_otel_message(message)
        otel_messages.append(otel_message)
        logger.info(
            otel_message,
            extra={
                OtelAttr.EVENT_NAME: OtelAttr.CHOICE if output else ROLE_EVENT_MAP.get(message.role.value),
                OtelAttr.PROVIDER_NAME: provider_name,
                ChatMessageListTimestampFilter.INDEX_KEY: index,
            },
        )
    if finish_reason:
        otel_messages[-1]["finish_reason"] = FINISH_REASON_MAP[finish_reason.value]
    span.set_attribute(OtelAttr.OUTPUT_MESSAGES if output else OtelAttr.INPUT_MESSAGES, json.dumps(otel_messages))
    if system_instructions:
        if not isinstance(system_instructions, list):
            system_instructions = [system_instructions]
        otel_sys_instructions = [{"type": "text", "content": instruction} for instruction in system_instructions]
        span.set_attribute(OtelAttr.SYSTEM_INSTRUCTIONS, json.dumps(otel_sys_instructions))


def _to_otel_message(message: "ChatMessage") -> dict[str, Any]:
    """Create a otel representation of a message."""
    return {"role": message.role.value, "parts": [_to_otel_part(content) for content in message.contents]}


def _to_otel_part(content: "Contents") -> dict[str, Any] | None:
    """Create a otel representation of a Content."""
    match content.type:
        case "text":
            return {"type": "text", "content": content.text}
        case "text_reasoning":
            return {"type": "reasoning", "content": content.text}
        case "uri":
            return {
                "type": "uri",
                "uri": content.uri,
                "mime_type": content.media_type,
                "modality": content.media_type.split("/")[0] if content.media_type else None,
            }
        case "data":
            return {
                "type": "blob",
                "content": content.get_data_bytes_as_str(),
                "mime_type": content.media_type,
                "modality": content.media_type.split("/")[0] if content.media_type else None,
            }
        case "function_call":
            return {"type": "tool_call", "id": content.call_id, "name": content.name, "arguments": content.arguments}
        case "function_result":
            from ._types import prepare_function_call_results

            return {
                "type": "tool_call_response",
                "id": content.call_id,
                "response": prepare_function_call_results(content),
            }
        case _:
            # GenericPart in otel output messages json spec.
            # just required type, and arbitrary other fields.
            return content.to_dict(exclude_none=True)
    return None


def _get_response_attributes(
    attributes: dict[str, Any],
    response: "ChatResponse | AgentRunResponse",
    duration: float | None = None,
    *,
    capture_usage: bool = True,
) -> dict[str, Any]:
    """Get the response attributes from a response."""
    if response.response_id:
        attributes[OtelAttr.RESPONSE_ID] = response.response_id
    finish_reason = getattr(response, "finish_reason", None)
    if not finish_reason:
        finish_reason = (
            getattr(response.raw_representation, "finish_reason", None) if response.raw_representation else None
        )
    if finish_reason:
        attributes[OtelAttr.FINISH_REASONS] = json.dumps([finish_reason.value])
    if model_id := getattr(response, "model_id", None):
        attributes[SpanAttributes.LLM_RESPONSE_MODEL] = model_id
    if capture_usage and (usage := response.usage_details):
        if usage.input_token_count:
            attributes[OtelAttr.INPUT_TOKENS] = usage.input_token_count
        if usage.output_token_count:
            attributes[OtelAttr.OUTPUT_TOKENS] = usage.output_token_count
    if duration:
        attributes[Meters.LLM_OPERATION_DURATION] = duration
    return attributes


GEN_AI_METRIC_ATTRIBUTES = (
    OtelAttr.OPERATION,
    OtelAttr.PROVIDER_NAME,
    SpanAttributes.LLM_REQUEST_MODEL,
    SpanAttributes.LLM_RESPONSE_MODEL,
    OtelAttr.ADDRESS,
    OtelAttr.PORT,
)


def _capture_response(
    span: trace.Span,
    attributes: dict[str, Any],
    operation_duration_histogram: "metrics.Histogram | None" = None,
    token_usage_histogram: "metrics.Histogram | None" = None,
) -> None:
    """Set the response for a given span."""
    span.set_attributes(attributes)
    attrs: dict[str, Any] = {k: v for k, v in attributes.items() if k in GEN_AI_METRIC_ATTRIBUTES}
    if token_usage_histogram and (input_tokens := attributes.get(OtelAttr.INPUT_TOKENS)):
        token_usage_histogram.record(
            input_tokens, attributes={**attrs, SpanAttributes.LLM_TOKEN_TYPE: OtelAttr.T_TYPE_INPUT}
        )
    if token_usage_histogram and (output_tokens := attributes.get(OtelAttr.OUTPUT_TOKENS)):
        token_usage_histogram.record(output_tokens, {**attrs, SpanAttributes.LLM_TOKEN_TYPE: OtelAttr.T_TYPE_OUTPUT})
    if operation_duration_histogram and (duration := attributes.get(Meters.LLM_OPERATION_DURATION)):
        if OtelAttr.ERROR_TYPE in attributes:
            attrs[OtelAttr.ERROR_TYPE] = attributes[OtelAttr.ERROR_TYPE]
        operation_duration_histogram.record(duration, attributes=attrs)


class EdgeGroupDeliveryStatus(Enum):
    """Enum for edge group delivery status values."""

    DELIVERED = "delivered"
    DROPPED_TYPE_MISMATCH = "dropped type mismatch"
    DROPPED_TARGET_MISMATCH = "dropped target mismatch"
    DROPPED_CONDITION_FALSE = "dropped condition evaluated to false"
    EXCEPTION = "exception"
    BUFFERED = "buffered"

    def __str__(self) -> str:
        """Return the string representation of the enum."""
        return self.value

    def __repr__(self) -> str:
        """Return the string representation of the enum."""
        return self.value


def workflow_tracer() -> "Tracer":
    """Get a workflow tracer or a no-op tracer if not enabled."""
    global OBSERVABILITY_SETTINGS
    return get_tracer() if OBSERVABILITY_SETTINGS.ENABLED else trace.NoOpTracer()


def create_workflow_span(
    name: str,
    attributes: Mapping[str, str | int] | None = None,
    kind: trace.SpanKind = trace.SpanKind.INTERNAL,
) -> "_AgnosticContextManager[trace.Span]":
    """Create a generic workflow span."""
    return workflow_tracer().start_as_current_span(name, kind=kind, attributes=attributes)


def create_processing_span(
    executor_id: str,
    executor_type: str,
    message_type: str,
    payload_type: str,
    source_trace_contexts: list[dict[str, str]] | None = None,
    source_span_ids: list[str] | None = None,
) -> "_AgnosticContextManager[trace.Span]":
    """Create an executor processing span with optional links to source spans.

    Processing spans are created as children of the current workflow span and
    linked (not nested) to the source publishing spans for causality tracking.
    This supports multiple links for fan-in scenarios.

    Args:
        executor_id: The unique ID of the executor processing the message.
        executor_type: The type of the executor (class name).
        message_type: The type of the message being processed ("standard" or "response").
        payload_type: The data type of the message being processed.
        source_trace_contexts: Optional trace contexts from source spans for linking.
        source_span_ids: Optional source span IDs for linking.
    """
    # Create links to source spans for causality without nesting
    links: list[trace.Link] = []
    if source_trace_contexts and source_span_ids:
        # Create links for all source spans (supporting fan-in with multiple sources)
        for trace_context, span_id in zip(source_trace_contexts, source_span_ids, strict=False):
            # If linking fails, continue without link (graceful degradation)
            with contextlib.suppress(ValueError, TypeError, AttributeError):
                # Extract trace and span IDs from the trace context
                # This is a simplified approach - in production you'd want more robust parsing
                traceparent = trace_context.get("traceparent", "")
                if traceparent:
                    # traceparent format: "00-{trace_id}-{parent_span_id}-{trace_flags}"
                    parts = traceparent.split("-")
                    if len(parts) >= 3:
                        trace_id_hex = parts[1]
                        # Use the source_span_id that was saved from the publishing span

                        # Create span context for linking
                        span_context = trace.SpanContext(
                            trace_id=int(trace_id_hex, 16),
                            span_id=int(span_id, 16),
                            is_remote=True,
                        )
                        links.append(trace.Link(span_context))

    return workflow_tracer().start_as_current_span(
        f"{OtelAttr.EXECUTOR_PROCESS_SPAN} {executor_id}",
        kind=trace.SpanKind.INTERNAL,
        attributes={
            OtelAttr.EXECUTOR_ID: executor_id,
            OtelAttr.EXECUTOR_TYPE: executor_type,
            OtelAttr.MESSAGE_TYPE: message_type,
            OtelAttr.MESSAGE_PAYLOAD_TYPE: payload_type,
        },
        links=links,
    )


def create_edge_group_processing_span(
    edge_group_type: str,
    edge_group_id: str | None = None,
    message_source_id: str | None = None,
    message_target_id: str | None = None,
    source_trace_contexts: list[dict[str, str]] | None = None,
    source_span_ids: list[str] | None = None,
) -> "_AgnosticContextManager[trace.Span]":
    """Create an edge group processing span with optional links to source spans.

    Edge group processing spans track the processing operations in edge runners
    before message delivery, including condition checking and routing decisions.
    trace.Links to source spans provide causality tracking without unwanted nesting.

    Args:
        edge_group_type: The type of the edge group (class name).
        edge_group_id: The unique ID of the edge group.
        message_source_id: The source ID of the message being processed.
        message_target_id: The target ID of the message being processed.
        source_trace_contexts: Optional trace contexts from source spans for linking.
        source_span_ids: Optional source span IDs for linking.
    """
    attributes: dict[str, str] = {
        OtelAttr.EDGE_GROUP_TYPE: edge_group_type,
    }

    if edge_group_id is not None:
        attributes[OtelAttr.EDGE_GROUP_ID] = edge_group_id
    if message_source_id is not None:
        attributes[OtelAttr.MESSAGE_SOURCE_ID] = message_source_id
    if message_target_id is not None:
        attributes[OtelAttr.MESSAGE_TARGET_ID] = message_target_id

    # Create links to source spans for causality without nesting
    links: list[trace.Link] = []
    if source_trace_contexts and source_span_ids:
        # Create links for all source spans (supporting fan-in with multiple sources)
        for trace_context, span_id in zip(source_trace_contexts, source_span_ids, strict=False):
            try:
                # Extract trace and span IDs from the trace context
                # This is a simplified approach - in production you'd want more robust parsing
                traceparent = trace_context.get("traceparent", "")
                if traceparent:
                    # traceparent format: "00-{trace_id}-{parent_span_id}-{trace_flags}"
                    parts = traceparent.split("-")
                    if len(parts) >= 3:
                        trace_id_hex = parts[1]
                        # Use the source_span_id that was saved from the publishing span

                        # Create span context for linking
                        span_context = trace.SpanContext(
                            trace_id=int(trace_id_hex, 16),
                            span_id=int(span_id, 16),
                            is_remote=True,
                        )
                        links.append(trace.Link(span_context))
            except (ValueError, TypeError, AttributeError):
                # If linking fails, continue without link (graceful degradation)
                pass

    return workflow_tracer().start_as_current_span(
        f"{OtelAttr.EDGE_GROUP_PROCESS_SPAN} {edge_group_type}",
        kind=trace.SpanKind.INTERNAL,
        attributes=attributes,
        links=links,
    )<|MERGE_RESOLUTION|>--- conflicted
+++ resolved
@@ -931,21 +931,12 @@
         .. code-block:: python
 
             from agent_framework.observability import configure_otel_providers
-<<<<<<< HEAD
 
             # Using environment variables (recommended)
             # Set ENABLE_INSTRUMENTATION=true
             # Set OTEL_EXPORTER_OTLP_ENDPOINT=http://localhost:4317
             configure_otel_providers()
 
-=======
-
-            # Using environment variables (recommended)
-            # Set ENABLE_INSTRUMENTATION=true
-            # Set OTEL_EXPORTER_OTLP_ENDPOINT=http://localhost:4317
-            configure_otel_providers()
-
->>>>>>> 8b4f7d5e
             # Enable console output for debugging
             # Set ENABLE_CONSOLE_EXPORTERS=true
             configure_otel_providers()
