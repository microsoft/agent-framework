# Copyright (c) Microsoft. All rights reserved.

import json
import logging
import re
import sys
from abc import abstractmethod
from collections.abc import Collection, Sequence
from contextlib import AsyncExitStack, _AsyncGeneratorContextManager  # type: ignore
from datetime import timedelta
from functools import partial
from typing import TYPE_CHECKING, Any, Literal

from mcp import types
from mcp.client.session import ClientSession
from mcp.client.stdio import StdioServerParameters, stdio_client
from mcp.client.streamable_http import streamablehttp_client
from mcp.client.websocket import websocket_client
from mcp.shared.context import RequestContext
from mcp.shared.exceptions import McpError
from mcp.shared.session import RequestResponder
from pydantic import BaseModel, Field, create_model

from ._tools import AIFunction, HostedMCPSpecificApproval
from ._types import (
    ChatMessage,
    Contents,
    DataContent,
    FunctionCallContent,
    FunctionResultContent,
    Role,
    TextContent,
    UriContent,
)
from .exceptions import ToolException, ToolExecutionException

if sys.version_info >= (3, 11):
    from typing import Self  # pragma: no cover
else:
    from typing_extensions import Self  # pragma: no cover

if TYPE_CHECKING:
    from ._clients import ChatClientProtocol

logger = logging.getLogger(__name__)

# region: Helpers

LOG_LEVEL_MAPPING: dict[types.LoggingLevel, int] = {
    "debug": logging.DEBUG,
    "info": logging.INFO,
    "notice": logging.INFO,
    "warning": logging.WARNING,
    "error": logging.ERROR,
    "critical": logging.CRITICAL,
    "alert": logging.CRITICAL,
    "emergency": logging.CRITICAL,
}

__all__ = [
    "MCPStdioTool",
    "MCPStreamableHTTPTool",
    "MCPWebsocketTool",
]


def _mcp_prompt_message_to_chat_message(
    mcp_type: types.PromptMessage | types.SamplingMessage,
) -> ChatMessage:
    """Convert a MCP container type to a Agent Framework type."""
    content = mcp_type.content
    # Handle the content type - newer MCP versions may have broader type unions
    # but PromptMessage/SamplingMessage content is always a single content item
    if isinstance(
        content, (types.TextContent, types.ImageContent, types.AudioContent, types.EmbeddedResource, types.ResourceLink)
    ):
        contents = [_mcp_type_to_ai_content(content)]
    else:
        # Fallback for unexpected content types - convert to text representation
        contents = [TextContent(text=str(content), raw_representation=content)]
    return ChatMessage(
        role=Role(value=mcp_type.role),
<<<<<<< HEAD
        contents=contents,
=======
        contents=_mcp_type_to_ai_content(mcp_type.content),
>>>>>>> 411ee7a6
        raw_representation=mcp_type,
    )


def _mcp_call_tool_result_to_ai_contents(
    mcp_type: types.CallToolResult,
) -> list[Contents]:
    """Convert a MCP container type to a Agent Framework type.

    This function extracts the complete _meta field from CallToolResult objects
    and merges all metadata into the additional_properties field of converted
    content items.

    Note: The _meta field from CallToolResult is applied to ALL content items
    in the result, as the Agent Framework's content model doesn't have a
    result-level metadata container. This ensures metadata is preserved but
    means it will be duplicated across multiple content items if present.

    Args:
        mcp_type: The MCP CallToolResult object to convert.

    Returns:
        A list of Agent Framework content items with metadata merged into
        additional_properties.
    """
    meta_data = mcp_type.meta

    # Prepare merged metadata once if present
    merged_meta_props = None
    if meta_data:
        merged_meta_props = {}
        if hasattr(meta_data, "__dict__"):
            merged_meta_props.update(meta_data.__dict__)
        elif isinstance(meta_data, dict):
            merged_meta_props.update(meta_data)
        else:
            merged_meta_props["_meta"] = meta_data

    # Convert each content item and merge metadata
    result_contents = []
    for item in mcp_type.content:
        contents = _mcp_type_to_ai_content(item)

        if merged_meta_props:
            for content in contents:
                existing_props = getattr(content, "additional_properties", None) or {}
                # Merge with content-specific properties, letting content-specific props override
                final_props = merged_meta_props.copy()
                final_props.update(existing_props)
                content.additional_properties = final_props
        result_contents.extend(contents)
    return result_contents


def _mcp_type_to_ai_content(
    mcp_type: types.ImageContent
    | types.TextContent
    | types.AudioContent
    | types.EmbeddedResource
    | types.ResourceLink
    | types.ToolUseContent
    | types.ToolResultContent
    | Sequence[
        types.ImageContent
        | types.TextContent
        | types.AudioContent
        | types.EmbeddedResource
        | types.ResourceLink
        | types.ToolUseContent
        | types.ToolResultContent
    ],
) -> list[Contents]:
    """Convert a MCP type to a Agent Framework type."""
    mcp_types = mcp_type if isinstance(mcp_type, Sequence) else [mcp_type]
    return_types: list[Contents] = []
    for mcp_type in mcp_types:
        match mcp_type:
            case types.TextContent():
                return_types.append(TextContent(text=mcp_type.text, raw_representation=mcp_type))
            case types.ImageContent() | types.AudioContent():
                return_types.append(
                    DataContent(
                        uri=mcp_type.data,
                        media_type=mcp_type.mimeType,
                        raw_representation=mcp_type,
                    )
                )
            case types.ResourceLink():
                return_types.append(
                    UriContent(
                        uri=str(mcp_type.uri),
                        media_type=mcp_type.mimeType or "application/json",
                        raw_representation=mcp_type,
                    )
                )
            case types.ToolUseContent():
                return_types.append(
                    FunctionCallContent(
                        call_id=mcp_type.id,
                        name=mcp_type.name,
                        arguments=mcp_type.input,
                        raw_representation=mcp_type,
                    )
                )
            case types.ToolResultContent():
                return_types.append(
                    FunctionResultContent(
                        call_id=mcp_type.toolUseId,
                        result=_mcp_type_to_ai_content(mcp_type.content)
                        if mcp_type.content
                        else mcp_type.structuredContent,
                        exception=Exception() if mcp_type.isError else None,
                        raw_representation=mcp_type,
                    )
                )
            case types.EmbeddedResource():
                match mcp_type.resource:
                    case types.TextResourceContents():
                        return_types.append(
                            TextContent(
                                text=mcp_type.resource.text,
                                raw_representation=mcp_type,
                                additional_properties=(
                                    mcp_type.annotations.model_dump() if mcp_type.annotations else None
                                ),
                            )
                        )
                    case types.BlobResourceContents():
                        return_types.append(
                            DataContent(
                                uri=mcp_type.resource.blob,
                                media_type=mcp_type.resource.mimeType,
                                raw_representation=mcp_type,
                                additional_properties=(
                                    mcp_type.annotations.model_dump() if mcp_type.annotations else None
                                ),
                            )
                        )
    return return_types


def _ai_content_to_mcp_types(
    content: Contents,
) -> types.TextContent | types.ImageContent | types.AudioContent | types.EmbeddedResource | types.ResourceLink | None:
    """Convert a BaseContent type to a MCP type."""
    match content:
        case TextContent():
            return types.TextContent(type="text", text=content.text)
        case DataContent():
            if content.media_type and content.media_type.startswith("image/"):
                return types.ImageContent(type="image", data=content.uri, mimeType=content.media_type)
            if content.media_type and content.media_type.startswith("audio/"):
                return types.AudioContent(type="audio", data=content.uri, mimeType=content.media_type)
            if content.media_type and content.media_type.startswith("application/"):
                return types.EmbeddedResource(
                    type="resource",
                    resource=types.BlobResourceContents(
                        blob=content.uri,
                        mimeType=content.media_type,
                        # uri's are not limited in MCP but they have to be set.
                        # the uri of data content, contains the data uri, which
                        # is not the uri meant here, UriContent would match this.
                        uri=(
                            content.additional_properties.get("uri", "af://binary")
                            if content.additional_properties
                            else "af://binary"
                        ),  # type: ignore[reportArgumentType]
                    ),
                )
            return None
        case UriContent():
            return types.ResourceLink(
                type="resource_link",
                uri=content.uri,  # type: ignore[reportArgumentType]
                mimeType=content.media_type,
                name=(
                    content.additional_properties.get("name", "Unknown") if content.additional_properties else "Unknown"
                ),
            )
        case _:
            return None


def _chat_message_to_mcp_types(
    content: ChatMessage,
) -> list[types.TextContent | types.ImageContent | types.AudioContent | types.EmbeddedResource | types.ResourceLink]:
    """Convert a ChatMessage to a list of MCP types."""
    messages: list[
        types.TextContent | types.ImageContent | types.AudioContent | types.EmbeddedResource | types.ResourceLink
    ] = []
    for item in content.contents:
        mcp_content = _ai_content_to_mcp_types(item)
        if mcp_content:
            messages.append(mcp_content)
    return messages


def _get_input_model_from_mcp_prompt(prompt: types.Prompt) -> type[BaseModel]:
    """Creates a Pydantic model from a prompt's parameters."""
    # Check if 'arguments' is missing or empty
    if not prompt.arguments:
        return create_model(f"{prompt.name}_input")

    field_definitions: dict[str, Any] = {}
    for prompt_argument in prompt.arguments:
        # For prompts, all arguments are typically required and string type
        # unless specified otherwise in the prompt argument
        python_type = str  # Default type for prompt arguments

        # Create field definition for create_model
        if prompt_argument.required:
            field_definitions[prompt_argument.name] = (python_type, ...)
        else:
            field_definitions[prompt_argument.name] = (python_type, None)

    return create_model(f"{prompt.name}_input", **field_definitions)


def _get_input_model_from_mcp_tool(tool: types.Tool) -> type[BaseModel]:
    """Creates a Pydantic model from a tools parameters."""
    properties = tool.inputSchema.get("properties", None)
    required = tool.inputSchema.get("required", [])
    definitions = tool.inputSchema.get("$defs", {})

    # Check if 'properties' is missing or not a dictionary
    if not properties:
        return create_model(f"{tool.name}_input")

    def resolve_type(prop_details: dict[str, Any]) -> type:
        """Resolve JSON Schema type to Python type, handling $ref."""
        # Handle $ref by resolving the reference
        if "$ref" in prop_details:
            ref = prop_details["$ref"]
            # Extract the reference path (e.g., "#/$defs/CustomerIdParam" -> "CustomerIdParam")
            if ref.startswith("#/$defs/"):
                def_name = ref.split("/")[-1]
                if def_name in definitions:
                    # Resolve the reference and use its type
                    resolved = definitions[def_name]
                    return resolve_type(resolved)
            # If we can't resolve the ref, default to dict for safety
            return dict

        # Map JSON Schema types to Python types
        json_type = prop_details.get("type", "string")
        match json_type:
            case "integer":
                return int
            case "number":
                return float
            case "boolean":
                return bool
            case "array":
                return list
            case "object":
                return dict
            case _:
                return str  # default

    field_definitions: dict[str, Any] = {}
    for prop_name, prop_details in properties.items():
        prop_details = json.loads(prop_details) if isinstance(prop_details, str) else prop_details

        python_type = resolve_type(prop_details)
        description = prop_details.get("description", "")

        # Build field kwargs (description, array items schema, etc.)
        field_kwargs: dict[str, Any] = {}
        if description:
            field_kwargs["description"] = description

        # Preserve array items schema if present
        if prop_details.get("type") == "array" and "items" in prop_details:
            items_schema = prop_details["items"]
            if items_schema and items_schema != {}:
                field_kwargs["json_schema_extra"] = {"items": items_schema}

        # Create field definition for create_model
        if prop_name in required:
            if field_kwargs:
                field_definitions[prop_name] = (python_type, Field(**field_kwargs))
            else:
                field_definitions[prop_name] = (python_type, ...)
        else:
            default_value = prop_details.get("default", None)
            field_kwargs["default"] = default_value
            if field_kwargs and any(k != "default" for k in field_kwargs):
                field_definitions[prop_name] = (python_type, Field(**field_kwargs))
            else:
                field_definitions[prop_name] = (python_type, default_value)

    return create_model(f"{tool.name}_input", **field_definitions)


def _normalize_mcp_name(name: str) -> str:
    """Normalize MCP tool/prompt names to allowed identifier pattern (A-Za-z0-9_.-)."""
    return re.sub(r"[^A-Za-z0-9_.-]", "-", name)


# region: MCP Plugin


class MCPTool:
    """Main MCP class for connecting to Model Context Protocol servers.

    This is the base class for MCP tool implementations. It handles connection management,
    tool and prompt loading, and communication with MCP servers.

    Note:
        MCPTool cannot be instantiated directly. Use one of the subclasses:
        MCPStdioTool, MCPStreamableHTTPTool, or MCPWebsocketTool.

    Examples:
        See the subclass documentation for usage examples:

        - :class:`MCPStdioTool` for stdio-based MCP servers
        - :class:`MCPStreamableHTTPTool` for HTTP-based MCP servers
        - :class:`MCPWebsocketTool` for WebSocket-based MCP servers
    """

    def __init__(
        self,
        name: str,
        description: str | None = None,
        approval_mode: (Literal["always_require", "never_require"] | HostedMCPSpecificApproval | None) = None,
        allowed_tools: Collection[str] | None = None,
        load_tools: bool = True,
        load_prompts: bool = True,
        session: ClientSession | None = None,
        request_timeout: int | None = None,
        chat_client: "ChatClientProtocol | None" = None,
        additional_properties: dict[str, Any] | None = None,
    ) -> None:
        """Initialize the MCP Tool base.

        Note:
            Do not use this method, use one of the subclasses: MCPStreamableHTTPTool, MCPWebsocketTool
            or MCPStdioTool.
        """
        self.name = name
        self.description = description or ""
        self.approval_mode = approval_mode
        self.allowed_tools = allowed_tools
        self.additional_properties = additional_properties
        self.load_tools_flag = load_tools
        self.load_prompts_flag = load_prompts
        self._exit_stack = AsyncExitStack()
        self.session = session
        self.request_timeout = request_timeout
        self.chat_client = chat_client
        self._functions: list[AIFunction[Any, Any]] = []
        self.is_connected: bool = False
        self._tools_loaded: bool = False
        self._prompts_loaded: bool = False

    def __str__(self) -> str:
        return f"MCPTool(name={self.name}, description={self.description})"

    @property
    def functions(self) -> list[AIFunction[Any, Any]]:
        """Get the list of functions that are allowed."""
        if not self.allowed_tools:
            return self._functions
        return [func for func in self._functions if func.name in self.allowed_tools]

    async def connect(self) -> None:
        """Connect to the MCP server.

        Establishes a connection to the MCP server, initializes the session,
        and loads tools and prompts if configured to do so.

        Raises:
            ToolException: If connection or session initialization fails.
        """
        if not self.session:
            try:
                transport = await self._exit_stack.enter_async_context(self.get_mcp_client())
            except Exception as ex:
                await self._exit_stack.aclose()
                command = getattr(self, "command", None)
                if command:
                    error_msg = f"Failed to start MCP server '{command}': {ex}"
                else:
                    error_msg = f"Failed to connect to MCP server: {ex}"
                raise ToolException(error_msg, inner_exception=ex) from ex
            try:
                session = await self._exit_stack.enter_async_context(
                    ClientSession(
                        read_stream=transport[0],
                        write_stream=transport[1],
                        read_timeout_seconds=(
                            timedelta(seconds=self.request_timeout) if self.request_timeout else None
                        ),
                        message_handler=self.message_handler,
                        logging_callback=self.logging_callback,
                        sampling_callback=self.sampling_callback,
                    )
                )
            except Exception as ex:
                await self._exit_stack.aclose()
                raise ToolException(
                    message="Failed to create MCP session. Please check your configuration.",
                    inner_exception=ex,
                ) from ex
            try:
                await session.initialize()
            except Exception as ex:
                await self._exit_stack.aclose()
                # Provide context about initialization failure
                command = getattr(self, "command", None)
                if command:
                    args_str = " ".join(getattr(self, "args", []))
                    full_command = f"{command} {args_str}".strip()
                    error_msg = f"MCP server '{full_command}' failed to initialize: {ex}"
                else:
                    error_msg = f"MCP server failed to initialize: {ex}"
                raise ToolException(error_msg, inner_exception=ex) from ex
            self.session = session
        elif self.session._request_id == 0:  # type: ignore[reportPrivateUsage]
            # If the session is not initialized, we need to reinitialize it
            await self.session.initialize()
        logger.debug("Connected to MCP server: %s", self.session)
        self.is_connected = True
        if self.load_tools_flag:
            await self.load_tools()
            self._tools_loaded = True
        if self.load_prompts_flag:
            await self.load_prompts()
            self._prompts_loaded = True

        if logger.level != logging.NOTSET:
            try:
                await self.session.set_logging_level(
                    next(level for level, value in LOG_LEVEL_MAPPING.items() if value == logger.level)
                )
            except Exception as exc:
                logger.warning("Failed to set log level to %s", logger.level, exc_info=exc)

    async def sampling_callback(
        self,
        context: RequestContext[ClientSession, Any],
        params: types.CreateMessageRequestParams,
    ) -> types.CreateMessageResult | types.ErrorData:
        """Callback function for sampling.

        This function is called when the MCP server needs to get a message completed.
        It uses the configured chat client to generate responses.

        Note:
            This is a simple version of this function. It can be overridden to allow
            more complex sampling. It gets added to the session at initialization time,
            so overriding it is the best way to customize this behavior.

        Args:
            context: The request context from the MCP server.
            params: The message creation request parameters.

        Returns:
            Either a CreateMessageResult with the generated message or ErrorData if generation fails.
        """
        if not self.chat_client:
            return types.ErrorData(
                code=types.INTERNAL_ERROR,
                message="No chat client available. Please set a chat client.",
            )
        logger.debug("Sampling callback called with params: %s", params)
        messages: list[ChatMessage] = []
        for msg in params.messages:
            messages.append(_mcp_prompt_message_to_chat_message(msg))
        try:
            response = await self.chat_client.get_response(
                messages,
                temperature=params.temperature,
                max_tokens=params.maxTokens,
                stop=params.stopSequences,
            )
        except Exception as ex:
            return types.ErrorData(
                code=types.INTERNAL_ERROR,
                message=f"Failed to get chat message content: {ex}",
            )
        if not response or not response.messages:
            return types.ErrorData(
                code=types.INTERNAL_ERROR,
                message="Failed to get chat message content.",
            )
        mcp_contents = _chat_message_to_mcp_types(response.messages[0])
        # grab the first content that is of type TextContent or ImageContent
        mcp_content = next(
            (content for content in mcp_contents if isinstance(content, (types.TextContent, types.ImageContent))),
            None,
        )
        if not mcp_content:
            return types.ErrorData(
                code=types.INTERNAL_ERROR,
                message="Failed to get right content types from the response.",
            )
        return types.CreateMessageResult(
            role="assistant",
            content=mcp_content,
            model=response.model_id or "unknown",
        )

    async def logging_callback(self, params: types.LoggingMessageNotificationParams) -> None:
        """Callback function for logging.

        This function is called when the MCP Server sends a log message.
        By default it will log the message to the logger with the level set in the params.

        Note:
            Subclass MCPTool and override this function if you want to adapt the behavior.

        Args:
            params: The logging message notification parameters from the MCP server.
        """
        logger.log(LOG_LEVEL_MAPPING[params.level], params.data)

    async def message_handler(
        self,
        message: (RequestResponder[types.ServerRequest, types.ClientResult] | types.ServerNotification | Exception),
    ) -> None:
        """Handle messages from the MCP server.

        By default this function will handle exceptions on the server by logging them,
        and it will trigger a reload of the tools and prompts when the list changed
        notification is received.

        Note:
            If you want to extend this behavior, you can subclass MCPTool and override
            this function. If you want to keep the default behavior, make sure to call
            ``super().message_handler(message)``.

        Args:
            message: The message from the MCP server (request responder, notification, or exception).
        """
        if isinstance(message, Exception):
            logger.error("Error from MCP server: %s", message, exc_info=message)
            return
        if isinstance(message, types.ServerNotification):
            match message.root.method:
                case "notifications/tools/list_changed":
                    await self.load_tools()
                case "notifications/prompts/list_changed":
                    await self.load_prompts()
                case _:
                    logger.debug("Unhandled notification: %s", message.root.method)

    def _determine_approval_mode(
        self,
        local_name: str,
    ) -> Literal["always_require", "never_require"] | None:
        if isinstance(self.approval_mode, dict):
            if (always_require := self.approval_mode.get("always_require_approval")) and local_name in always_require:
                return "always_require"
            if (never_require := self.approval_mode.get("never_require_approval")) and local_name in never_require:
                return "never_require"
            return None
        return self.approval_mode  # type: ignore[reportReturnType]

    async def load_prompts(self) -> None:
        """Load prompts from the MCP server.

        Retrieves available prompts from the connected MCP server and converts
        them into AIFunction instances.

        Raises:
            ToolExecutionException: If the MCP server is not connected.
        """
        if not self.session:
            raise ToolExecutionException("MCP server not connected, please call connect() before using this method.")
        try:
            prompt_list = await self.session.list_prompts()
        except Exception as exc:
            logger.info(
                "Prompt could not be loaded, you can exclude trying to load, by setting: load_prompts=False",
                exc_info=exc,
            )
            prompt_list = None

        # Track existing function names to prevent duplicates
        existing_names = {func.name for func in self._functions}

        for prompt in prompt_list.prompts if prompt_list else []:
            local_name = _normalize_mcp_name(prompt.name)

            # Skip if already loaded
            if local_name in existing_names:
                continue

            input_model = _get_input_model_from_mcp_prompt(prompt)
            approval_mode = self._determine_approval_mode(local_name)
            func: AIFunction[BaseModel, list[ChatMessage]] = AIFunction(
                func=partial(self.get_prompt, prompt.name),
                name=local_name,
                description=prompt.description or "",
                approval_mode=approval_mode,
                input_model=input_model,
            )
            self._functions.append(func)
            existing_names.add(local_name)

    async def load_tools(self) -> None:
        """Load tools from the MCP server.

        Retrieves available tools from the connected MCP server and converts
        them into AIFunction instances.

        Raises:
            ToolExecutionException: If the MCP server is not connected.
        """
        if not self.session:
            raise ToolExecutionException("MCP server not connected, please call connect() before using this method.")
        try:
            tool_list = await self.session.list_tools()
        except Exception as exc:
            logger.info(
                "Tools could not be loaded, you can exclude trying to load, by setting: load_tools=False",
                exc_info=exc,
            )
            tool_list = None

        # Track existing function names to prevent duplicates
        existing_names = {func.name for func in self._functions}

        for tool in tool_list.tools if tool_list else []:
            local_name = _normalize_mcp_name(tool.name)

            # Skip if already loaded
            if local_name in existing_names:
                continue

            input_model = _get_input_model_from_mcp_tool(tool)
            approval_mode = self._determine_approval_mode(local_name)
            # Create AIFunctions out of each tool
            func: AIFunction[BaseModel, list[Contents]] = AIFunction(
                func=partial(self.call_tool, tool.name),
                name=local_name,
                description=tool.description or "",
                approval_mode=approval_mode,
                input_model=input_model,
            )
            self._functions.append(func)
            existing_names.add(local_name)

    async def close(self) -> None:
        """Disconnect from the MCP server.

        Closes the connection and cleans up resources.
        """
        await self._exit_stack.aclose()
        self.session = None
        self.is_connected = False

    @abstractmethod
    def get_mcp_client(self) -> _AsyncGeneratorContextManager[Any, None]:
        """Get an MCP client.

        Returns:
            An async context manager for the MCP client transport.
        """
        pass

    async def call_tool(self, tool_name: str, **kwargs: Any) -> list[Contents]:
        """Call a tool with the given arguments.

        Args:
            tool_name: The name of the tool to call.

        Keyword Args:
            kwargs: Arguments to pass to the tool.

        Returns:
            A list of content items returned by the tool.

        Raises:
            ToolExecutionException: If the MCP server is not connected, tools are not loaded,
                or the tool call fails.
        """
        if not self.session:
            raise ToolExecutionException("MCP server not connected, please call connect() before using this method.")
        if not self.load_tools_flag:
            raise ToolExecutionException(
                "Tools are not loaded for this server, please set load_tools=True in the constructor."
            )
        try:
            return _mcp_call_tool_result_to_ai_contents(await self.session.call_tool(tool_name, arguments=kwargs))
        except McpError as mcp_exc:
            raise ToolExecutionException(mcp_exc.error.message, inner_exception=mcp_exc) from mcp_exc
        except Exception as ex:
            raise ToolExecutionException(f"Failed to call tool '{tool_name}'.", inner_exception=ex) from ex

    async def get_prompt(self, prompt_name: str, **kwargs: Any) -> list[ChatMessage]:
        """Call a prompt with the given arguments.

        Args:
            prompt_name: The name of the prompt to retrieve.

        Keyword Args:
            kwargs: Arguments to pass to the prompt.

        Returns:
            A list of chat messages returned by the prompt.

        Raises:
            ToolExecutionException: If the MCP server is not connected, prompts are not loaded,
                or the prompt call fails.
        """
        if not self.session:
            raise ToolExecutionException("MCP server not connected, please call connect() before using this method.")
        if not self.load_prompts_flag:
            raise ToolExecutionException(
                "Prompts are not loaded for this server, please set load_prompts=True in the constructor."
            )
        try:
            prompt_result = await self.session.get_prompt(prompt_name, arguments=kwargs)
            return [_mcp_prompt_message_to_chat_message(message) for message in prompt_result.messages]
        except McpError as mcp_exc:
            raise ToolExecutionException(mcp_exc.error.message, inner_exception=mcp_exc) from mcp_exc
        except Exception as ex:
            raise ToolExecutionException(f"Failed to call prompt '{prompt_name}'.", inner_exception=ex) from ex

    async def __aenter__(self) -> Self:
        """Enter the async context manager.

        Connects to the MCP server automatically.

        Returns:
            The MCPTool instance.

        Raises:
            ToolException: If connection fails.
            ToolExecutionException: If context manager setup fails.
        """
        try:
            await self.connect()
            return self
        except ToolException:
            raise
        except Exception as ex:
            await self._exit_stack.aclose()
            raise ToolExecutionException("Failed to enter context manager.", inner_exception=ex) from ex

    async def __aexit__(
        self,
        exc_type: type[BaseException] | None,
        exc_value: BaseException | None,
        traceback: Any,
    ) -> None:
        """Exit the async context manager.

        Closes the connection and cleans up resources.

        Args:
            exc_type: The exception type if an exception was raised, None otherwise.
            exc_value: The exception value if an exception was raised, None otherwise.
            traceback: The exception traceback if an exception was raised, None otherwise.
        """
        await self.close()


# region: MCP Plugin Implementations


class MCPStdioTool(MCPTool):
    """MCP tool for connecting to stdio-based MCP servers.

    This class connects to MCP servers that communicate via standard input/output,
    typically used for local processes.

    Examples:
        .. code-block:: python

            from agent_framework import MCPStdioTool, ChatAgent

            # Create an MCP stdio tool
            mcp_tool = MCPStdioTool(
                name="filesystem",
                command="npx",
                args=["-y", "@modelcontextprotocol/server-filesystem", "/tmp"],
                description="File system operations",
            )

            # Use with a chat agent
            async with mcp_tool:
                agent = ChatAgent(chat_client=client, name="assistant", tools=mcp_tool)
                response = await agent.run("List files in the directory")
    """

    def __init__(
        self,
        name: str,
        command: str,
        *,
        load_tools: bool = True,
        load_prompts: bool = True,
        request_timeout: int | None = None,
        session: ClientSession | None = None,
        description: str | None = None,
        approval_mode: (Literal["always_require", "never_require"] | HostedMCPSpecificApproval | None) = None,
        allowed_tools: Collection[str] | None = None,
        args: list[str] | None = None,
        env: dict[str, str] | None = None,
        encoding: str | None = None,
        chat_client: "ChatClientProtocol | None" = None,
        additional_properties: dict[str, Any] | None = None,
        **kwargs: Any,
    ) -> None:
        """Initialize the MCP stdio tool.

        Note:
            The arguments are used to create a StdioServerParameters object,
            which is then used to create a stdio client. See ``mcp.client.stdio.stdio_client``
            and ``mcp.client.stdio.stdio_server_parameters`` for more details.

        Args:
            name: The name of the tool.
            command: The command to run the MCP server.

        Keyword Args:
            load_tools: Whether to load tools from the MCP server.
            load_prompts: Whether to load prompts from the MCP server.
            request_timeout: The default timeout in seconds for all requests.
            session: The session to use for the MCP connection.
            description: The description of the tool.
            approval_mode: The approval mode for the tool. This can be:
                - "always_require": The tool always requires approval before use.
                - "never_require": The tool never requires approval before use.
                - A dict with keys `always_require_approval` or `never_require_approval`,
                  followed by a sequence of strings with the names of the relevant tools.
                A tool should not be listed in both, if so, it will require approval.
            allowed_tools: A list of tools that are allowed to use this tool.
            additional_properties: Additional properties.
            args: The arguments to pass to the command.
            env: The environment variables to set for the command.
            encoding: The encoding to use for the command output.
            chat_client: The chat client to use for sampling.
            kwargs: Any extra arguments to pass to the stdio client.
        """
        super().__init__(
            name=name,
            description=description,
            approval_mode=approval_mode,
            allowed_tools=allowed_tools,
            additional_properties=additional_properties,
            session=session,
            chat_client=chat_client,
            load_tools=load_tools,
            load_prompts=load_prompts,
            request_timeout=request_timeout,
        )
        self.command = command
        self.args = args or []
        self.env = env
        self.encoding = encoding
        self._client_kwargs = kwargs

    def get_mcp_client(self) -> _AsyncGeneratorContextManager[Any, None]:
        """Get an MCP stdio client.

        Returns:
            An async context manager for the stdio client transport.
        """
        args: dict[str, Any] = {
            "command": self.command,
            "args": self.args,
            "env": self.env,
        }
        if self.encoding:
            args["encoding"] = self.encoding
        if self._client_kwargs:
            args.update(self._client_kwargs)
        return stdio_client(server=StdioServerParameters(**args))


class MCPStreamableHTTPTool(MCPTool):
    """MCP tool for connecting to HTTP-based MCP servers.

    This class connects to MCP servers that communicate via streamable HTTP/SSE.

    Examples:
        .. code-block:: python

            from agent_framework import MCPStreamableHTTPTool, ChatAgent

            # Create an MCP HTTP tool
            mcp_tool = MCPStreamableHTTPTool(
                name="web-api",
                url="https://api.example.com/mcp",
                headers={"Authorization": "Bearer token"},
                description="Web API operations",
            )

            # Use with a chat agent
            async with mcp_tool:
                agent = ChatAgent(chat_client=client, name="assistant", tools=mcp_tool)
                response = await agent.run("Fetch data from the API")
    """

    def __init__(
        self,
        name: str,
        url: str,
        *,
        load_tools: bool = True,
        load_prompts: bool = True,
        request_timeout: int | None = None,
        session: ClientSession | None = None,
        description: str | None = None,
        approval_mode: (Literal["always_require", "never_require"] | HostedMCPSpecificApproval | None) = None,
        allowed_tools: Collection[str] | None = None,
        headers: dict[str, Any] | None = None,
        timeout: float | None = None,
        sse_read_timeout: float | None = None,
        terminate_on_close: bool | None = None,
        chat_client: "ChatClientProtocol | None" = None,
        additional_properties: dict[str, Any] | None = None,
        **kwargs: Any,
    ) -> None:
        """Initialize the MCP streamable HTTP tool.

        Note:
            The arguments are used to create a streamable HTTP client.
            See ``mcp.client.streamable_http.streamablehttp_client`` for more details.
            Any extra arguments passed to the constructor will be passed to the
            streamable HTTP client constructor.

        Args:
            name: The name of the tool.
            url: The URL of the MCP server.

        Keyword Args:
            load_tools: Whether to load tools from the MCP server.
            load_prompts: Whether to load prompts from the MCP server.
            request_timeout: The default timeout in seconds for all requests.
            session: The session to use for the MCP connection.
            description: The description of the tool.
            approval_mode: The approval mode for the tool. This can be:
                - "always_require": The tool always requires approval before use.
                - "never_require": The tool never requires approval before use.
                - A dict with keys `always_require_approval` or `never_require_approval`,
                  followed by a sequence of strings with the names of the relevant tools.
                A tool should not be listed in both, if so, it will require approval.
            allowed_tools: A list of tools that are allowed to use this tool.
            additional_properties: Additional properties.
            headers: The headers to send with the request.
            timeout: The timeout for the request.
            sse_read_timeout: The timeout for reading from the SSE stream.
            terminate_on_close: Close the transport when the MCP client is terminated.
            chat_client: The chat client to use for sampling.
            kwargs: Any extra arguments to pass to the SSE client.
        """
        super().__init__(
            name=name,
            description=description,
            approval_mode=approval_mode,
            allowed_tools=allowed_tools,
            additional_properties=additional_properties,
            session=session,
            chat_client=chat_client,
            load_tools=load_tools,
            load_prompts=load_prompts,
            request_timeout=request_timeout,
        )
        self.url = url
        self.headers = headers or {}
        self.timeout = timeout
        self.sse_read_timeout = sse_read_timeout
        self.terminate_on_close = terminate_on_close
        self._client_kwargs = kwargs

    def get_mcp_client(self) -> _AsyncGeneratorContextManager[Any, None]:
        """Get an MCP streamable HTTP client.

        Returns:
            An async context manager for the streamable HTTP client transport.
        """
        args: dict[str, Any] = {
            "url": self.url,
        }
        if self.headers:
            args["headers"] = self.headers
        if self.timeout is not None:
            args["timeout"] = self.timeout
        if self.sse_read_timeout is not None:
            args["sse_read_timeout"] = self.sse_read_timeout
        if self.terminate_on_close is not None:
            args["terminate_on_close"] = self.terminate_on_close
        if self._client_kwargs:
            args.update(self._client_kwargs)
        return streamablehttp_client(**args)


class MCPWebsocketTool(MCPTool):
    """MCP tool for connecting to WebSocket-based MCP servers.

    This class connects to MCP servers that communicate via WebSocket.

    Examples:
        .. code-block:: python

            from agent_framework import MCPWebsocketTool, ChatAgent

            # Create an MCP WebSocket tool
            mcp_tool = MCPWebsocketTool(
                name="realtime-service", url="wss://service.example.com/mcp", description="Real-time service operations"
            )

            # Use with a chat agent
            async with mcp_tool:
                agent = ChatAgent(chat_client=client, name="assistant", tools=mcp_tool)
                response = await agent.run("Connect to the real-time service")
    """

    def __init__(
        self,
        name: str,
        url: str,
        *,
        load_tools: bool = True,
        load_prompts: bool = True,
        request_timeout: int | None = None,
        session: ClientSession | None = None,
        description: str | None = None,
        approval_mode: (Literal["always_require", "never_require"] | HostedMCPSpecificApproval | None) = None,
        allowed_tools: Collection[str] | None = None,
        chat_client: "ChatClientProtocol | None" = None,
        additional_properties: dict[str, Any] | None = None,
        **kwargs: Any,
    ) -> None:
        """Initialize the MCP WebSocket tool.

        Note:
            The arguments are used to create a WebSocket client.
            See ``mcp.client.websocket.websocket_client`` for more details.
            Any extra arguments passed to the constructor will be passed to the
            WebSocket client constructor.

        Args:
            name: The name of the tool.
            url: The URL of the MCP server.

        Keyword Args:
            load_tools: Whether to load tools from the MCP server.
            load_prompts: Whether to load prompts from the MCP server.
            request_timeout: The default timeout in seconds for all requests.
            session: The session to use for the MCP connection.
            description: The description of the tool.
            approval_mode: The approval mode for the tool. This can be:
                - "always_require": The tool always requires approval before use.
                - "never_require": The tool never requires approval before use.
                - A dict with keys `always_require_approval` or `never_require_approval`,
                  followed by a sequence of strings with the names of the relevant tools.
                A tool should not be listed in both, if so, it will require approval.
            allowed_tools: A list of tools that are allowed to use this tool.
            additional_properties: Additional properties.
            chat_client: The chat client to use for sampling.
            kwargs: Any extra arguments to pass to the WebSocket client.
        """
        super().__init__(
            name=name,
            description=description,
            approval_mode=approval_mode,
            allowed_tools=allowed_tools,
            additional_properties=additional_properties,
            session=session,
            chat_client=chat_client,
            load_tools=load_tools,
            load_prompts=load_prompts,
            request_timeout=request_timeout,
        )
        self.url = url
        self._client_kwargs = kwargs

    def get_mcp_client(self) -> _AsyncGeneratorContextManager[Any, None]:
        """Get an MCP WebSocket client.

        Returns:
            An async context manager for the WebSocket client transport.
        """
        args: dict[str, Any] = {
            "url": self.url,
        }
        if self._client_kwargs:
            args.update(self._client_kwargs)
        return websocket_client(**args)<|MERGE_RESOLUTION|>--- conflicted
+++ resolved
@@ -68,23 +68,9 @@
     mcp_type: types.PromptMessage | types.SamplingMessage,
 ) -> ChatMessage:
     """Convert a MCP container type to a Agent Framework type."""
-    content = mcp_type.content
-    # Handle the content type - newer MCP versions may have broader type unions
-    # but PromptMessage/SamplingMessage content is always a single content item
-    if isinstance(
-        content, (types.TextContent, types.ImageContent, types.AudioContent, types.EmbeddedResource, types.ResourceLink)
-    ):
-        contents = [_mcp_type_to_ai_content(content)]
-    else:
-        # Fallback for unexpected content types - convert to text representation
-        contents = [TextContent(text=str(content), raw_representation=content)]
     return ChatMessage(
         role=Role(value=mcp_type.role),
-<<<<<<< HEAD
-        contents=contents,
-=======
         contents=_mcp_type_to_ai_content(mcp_type.content),
->>>>>>> 411ee7a6
         raw_representation=mcp_type,
     )
 
