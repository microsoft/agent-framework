# Copyright (c) Microsoft. All rights reserved.

"""Tests for lightning module."""

<<<<<<< HEAD
import pytest
from unittest.mock import AsyncMock, patch
from openai.types.chat import ChatCompletion, ChatCompletionMessage
from openai.types.chat.chat_completion import Choice
=======
from agent_framework_lab_lightning import __version__
>>>>>>> 514d0209

from agentlightning.adapter import TraceTripletAdapter
from agentlightning.tracer import AgentOpsTracer
from agent_framework_lab_lightning import init
from agent_framework import (
    AgentExecutor,
    WorkflowBuilder,
    ChatAgent,
)
from agent_framework.openai import OpenAIChatClient

<<<<<<< HEAD

def test_import():
    """Test that the module can be imported."""
    import agent_framework_lab_lightning  # type: ignore


@pytest.fixture
def workflow_two_agents():
    """Test a workflow with two OpenAI chat agents where first agent's result passes to second agent."""

    # Mock OpenAI responses
    first_agent_response = ChatCompletion(
        id="chatcmpl-123",
        object="chat.completion",
        created=1677652288,
        model="gpt-4o",
        choices=[
            Choice(
                index=0,
                message=ChatCompletionMessage(role="assistant", content="Analyzed data shows trend upward"),
                finish_reason="stop",
            )
        ],
    )

    second_agent_response = ChatCompletion(
        id="chatcmpl-456",
        object="chat.completion",
        created=1677652289,
        model="gpt-4o",
        choices=[
            Choice(
                index=0,
                message=ChatCompletionMessage(
                    role="assistant",
                    content="Based on the analysis 'Analyzed data shows trend upward', I recommend investing",
                ),
                finish_reason="stop",
            )
        ],
    )

    # Create mock OpenAI clients
    with patch.dict(
        "os.environ",
        {
            "OPENAI_API_KEY": "test-key",
            "OPENAI_CHAT_MODEL_ID": "gpt-4o",
        },
    ):
        first_chat_client = OpenAIChatClient()
        second_chat_client = OpenAIChatClient()

        # Mock the OpenAI API calls
        with patch.object(
            first_chat_client.client.chat.completions,
            "create",
            new_callable=AsyncMock,
            return_value=first_agent_response,
        ), patch.object(
            second_chat_client.client.chat.completions,
            "create",
            new_callable=AsyncMock,
            return_value=second_agent_response,
        ):

            # Create the two agents
            analyzer_agent = ChatAgent(
                chat_client=first_chat_client,
                name="DataAnalyzer",
                instructions="You are a data analyst. Analyze the given data and provide insights.",
            )

            advisor_agent = ChatAgent(
                chat_client=second_chat_client,
                name="InvestmentAdvisor",
                instructions="You are an investment advisor. Based on analysis results, provide recommendations.",
            )

            analyzer_executor = AgentExecutor(id="analyzer", agent=analyzer_agent)
            advisor_executor = AgentExecutor(id="advisor", agent=advisor_agent)

            # Build workflow: analyzer -> advisor
            workflow = (
                WorkflowBuilder()
                .set_start_executor(analyzer_executor)
                .add_edge(analyzer_executor, advisor_executor)
                .build()
            )

            yield workflow


@pytest.mark.asyncio
async def test_openai_workflow_two_agents(workflow_two_agents):
    events = await workflow_two_agents.run("Please analyze the quarterly sales data")

    assert "Based on the analysis 'Analyzed data shows trend upward', I recommend investing" in events.get_outputs()


@pytest.mark.asyncio
async def test_observability(workflow_two_agents):
    r"""Expected trace tree:

                    [workflow.run]
                    /      \
            [analyzer]      [advisor]
            /      \          /    \
    [DataAnalyzer] [send] [Investment] [send]
            |                    |
        [chat gpt-4o]        [chat gpt-4o]
    """
    init()

    tracer = AgentOpsTracer()
    try:
        tracer.init()
        tracer.init_worker(0)

        with tracer.trace_context():
            await workflow_two_agents.run("Please analyze the quarterly sales data")

        triplets = TraceTripletAdapter(agent_match=None, llm_call_match="chat").adapt(tracer.get_last_trace())
        assert len(triplets) == 2

        triplets = TraceTripletAdapter(agent_match="analyzer", llm_call_match="chat").adapt(tracer.get_last_trace())
        assert len(triplets) == 1

        triplets = TraceTripletAdapter(agent_match="advisor", llm_call_match="chat").adapt(tracer.get_last_trace())
        assert len(triplets) == 1

        # Parent agent is not matched
        triplets = TraceTripletAdapter(agent_match="DataAnalyzer", llm_call_match="chat").adapt(tracer.get_last_trace())
        assert len(triplets) == 0

        triplets = TraceTripletAdapter(agent_match="InvestmentAdvisor|advisor", llm_call_match="chat").adapt(
            tracer.get_last_trace()
        )
        assert len(triplets) == 1

    finally:
        tracer.teardown_worker(0)
        tracer.teardown()
=======
class TestLightning:
    """Test the lightning module."""

    def test_version(self):
        """Test package version is defined."""
        assert __version__ is not None
        # In development mode, version falls back to "0.0.0"
        # In installed mode, it would be the actual package version
        assert isinstance(__version__, str)
        assert len(__version__) > 0
>>>>>>> 514d0209
<|MERGE_RESOLUTION|>--- conflicted
+++ resolved
@@ -2,30 +2,24 @@
 
 """Tests for lightning module."""
 
-<<<<<<< HEAD
+from unittest.mock import AsyncMock, patch
+
 import pytest
-from unittest.mock import AsyncMock, patch
+from agent_framework import (
+    AgentExecutor,
+    ChatAgent,
+    WorkflowBuilder,
+)
+from agent_framework.openai import OpenAIChatClient
+from agent_framework_lab_lightning import init
+from agentlightning.adapter import TraceTripletAdapter
+from agentlightning.tracer import AgentOpsTracer
 from openai.types.chat import ChatCompletion, ChatCompletionMessage
 from openai.types.chat.chat_completion import Choice
-=======
-from agent_framework_lab_lightning import __version__
->>>>>>> 514d0209
 
-from agentlightning.adapter import TraceTripletAdapter
-from agentlightning.tracer import AgentOpsTracer
-from agent_framework_lab_lightning import init
-from agent_framework import (
-    AgentExecutor,
-    WorkflowBuilder,
-    ChatAgent,
-)
-from agent_framework.openai import OpenAIChatClient
-
-<<<<<<< HEAD
 
 def test_import():
     """Test that the module can be imported."""
-    import agent_framework_lab_lightning  # type: ignore
 
 
 @pytest.fixture
@@ -76,18 +70,20 @@
         second_chat_client = OpenAIChatClient()
 
         # Mock the OpenAI API calls
-        with patch.object(
-            first_chat_client.client.chat.completions,
-            "create",
-            new_callable=AsyncMock,
-            return_value=first_agent_response,
-        ), patch.object(
-            second_chat_client.client.chat.completions,
-            "create",
-            new_callable=AsyncMock,
-            return_value=second_agent_response,
+        with (
+            patch.object(
+                first_chat_client.client.chat.completions,
+                "create",
+                new_callable=AsyncMock,
+                return_value=first_agent_response,
+            ),
+            patch.object(
+                second_chat_client.client.chat.completions,
+                "create",
+                new_callable=AsyncMock,
+                return_value=second_agent_response,
+            ),
         ):
-
             # Create the two agents
             analyzer_agent = ChatAgent(
                 chat_client=first_chat_client,
@@ -164,16 +160,4 @@
 
     finally:
         tracer.teardown_worker(0)
-        tracer.teardown()
-=======
-class TestLightning:
-    """Test the lightning module."""
-
-    def test_version(self):
-        """Test package version is defined."""
-        assert __version__ is not None
-        # In development mode, version falls back to "0.0.0"
-        # In installed mode, it would be the actual package version
-        assert isinstance(__version__, str)
-        assert len(__version__) > 0
->>>>>>> 514d0209
+        tracer.teardown()