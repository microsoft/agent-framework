# Copyright (c) Microsoft. All rights reserved.

"""
RL Module for Microsoft Agent Framework
"""

<<<<<<< HEAD
# ruff: noqa: F403

from agentlightning import *  # type: ignore

__version__ = "0.1.0b1"
=======
import importlib.metadata

try:
    __version__ = importlib.metadata.version(__name__)
except importlib.metadata.PackageNotFoundError:
    __version__ = "0.0.0"  # Fallback for development mode

# Import your main exports here
# from .main_module import MainClass, main_function

__all__ = [
    # List your exports here
    # "MainClass",
    # "main_function",
]
>>>>>>> 2cd7ab34
<|MERGE_RESOLUTION|>--- conflicted
+++ resolved
@@ -4,26 +4,13 @@
 RL Module for Microsoft Agent Framework
 """
 
-<<<<<<< HEAD
 # ruff: noqa: F403
 
+import importlib.metadata
+
 from agentlightning import *  # type: ignore
-
-__version__ = "0.1.0b1"
-=======
-import importlib.metadata
 
 try:
     __version__ = importlib.metadata.version(__name__)
 except importlib.metadata.PackageNotFoundError:
-    __version__ = "0.0.0"  # Fallback for development mode
-
-# Import your main exports here
-# from .main_module import MainClass, main_function
-
-__all__ = [
-    # List your exports here
-    # "MainClass",
-    # "main_function",
-]
->>>>>>> 2cd7ab34
+    __version__ = "0.0.0"  # Fallback for development mode