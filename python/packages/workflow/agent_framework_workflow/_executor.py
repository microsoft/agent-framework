# Copyright (c) Microsoft. All rights reserved.

import contextlib
import functools
import inspect
import logging
import uuid
from collections.abc import Awaitable, Callable
<<<<<<< HEAD
from dataclasses import dataclass
from typing import Any, ClassVar, TypeVar, get_type_hints, overload
=======
from dataclasses import dataclass, field
from types import UnionType
from typing import TYPE_CHECKING, Any, Generic, TypeVar, Union, get_args, get_origin, overload

if TYPE_CHECKING:
    from ._workflow import Workflow
>>>>>>> b0b3fd15

from agent_framework import AgentRunResponse, AgentRunResponseUpdate, AgentThread, AIAgent, ChatMessage
from agent_framework._pydantic import AFBaseModel
from pydantic import Field

from ._events import (
    AgentRunEvent,
    AgentRunStreamingEvent,
    ExecutorCompletedEvent,
    ExecutorInvokeEvent,
    RequestInfoEvent,
)
from ._typing_utils import is_instance_of
from ._workflow_context import WorkflowContext

# region Executor


class Executor(AFBaseModel):
    """An executor is a component that processes messages in a workflow."""

    # Provide a default so static analyzers (e.g., pyright) don't require passing `id`.
    # Runtime still sets a concrete value in __init__.
    id: str = Field(
        default_factory=lambda: str(uuid.uuid4()),
        min_length=1,
        description="Unique identifier for the executor",
    )
    type: str = Field(default="", description="The type of executor, corresponding to the class name")

    def __init__(self, id: str | None = None, **kwargs: Any) -> None:
        """Initialize the executor with a unique identifier.

        Args:
            id: A unique identifier for the executor. If None, a new ID will be generated
                following the format <class_name>/<uuid>.
            kwargs: Additional keyword arguments. Unused in this implementation.
        """
        executor_id = f"{self.__class__.__name__}/{uuid.uuid4()}" if id is None else id

        kwargs.update({"id": executor_id})
        if "type" not in kwargs:
            kwargs["type"] = self.__class__.__name__

        super().__init__(**kwargs)

        self._handlers: dict[type, Callable[[Any, WorkflowContext[Any]], Any]] = {}
        self._request_interceptors: dict[type | str, list[dict[str, Any]]] = {}
        self._discover_handlers()

        if not self._handlers and not self._request_interceptors:
            raise ValueError(
                f"Executor {self.__class__.__name__} has no handlers defined. "
                "Please define at least one handler using the @handler decorator "
                "or @intercepts_request decorator."
            )

    async def execute(self, message: Any, context: WorkflowContext[Any]) -> None:
        """Execute the executor with a given message and context.

        Args:
            message: The message to be processed by the executor.
            context: The workflow context in which the executor operates.

        Returns:
            An awaitable that resolves to the result of the execution.
        """
        # Handle case where Message wrapper is passed instead of raw data

        # Lazy registration for SubWorkflowRequestInfo if we have interceptors
        if self._request_interceptors and message.__class__.__name__ == "SubWorkflowRequestInfo":
            # Directly handle SubWorkflowRequestInfo
            await context.add_event(ExecutorInvokeEvent(self.id))
            await self._handle_sub_workflow_request(message, context)
            await context.add_event(ExecutorCompletedEvent(self.id))
            return

        handler: Callable[[Any, WorkflowContext[Any]], Any] | None = None
        for message_type in self._handlers:
            if is_instance_of(message, message_type):
                handler = self._handlers[message_type]
                break

        if handler is None:
            raise RuntimeError(f"Executor {self.__class__.__name__} cannot handle message of type {type(message)}.")
        await context.add_event(ExecutorInvokeEvent(self.id))
        await handler(message, context)
        await context.add_event(ExecutorCompletedEvent(self.id))

    def _discover_handlers(self) -> None:
        """Discover message handlers and request interceptors in the executor class."""
        # Use __class__.__dict__ to avoid accessing pydantic's dynamic attributes
        for attr_name in dir(self.__class__):
            try:
                attr = getattr(self.__class__, attr_name)
                if callable(attr):
                    # Discover @handler methods
                    if hasattr(attr, "_handler_spec"):
                        handler_spec = attr._handler_spec  # type: ignore
                        message_type = handler_spec["message_type"]

                        # Keep full generic types for handler registration to avoid conflicts
                        # Different RequestResponse[T, U] specializations are distinct handler types

                        if self._handlers.get(message_type) is not None:
                            raise ValueError(f"Duplicate handler for type {message_type} in {self.__class__.__name__}")
                        # Get the bound method
                        bound_method = getattr(self, attr_name)
                        self._handlers[message_type] = bound_method

                    # Discover @intercepts_request methods
                    if hasattr(attr, "_intercepts_request"):
                        # Get the bound method for interceptors
                        bound_method = getattr(self, attr_name)
                        interceptor_info = {
                            "method": bound_method,
                            "from_workflow": getattr(attr, "_from_workflow", None),
                            "condition": getattr(attr, "_intercept_condition", None),
                        }
                        request_type = attr._intercepts_request  # type: ignore
                        if request_type not in self._request_interceptors:
                            self._request_interceptors[request_type] = []
                        self._request_interceptors[request_type].append(interceptor_info)
            except AttributeError:
                # Skip attributes that may not be accessible
                continue

    def _register_sub_workflow_handler(self) -> None:
        """Register automatic handler for SubWorkflowRequestInfo messages."""
        # We need to use a string reference until the class is defined
        # This will be resolved later when the class is actually used
        pass  # Will be registered lazily when needed

    async def _handle_sub_workflow_request(
        self,
        request: "SubWorkflowRequestInfo",
        ctx: WorkflowContext[Any],
    ) -> None:
        """Automatic routing to @intercepts_request methods.

        This is only active for executors that have @intercepts_request methods.
        """
        # Try to match against registered interceptors
        for request_type, interceptor_list in self._request_interceptors.items():
            matched = False

            # Check type matching
            if isinstance(request_type, type) and is_instance_of(request.data, request_type):
                matched = True
            elif (
                isinstance(request_type, str)
                and hasattr(request.data, "__class__")
                and request.data.__class__.__name__ == request_type
            ):
                # String matching - could check against type name or other attributes
                matched = True

            if matched:
                # Check each interceptor in the list for this request type
                for interceptor_info in interceptor_list:
                    # Check workflow scope if specified
                    from_workflow = interceptor_info["from_workflow"]
                    if from_workflow and request.sub_workflow_id != from_workflow:
                        continue  # Skip this interceptor, wrong workflow

                    # Check additional condition
                    condition = interceptor_info["condition"]
                    if condition and not condition(request):
                        continue

                    # Call the interceptor method
                    method = interceptor_info["method"]
                    response = await method(request.data, ctx)

                    # Check if interceptor handled it or needs to forward
                    if isinstance(response, RequestResponse):
                        # Add automatic correlation info to the response
                        correlated_response = RequestResponse._with_correlation(
                            response, request.data, request.request_id
                        )

                        if correlated_response.is_handled:
                            # Send response back to sub-workflow
                            from ._runner_context import Message

                            response_message = Message(
                                source_id=self.id,
                                target_id=request.sub_workflow_id,
                                data=SubWorkflowResponse(
                                    request_id=request.request_id,
                                    data=correlated_response.data,
                                ),
                            )
                            await ctx.send_message(response_message)
                        else:
                            # Forward WITH CONTEXT PRESERVED
                            # Update the data if interceptor provided a modified request
                            if correlated_response.forward_request:
                                request.data = correlated_response.forward_request

                            # Send the inner request to RequestInfoExecutor to create external request
                            from ._runner_context import Message

                            forward_message = Message(
                                source_id=self.id,
                                data=request,
                            )
                            await ctx.send_message(forward_message)
                    else:
                        # Legacy support: direct return means handled
                        await ctx.send_message(
                            SubWorkflowResponse(
                                request_id=request.request_id,
                                data=response,
                            ),
                            target_id=request.sub_workflow_id,
                        )
                    return

        # No interceptor found - forward inner request to RequestInfoExecutor
        # This sends the original request to RequestInfoExecutor
        from ._runner_context import Message

        passthrough_message = Message(source_id=self.id, data=request.data)
        await ctx.send_message(passthrough_message)

    def can_handle(self, message: Any) -> bool:
        """Check if the executor can handle a given message type.

        Args:
            message: The message to check.

        Returns:
            True if the executor can handle the message type, False otherwise.
        """
        return any(is_instance_of(message, message_type) for message_type in self._handlers)


# endregion: Executor

# region Handler Decorator


ExecutorT = TypeVar("ExecutorT", bound="Executor")


@overload
def handler(
    func: Callable[[ExecutorT, Any, WorkflowContext[Any]], Awaitable[Any]],
) -> Callable[[ExecutorT, Any, WorkflowContext[Any]], Awaitable[Any]]: ...


@overload
def handler(
    func: None = None,
) -> Callable[
    [Callable[[ExecutorT, Any, WorkflowContext[Any]], Awaitable[Any]]],
    Callable[[ExecutorT, Any, WorkflowContext[Any]], Awaitable[Any]],
]: ...


def handler(
    func: Callable[[ExecutorT, Any, WorkflowContext[Any]], Awaitable[Any]] | None = None,
) -> (
    Callable[[ExecutorT, Any, WorkflowContext[Any]], Awaitable[Any]]
    | Callable[
        [Callable[[ExecutorT, Any, WorkflowContext[Any]], Awaitable[Any]]],
        Callable[[ExecutorT, Any, WorkflowContext[Any]], Awaitable[Any]],
    ]
):
    """Decorator to register a handler for an executor.

    Args:
        func: The function to decorate. Can be None when used without parameters.

    Returns:
        The decorated function with handler metadata.

    Example:
        @handler
        async def handle_string(self, message: str, ctx: WorkflowContext[str]) -> None:
            ...

        @handler
        async def handle_data(self, message: dict, ctx: WorkflowContext[str | int]) -> None:
            ...
    """

    def _infer_output_types_from_ctx_annotation(ctx_annotation: Any) -> list[type[Any]]:
        """Infer output types list from the WorkflowContext generic parameter.

        Examples:
        - WorkflowContext[str] -> [str]
        - WorkflowContext[str | int] -> [str, int]
        - WorkflowContext[Union[str, int]] -> [str, int]
        - WorkflowContext -> [] (unknown)
        """
        # If no annotation or not parameterized, return empty list
        try:
            origin = get_origin(ctx_annotation)
        except Exception:
            origin = None

        # If annotation is unsubscripted WorkflowContext, nothing to infer
        if origin is None:
            # Might be the class itself or Any; try simple check by name to avoid import cycles
            return []

        # Expecting WorkflowContext[T]
        if origin is not WorkflowContext:
            return []

        args = get_args(ctx_annotation)
        if not args:
            return []

        t = args[0]
        # If t is a Union, flatten it
        t_origin = get_origin(t)
        # If Any, treat as unknown -> no output types inferred
        if t is Any:
            return []

        if t_origin in (Union, UnionType):
            # Return all union args as-is (may include generic aliases like list[str])
            return [arg for arg in get_args(t) if arg is not Any and arg is not type(None)]

        # Single concrete or generic alias type (e.g., str, int, list[str])
        if t is Any or t is type(None):
            return []
        return [t]

    def decorator(
        func: Callable[[ExecutorT, Any, WorkflowContext[Any]], Awaitable[Any]],
    ) -> Callable[[ExecutorT, Any, WorkflowContext[Any]], Awaitable[Any]]:
        # Extract the message type from a handler function.
        sig = inspect.signature(func)
        params = list(sig.parameters.values())

        if len(params) != 3:  # self, message, ctx
            raise ValueError(f"Handler must have exactly 3 parameters, got {len(params)}")

        # Resolve the handler message type, supporting forward references (from __future__ import annotations)
        message_param = params[1]
        message_type = message_param.annotation
        if message_type is inspect.Parameter.empty:
            raise ValueError("Handler's second parameter must have a type annotation")

<<<<<<< HEAD
        # If the annotation is a string (forward ref), try to resolve it to an actual type
        if isinstance(message_type, str):
            try:
                hints = get_type_hints(func, globalns=func.__globals__, localns=None)
                resolved = hints.get(message_param.name)
                if resolved is not None:
                    message_type = resolved
            except Exception as exc:
                # If resolution fails, keep the original annotation but log at debug
                logging.debug(
                    "Handler annotation resolution failed for %s.%s: %s",
                    func.__qualname__,
                    message_param.name,
                    exc,
                )
=======
        ctx_annotation = params[2].annotation
        if ctx_annotation is inspect.Parameter.empty:
            # Allow missing ctx annotation, but we can't infer outputs
            inferred_output_types: list[type[Any]] = []
        else:
            inferred_output_types = _infer_output_types_from_ctx_annotation(ctx_annotation)
>>>>>>> b0b3fd15

        @functools.wraps(func)
        async def wrapper(self: ExecutorT, message: Any, ctx: WorkflowContext[Any]) -> Any:
            """Wrapper function to call the handler."""
            return await func(self, message, ctx)

        # Preserve the original function signature for introspection during validation
        with contextlib.suppress(Exception):
            wrapper.__signature__ = sig  # type: ignore[attr-defined]

        wrapper._handler_spec = {  # type: ignore
            "name": func.__name__,
            "message_type": message_type,
            # Keep output_types in spec for validators, inferred from WorkflowContext[T]
            "output_types": inferred_output_types,
        }

        return wrapper

    if func is None:
        return decorator
    return decorator(func)


# endregion: Handler Decorator

# region Request/Response Types

TRequest = TypeVar("TRequest", bound="RequestInfoMessage")
TResponse = TypeVar("TResponse")


@dataclass
class RequestResponse(Generic[TRequest, TResponse]):
    """Response from @intercepts_request methods with automatic correlation support.

    This type allows intercepting executors to indicate whether they handled
    a request or whether it should be forwarded to external sources. When handled,
    the framework automatically adds correlation info to link responses to requests.
    """

    is_handled: bool
    data: TResponse | None = None
    forward_request: TRequest | None = None
    original_request: TRequest | None = None  # Added for automatic correlation
    request_id: str | None = None  # Added for tracking

    @classmethod
    def handled(cls, data: TResponse) -> "RequestResponse[Any, TResponse]":
        """Create a response indicating the request was handled.

        Correlation info (original_request, request_id) will be added automatically
        by the framework when processing intercepted requests.
        """
        return cls(is_handled=True, data=data)

    @classmethod
    def forward(cls, modified_request: Any = None) -> "RequestResponse[Any, Any]":
        """Create a response indicating the request should be forwarded."""
        return cls(is_handled=False, forward_request=modified_request)

    @staticmethod
    def _with_correlation(
        original_response: "RequestResponse[Any, TResponse]", original_request: TRequest, request_id: str
    ) -> "RequestResponse[TRequest, TResponse]":
        """Internal method to add correlation info to a response.

        This is called automatically by the framework and should not be used directly.
        """
        return RequestResponse(
            is_handled=original_response.is_handled,
            data=original_response.data,
            forward_request=original_response.forward_request,
            original_request=original_request,
            request_id=request_id,
        )


@dataclass
class SubWorkflowRequestInfo:
    """Routes requests from sub-workflows to parent workflows.

    This message type wraps requests from sub-workflows to add routing context,
    allowing parent workflows to intercept and potentially handle the request.
    """

    request_id: str  # Original request ID from sub-workflow
    sub_workflow_id: str  # ID of the WorkflowExecutor that sent this
    data: Any  # The actual request data


@dataclass
class SubWorkflowResponse:
    """Routes responses back to sub-workflows.

    This message type is used to send responses back to sub-workflows that
    made requests, ensuring the response reaches the correct sub-workflow.
    """

    request_id: str  # Matches the original request ID
    data: Any  # The actual response data


# endregion: Request/Response Types

# region Intercepts Request Decorator

# TypeVar for request type that must be a RequestInfoMessage subclass
RequestInfoMessageT = TypeVar("RequestInfoMessageT", bound="RequestInfoMessage")

# Type alias for interceptor functions
InterceptorFunc = Callable[
    [Any, RequestInfoMessageT, WorkflowContext[Any]], Awaitable[RequestResponse[RequestInfoMessageT, Any]]
]


@overload
def intercepts_request(
    func: Callable[..., Any],
) -> Callable[..., Any]: ...


@overload
def intercepts_request(
    *,
    from_workflow: str | None = None,
    condition: Callable[[Any], bool] | None = None,
) -> Callable[[Callable[..., Any]], Callable[..., Any]]: ...


def intercepts_request(
    func: Callable[..., Any] | None = None,
    *,
    from_workflow: str | None = None,
    condition: Callable[[Any], bool] | None = None,
) -> Callable[..., Any]:
    """Decorator to mark methods that intercept sub-workflow requests.

    The request type is automatically inferred from the method's second parameter type hint.
    The type must be a subclass of RequestInfoMessage.

    This decorator allows executors in parent workflows to intercept and handle requests from
    sub-workflows before they are sent to external sources.

    Args:
        func: The function being decorated (automatically passed when used without parentheses).
        from_workflow: Optional ID of specific sub-workflow to intercept from.
        condition: Optional callable that must return True for interception.

    Returns:
        The decorated function with interception metadata.

    Example:
        @intercepts_request
        async def check_domain(
            self, request: DomainCheckRequest, ctx: WorkflowContext[Any]
        ) -> RequestResponse[DomainCheckRequest, bool]:
            # Type automatically inferred as DomainCheckRequest from parameter annotation
            if request.domain in self.approved_domains:
                return RequestResponse.handled(True)
            return RequestResponse.forward()

        @intercepts_request(from_workflow="email_validator")
        async def handle_specific(
            self, request: EmailRequest, ctx: WorkflowContext[Any]
        ) -> RequestResponse[EmailRequest, str]:
            # Only intercepts EmailRequest from the "email_validator" workflow
            return RequestResponse.handled("handled by parent")
    """

    def decorator(func: Callable[..., Any]) -> Callable[..., Any]:
        # Extract request type from method signature
        sig = inspect.signature(func)
        params = list(sig.parameters.values())

        if len(params) < 2:
            raise ValueError(f"Interceptor method '{func.__name__}' must have at least 2 parameters (self, request)")

        request_param = params[1]  # Second parameter (after self)
        request_type = request_param.annotation

        if request_type is inspect.Parameter.empty:
            raise ValueError(f"Interceptor method '{func.__name__}' request parameter must have a type annotation")

        # Runtime validation that it's a RequestInfoMessage subclass
        if isinstance(request_type, type):
            # We need to check if RequestInfoMessage is defined yet, since this runs at import time
            try:
                # Try to get RequestInfoMessage from the current module's globals
                request_info_message_class = None
                func_module = inspect.getmodule(func)
                if func_module and hasattr(func_module, "RequestInfoMessage"):
                    request_info_message_class = func_module.RequestInfoMessage
                else:
                    # Look in the current module (where this decorator is defined)
                    import sys

                    current_module = sys.modules[__name__]
                    if hasattr(current_module, "RequestInfoMessage"):
                        request_info_message_class = current_module.RequestInfoMessage

                if request_info_message_class and not issubclass(request_type, request_info_message_class):
                    raise TypeError(
                        f"Interceptor method '{func.__name__}' can only handle RequestInfoMessage subclasses, "
                        f"got {request_type}. Make sure your request type inherits from RequestInfoMessage."
                    )
            except (AttributeError, NameError):
                # RequestInfoMessage might not be defined yet at import time, skip validation
                # This will be caught later when the interceptor is actually called
                pass

        @functools.wraps(func)
        async def wrapper(self: Any, request: Any, ctx: WorkflowContext[Any]) -> Any:
            return await func(self, request, ctx)

        # Add metadata for discovery - store the inferred type
        wrapper._intercepts_request = request_type  # type: ignore
        wrapper._from_workflow = from_workflow  # type: ignore
        wrapper._intercept_condition = condition  # type: ignore

        return wrapper

    # If func is provided, we're being called without parentheses: @intercepts_request
    if func is not None:
        return decorator(func)

    # Otherwise, we're being called with parentheses: @intercepts_request(from_workflow="...")
    return decorator


# endregion: Intercepts Request Decorator

# region Agent Executor


@dataclass
class AgentExecutorRequest:
    """A request to an agent executor.

    Attributes:
        messages: A list of chat messages to be processed by the agent.
        should_respond: A flag indicating whether the agent should respond to the messages.
            If False, the messages will be saved to the executor's cache but not sent to the agent.
    """

    messages: list[ChatMessage]
    should_respond: bool = True


@dataclass
class AgentExecutorResponse:
    """A response from an agent executor.

    Attributes:
        executor_id: The ID of the executor that generated the response.
        response: The agent run response containing the messages generated by the agent.
    """

    executor_id: str
    agent_run_response: AgentRunResponse


class AgentExecutor(Executor):
    """built-in executor that wraps an agent for handling messages."""

    def __init__(
        self,
        agent: AIAgent,
        *,
        agent_thread: AgentThread | None = None,
        streaming: bool = False,
        id: str | None = None,
    ):
        """Initialize the executor with a unique identifier.

        Args:
            agent: The agent to be wrapped by this executor.
            agent_thread: The thread to use for running the agent. If None, a new thread will be created.
            streaming: Whether to enable streaming for the agent. If enabled, the executor will emit
                AgentRunStreamingEvent updates instead of a single AgentRunEvent.
            id: A unique identifier for the executor. If None, a new UUID will be generated.
        """
        super().__init__(id or agent.id)
        self._agent = agent
        self._agent_thread = agent_thread or self._agent.get_new_thread()
        self._streaming = streaming
        self._cache: list[ChatMessage] = []

    @handler
    async def run(self, request: AgentExecutorRequest, ctx: WorkflowContext[AgentExecutorResponse]) -> None:
        """Run the agent executor with the given request."""
        self._cache.extend(request.messages)

        if request.should_respond:
            if self._streaming:
                updates: list[AgentRunResponseUpdate] = []
                async for update in self._agent.run_streaming(
                    self._cache,
                    thread=self._agent_thread,
                ):
                    updates.append(update)
                    await ctx.add_event(AgentRunStreamingEvent(self.id, update))
                response = AgentRunResponse.from_agent_run_response_updates(updates)
            else:
                response = await self._agent.run(
                    self._cache,
                    thread=self._agent_thread,
                )
                await ctx.add_event(AgentRunEvent(self.id, response))

            await ctx.send_message(AgentExecutorResponse(self.id, response))
            self._cache.clear()


# endregion: Agent Executor


# region Request Info Executor


@dataclass
class RequestInfoMessage:
    """Base class for all request messages in workflows.

    Any message that should be routed to the RequestInfoExecutor for external
    handling must inherit from this class. This ensures type safety and makes
    the request/response pattern explicit.
    """

    request_id: str = field(default_factory=lambda: str(uuid.uuid4()))


# Note: SubWorkflowRequestInfo, SubWorkflowResponse, and RequestResponse
# have been moved before intercepts_request decorator


class RequestInfoExecutor(Executor):
    """Built-in executor that handles request/response patterns in workflows.

    This executor acts as a gateway for external information requests. When it receives
    a request message, it saves the request details and emits a RequestInfoEvent. When
    a response is provided externally, it emits the response as a message.
    """

    def __init__(self, id: str | None = None):
        """Initialize the RequestInfoExecutor with an optional custom ID.

        Args:
            id: Optional custom ID for this RequestInfoExecutor. If not provided,
                a unique ID will be generated.
        """
        import uuid

        executor_id = id or f"request_info_{uuid.uuid4().hex[:8]}"
        super().__init__(id=executor_id)
        self._request_events: dict[str, RequestInfoEvent] = {}
        self._sub_workflow_contexts: dict[str, dict[str, str]] = {}

    @handler
    async def run(self, message: RequestInfoMessage, ctx: WorkflowContext[None]) -> None:
        """Run the RequestInfoExecutor with the given message."""
        source_executor_id = ctx.get_source_executor_id()

        event = RequestInfoEvent(
            request_id=message.request_id,
            source_executor_id=source_executor_id,
            request_type=type(message),
            request_data=message,
        )
        self._request_events[message.request_id] = event
        await ctx.add_event(event)

    @handler
    async def handle_sub_workflow_request(
        self,
        message: SubWorkflowRequestInfo,
        ctx: WorkflowContext[None],
    ) -> None:
        """Handle forwarded sub-workflow request.

        This method handles requests that were forwarded from parent workflows
        because they couldn't be handled locally.
        """
        # When called directly from runner, we need to use the sub_workflow_id as the source
        source_executor_id = message.sub_workflow_id

        # Store context for routing response back
        self._sub_workflow_contexts[message.request_id] = {
            "sub_workflow_id": message.sub_workflow_id,
            "parent_executor_id": source_executor_id,
        }

        # Create event for external handling - preserve the SubWorkflowRequestInfo wrapper
        event = RequestInfoEvent(
            request_id=message.request_id,  # Use original request ID
            source_executor_id=source_executor_id,
            request_type=type(message.data),  # SubWorkflowRequestInfo type
            request_data=message.data,  # The full SubWorkflowRequestInfo
        )
        self._request_events[message.request_id] = event
        await ctx.add_event(event)

    async def handle_response(
        self,
        response_data: Any,
        request_id: str,
        ctx: WorkflowContext[Any],
    ) -> None:
        """Handle a response to a request.

        Args:
            request_id: The ID of the request to which this response corresponds.
            response_data: The data returned in the response.
            ctx: The workflow context for sending the response.
        """
        if request_id not in self._request_events:
            raise ValueError(f"No request found with ID: {request_id}")

        event = self._request_events.pop(request_id)

        # Check if this was a forwarded sub-workflow request
        if request_id in self._sub_workflow_contexts:
            context = self._sub_workflow_contexts.pop(request_id)

            # Send back to sub-workflow that made the original request
            await ctx.send_message(
                SubWorkflowResponse(
                    request_id=request_id,
                    data=response_data,
                ),
                target_id=context["sub_workflow_id"],
            )
        else:
            # Regular response - send directly back to source
            # Create a correlated response that includes both the response data and original request
            correlated_response = RequestResponse.handled(response_data)
            correlated_response = RequestResponse._with_correlation(correlated_response, event.data, request_id)

            await ctx.send_message(correlated_response, target_id=event.source_executor_id)


# endregion: Request Info Executor

# region Workflow Executor


class WorkflowExecutor(Executor):
    """An executor that runs another workflow as its execution logic.

    This executor wraps a workflow to make it behave as an executor, enabling
    hierarchical workflow composition. Sub-workflows can send requests that
    are intercepted by parent workflows.
    """

    def __init__(self, workflow: "Workflow", id: str | None = None):
        """Initialize the WorkflowExecutor.

        Args:
            workflow: The workflow to execute as a sub-workflow.
            id: Optional unique identifier for this executor.
        """
        super().__init__(id)
        self._workflow = workflow
        # Track pending external responses by request_id
        self._pending_responses: dict[str, Any] = {}  # request_id -> response_data
        # Track workflow state for proper resumption - support multiple concurrent requests
        self._pending_requests: dict[str, Any] = {}  # request_id -> original request data
        self._active_executions: int = 0  # Count of active sub-workflow executions
        # Response accumulation for multiple concurrent responses
        self._collected_responses: dict[str, Any] = {}  # Accumulate responses
        self._expected_response_count: int = 0  # Track how many responses we're waiting for

    @handler  # No output_types - can send any completion data type
    async def process_workflow(self, input_data: object, ctx: WorkflowContext[Any]) -> None:
        """Execute the sub-workflow with raw input data.

        This handler starts a new sub-workflow execution. When the sub-workflow
        needs external information, it pauses and sends a request to the parent.

        Args:
            input_data: The input data to send to the sub-workflow.
            ctx: The workflow context from the parent.
        """
        # Skip SubWorkflowResponse and SubWorkflowRequestInfo - they have specific handlers
        if isinstance(input_data, (SubWorkflowResponse, SubWorkflowRequestInfo)):
            return

        from ._events import RequestInfoEvent, WorkflowCompletedEvent

        # Track this execution
        self._active_executions += 1

        try:
            # Run the sub-workflow and collect all events
            events = [event async for event in self._workflow.run_streaming(input_data)]

            # Count requests and initialize response tracking
            request_count = 0
            for event in events:
                if isinstance(event, RequestInfoEvent):
                    request_count += 1

            # Initialize response accumulation for this execution
            # For sequential workflows (like step_08), expect only current requests
            # For parallel workflows (like step_09), expect all requests at once
            self._expected_response_count = request_count
            self._collected_responses = {}

            # If no requests in initial run, handle completion immediately
            if request_count == 0:
                self._expected_response_count = 0

            # Process events to check for completion or requests
            for event in events:
                if isinstance(event, WorkflowCompletedEvent):
                    # Sub-workflow completed normally - send result to parent
                    await ctx.send_message(event.data)
                    self._active_executions -= 1
                    return  # Exit after completion

                if isinstance(event, RequestInfoEvent):
                    # Sub-workflow needs external information
                    # Track the pending request
                    self._pending_requests[event.request_id] = event.data

                    # Wrap request with routing context and send to parent
                    wrapped_request = SubWorkflowRequestInfo(
                        request_id=event.request_id,
                        sub_workflow_id=self.id,
                        data=event.data,
                    )

                    await ctx.send_message(wrapped_request)
                    # Continue processing remaining events (no return)

        except Exception as e:
            from ._events import ExecutorEvent

            # Sub-workflow failed - create error event
            error_event = ExecutorEvent(executor_id=self.id, data={"error": str(e), "type": "sub_workflow_error"})
            await ctx.add_event(error_event)
            self._active_executions -= 1
            raise

    @handler
    async def handle_response(
        self,
        response: SubWorkflowResponse,
        ctx: WorkflowContext[Any],
    ) -> None:
        """Handle response from parent for a forwarded request.

        This handler accumulates responses and only resumes the sub-workflow
        when all expected responses have been received.

        Args:
            response: The response to a previous request.
            ctx: The workflow context.
        """
        # Check if we have this pending request
        pending_requests = getattr(self, "_pending_requests", {})
        if response.request_id not in pending_requests:
            return

        # Remove the request from pending list
        pending_requests.pop(response.request_id, None)

        # Accumulate the response
        self._collected_responses[response.request_id] = response.data

        # Check if we have all expected responses for current batch
        if len(self._collected_responses) >= self._expected_response_count:
            from ._events import RequestInfoEvent, WorkflowCompletedEvent

            # Send all collected responses to the sub-workflow
            responses_to_send = dict(self._collected_responses)
            self._collected_responses.clear()  # Clear for next batch

            result_events = [event async for event in self._workflow.send_responses_streaming(responses_to_send)]

            # Process the result events
            new_request_count = 0
            for event in result_events:
                if isinstance(event, WorkflowCompletedEvent):
                    # Sub-workflow completed - send result to parent
                    await ctx.send_message(event.data)
                    self._active_executions -= 1
                    return
                if isinstance(event, RequestInfoEvent):
                    # Sub-workflow sent more requests - prepare for next batch
                    new_request_count += 1
                    self._pending_requests[event.request_id] = event.data

                    # Send the new request to parent
                    wrapped_request = SubWorkflowRequestInfo(
                        request_id=event.request_id,
                        sub_workflow_id=self.id,
                        data=event.data,
                    )
                    await ctx.send_message(wrapped_request)

            # Update expected count for next batch of requests
            self._expected_response_count = new_request_count


# endregion: Workflow Executor<|MERGE_RESOLUTION|>--- conflicted
+++ resolved
@@ -3,20 +3,14 @@
 import contextlib
 import functools
 import inspect
-import logging
 import uuid
 from collections.abc import Awaitable, Callable
-<<<<<<< HEAD
-from dataclasses import dataclass
-from typing import Any, ClassVar, TypeVar, get_type_hints, overload
-=======
 from dataclasses import dataclass, field
 from types import UnionType
 from typing import TYPE_CHECKING, Any, Generic, TypeVar, Union, get_args, get_origin, overload
 
 if TYPE_CHECKING:
     from ._workflow import Workflow
->>>>>>> b0b3fd15
 
 from agent_framework import AgentRunResponse, AgentRunResponseUpdate, AgentThread, AIAgent, ChatMessage
 from agent_framework._pydantic import AFBaseModel
@@ -365,30 +359,12 @@
         if message_type is inspect.Parameter.empty:
             raise ValueError("Handler's second parameter must have a type annotation")
 
-<<<<<<< HEAD
-        # If the annotation is a string (forward ref), try to resolve it to an actual type
-        if isinstance(message_type, str):
-            try:
-                hints = get_type_hints(func, globalns=func.__globals__, localns=None)
-                resolved = hints.get(message_param.name)
-                if resolved is not None:
-                    message_type = resolved
-            except Exception as exc:
-                # If resolution fails, keep the original annotation but log at debug
-                logging.debug(
-                    "Handler annotation resolution failed for %s.%s: %s",
-                    func.__qualname__,
-                    message_param.name,
-                    exc,
-                )
-=======
         ctx_annotation = params[2].annotation
         if ctx_annotation is inspect.Parameter.empty:
             # Allow missing ctx annotation, but we can't infer outputs
             inferred_output_types: list[type[Any]] = []
         else:
             inferred_output_types = _infer_output_types_from_ctx_annotation(ctx_annotation)
->>>>>>> b0b3fd15
 
         @functools.wraps(func)
         async def wrapper(self: ExecutorT, message: Any, ctx: WorkflowContext[Any]) -> Any:
