# Copyright (c) Microsoft. All rights reserved.

import contextlib
import functools
import inspect
import uuid
from collections.abc import Awaitable, Callable
from dataclasses import dataclass, field
from types import UnionType
from typing import TYPE_CHECKING, Any, Generic, TypeVar, Union, get_args, get_origin, overload

if TYPE_CHECKING:
    from ._workflow import Workflow

from agent_framework import AgentRunResponse, AgentRunResponseUpdate, AgentThread, AIAgent, ChatMessage
from agent_framework._pydantic import AFBaseModel
from pydantic import Field

from ._events import (
    AgentRunEvent,
    AgentRunStreamingEvent,
    ExecutorCompletedEvent,
    ExecutorInvokeEvent,
    RequestInfoEvent,
)
from ._typing_utils import is_instance_of
from ._workflow_context import WorkflowContext

# region Executor


class Executor(AFBaseModel):
    """An executor is a component that processes messages in a workflow."""

    # Provide a default so static analyzers (e.g., pyright) don't require passing `id`.
    # Runtime still sets a concrete value in __init__.
    id: str = Field(
        default_factory=lambda: str(uuid.uuid4()),
        min_length=1,
        description="Unique identifier for the executor",
    )
    type: str = Field(default="", description="The type of executor, corresponding to the class name")

    def __init__(self, id: str | None = None, **kwargs: Any) -> None:
        """Initialize the executor with a unique identifier.

        Args:
            id: A unique identifier for the executor. If None, a new ID will be generated
                following the format <class_name>/<uuid>.
            kwargs: Additional keyword arguments. Unused in this implementation.
        """
        executor_id = f"{self.__class__.__name__}/{uuid.uuid4()}" if id is None else id

        kwargs.update({"id": executor_id})
        if "type" not in kwargs:
            kwargs["type"] = self.__class__.__name__

        super().__init__(**kwargs)

        self._handlers: dict[type, Callable[[Any, WorkflowContext[Any]], Any]] = {}
        self._request_interceptors: dict[type | str, list[dict[str, Any]]] = {}
        self._discover_handlers()

        if not self._handlers and not self._request_interceptors:
            raise ValueError(
                f"Executor {self.__class__.__name__} has no handlers defined. "
                "Please define at least one handler using the @handler decorator "
                "or @intercepts_request decorator."
            )

    async def execute(self, message: Any, context: WorkflowContext[Any]) -> None:
        """Execute the executor with a given message and context.

        Args:
            message: The message to be processed by the executor.
            context: The workflow context in which the executor operates.

        Returns:
            An awaitable that resolves to the result of the execution.
        """
        # Handle case where Message wrapper is passed instead of raw data

        # Lazy registration for SubWorkflowRequestInfo if we have interceptors
        if self._request_interceptors and message.__class__.__name__ == "SubWorkflowRequestInfo":
            # Directly handle SubWorkflowRequestInfo
            await context.add_event(ExecutorInvokeEvent(self.id))
            await self._handle_sub_workflow_request(message, context)
            await context.add_event(ExecutorCompletedEvent(self.id))
            return

        handler: Callable[[Any, WorkflowContext[Any]], Any] | None = None
        for message_type in self._handlers:
            if is_instance_of(message, message_type):
                handler = self._handlers[message_type]
                break

        if handler is None:
            raise RuntimeError(f"Executor {self.__class__.__name__} cannot handle message of type {type(message)}.")
        await context.add_event(ExecutorInvokeEvent(self.id))
        await handler(message, context)
        await context.add_event(ExecutorCompletedEvent(self.id))

    def _discover_handlers(self) -> None:
        """Discover message handlers and request interceptors in the executor class."""
        # Use __class__.__dict__ to avoid accessing pydantic's dynamic attributes
        for attr_name in dir(self.__class__):
            try:
                attr = getattr(self.__class__, attr_name)
                if callable(attr):
                    # Discover @handler methods
                    if hasattr(attr, "_handler_spec"):
                        handler_spec = attr._handler_spec  # type: ignore
                        message_type = handler_spec["message_type"]

                        # Keep full generic types for handler registration to avoid conflicts
                        # Different RequestResponse[T, U] specializations are distinct handler types

                        if self._handlers.get(message_type) is not None:
                            raise ValueError(f"Duplicate handler for type {message_type} in {self.__class__.__name__}")
                        # Get the bound method
                        bound_method = getattr(self, attr_name)
                        self._handlers[message_type] = bound_method

                    # Discover @intercepts_request methods
                    if hasattr(attr, "_intercepts_request"):
                        # Get the bound method for interceptors
                        bound_method = getattr(self, attr_name)
                        interceptor_info = {
                            "method": bound_method,
                            "from_workflow": getattr(attr, "_from_workflow", None),
                            "condition": getattr(attr, "_intercept_condition", None),
                        }
                        request_type = attr._intercepts_request  # type: ignore
                        if request_type not in self._request_interceptors:
                            self._request_interceptors[request_type] = []
                        self._request_interceptors[request_type].append(interceptor_info)
            except AttributeError:
                # Skip attributes that may not be accessible
                continue

    def _register_sub_workflow_handler(self) -> None:
        """Register automatic handler for SubWorkflowRequestInfo messages."""
        # We need to use a string reference until the class is defined
        # This will be resolved later when the class is actually used
        pass  # Will be registered lazily when needed

    async def _handle_sub_workflow_request(
        self,
        request: "SubWorkflowRequestInfo",
        ctx: WorkflowContext[Any],
    ) -> None:
        """Automatic routing to @intercepts_request methods.

        This is only active for executors that have @intercepts_request methods.
        """
        # Try to match against registered interceptors
        for request_type, interceptor_list in self._request_interceptors.items():
            matched = False

            # Check type matching
            if isinstance(request_type, type) and is_instance_of(request.data, request_type):
                matched = True
            elif (
                isinstance(request_type, str)
                and hasattr(request.data, "__class__")
                and request.data.__class__.__name__ == request_type
            ):
                # String matching - could check against type name or other attributes
                matched = True

            if matched:
                # Check each interceptor in the list for this request type
                for interceptor_info in interceptor_list:
                    # Check workflow scope if specified
                    from_workflow = interceptor_info["from_workflow"]
                    if from_workflow and request.sub_workflow_id != from_workflow:
                        continue  # Skip this interceptor, wrong workflow

                    # Check additional condition
                    condition = interceptor_info["condition"]
                    if condition and not condition(request):
                        continue

                    # Call the interceptor method
                    method = interceptor_info["method"]
                    response = await method(request.data, ctx)

                    # Check if interceptor handled it or needs to forward
                    if isinstance(response, RequestResponse):
                        # Add automatic correlation info to the response
<<<<<<< HEAD
                        # Use cast to help with type inference for framework code
                        from typing import cast

                        typed_response = cast(RequestResponse[Any, Any], response)
                        correlated_response = RequestResponse.with_correlation(  # type: ignore
                            typed_response, request.data, request.request_id
=======
                        correlated_response = RequestResponse[RequestInfoMessage, Any].with_correlation(
                            response,  # pyright: ignore[reportUnknownArgumentType]
                            request.data,
                            request.request_id,
>>>>>>> 78125f01
                        )

                        if correlated_response.is_handled:
                            # Send response back to sub-workflow
                            from ._runner_context import Message

                            response_message = Message(
                                source_id=self.id,
                                target_id=request.sub_workflow_id,
                                data=SubWorkflowResponse(
                                    request_id=request.request_id,
                                    data=correlated_response.data,  # pyright: ignore[reportUnknownMemberType]
                                ),
                            )
                            await ctx.send_message(response_message)
                        else:
                            # Forward WITH CONTEXT PRESERVED
                            # Update the data if interceptor provided a modified request
                            if correlated_response.forward_request:  # pyright: ignore[reportUnknownMemberType]
                                request.data = correlated_response.forward_request  # pyright: ignore[reportUnknownMemberType]

                            # Send the inner request to RequestInfoExecutor to create external request
                            from ._runner_context import Message

                            forward_message = Message(
                                source_id=self.id,
                                data=request,
                            )
                            await ctx.send_message(forward_message)
                    else:
                        # Legacy support: direct return means handled
                        await ctx.send_message(
                            SubWorkflowResponse(
                                request_id=request.request_id,
                                data=response,
                            ),
                            target_id=request.sub_workflow_id,
                        )
                    return

        # No interceptor found - forward inner request to RequestInfoExecutor
        # This sends the original request to RequestInfoExecutor
        from ._runner_context import Message

        passthrough_message = Message(source_id=self.id, data=request.data)
        await ctx.send_message(passthrough_message)

    def can_handle(self, message: Any) -> bool:
        """Check if the executor can handle a given message type.

        Args:
            message: The message to check.

        Returns:
            True if the executor can handle the message type, False otherwise.
        """
        return any(is_instance_of(message, message_type) for message_type in self._handlers)


# endregion: Executor

# region Handler Decorator


ExecutorT = TypeVar("ExecutorT", bound="Executor")


def handler(
    func: Callable[[ExecutorT, Any, WorkflowContext[Any]], Awaitable[Any]],
) -> (
    Callable[[ExecutorT, Any, WorkflowContext[Any]], Awaitable[Any]]
    | Callable[
        [Callable[[ExecutorT, Any, WorkflowContext[Any]], Awaitable[Any]]],
        Callable[[ExecutorT, Any, WorkflowContext[Any]], Awaitable[Any]],
    ]
):
    """Decorator to register a handler for an executor.

    Args:
        func: The function to decorate. Can be None when used without parameters.

    Returns:
        The decorated function with handler metadata.

    Example:
        @handler
        async def handle_string(self, message: str, ctx: WorkflowContext[str]) -> None:
            ...

        @handler
        async def handle_data(self, message: dict, ctx: WorkflowContext[str | int]) -> None:
            ...
    """

    def _infer_output_types_from_ctx_annotation(ctx_annotation: Any) -> list[type[Any]]:
        """Infer output types list from the WorkflowContext generic parameter.

        Examples:
        - WorkflowContext[str] -> [str]
        - WorkflowContext[str | int] -> [str, int]
        - WorkflowContext[Union[str, int]] -> [str, int]
        - WorkflowContext -> [] (unknown)
        """
        # If no annotation or not parameterized, return empty list
        try:
            origin = get_origin(ctx_annotation)
        except Exception:
            origin = None

        # If annotation is unsubscripted WorkflowContext, nothing to infer
        if origin is None:
            # Might be the class itself or Any; try simple check by name to avoid import cycles
            return []

        # Expecting WorkflowContext[T]
        if origin is not WorkflowContext:
            return []

        args = get_args(ctx_annotation)
        if not args:
            return []

        t = args[0]
        # If t is a Union, flatten it
        t_origin = get_origin(t)
        # If Any, treat as unknown -> no output types inferred
        if t is Any:
            return []

        if t_origin in (Union, UnionType):
            # Return all union args as-is (may include generic aliases like list[str])
            return [arg for arg in get_args(t) if arg is not Any and arg is not type(None)]

        # Single concrete or generic alias type (e.g., str, int, list[str])
        if t is Any or t is type(None):
            return []
        return [t]

    def decorator(
        func: Callable[[ExecutorT, Any, WorkflowContext[Any]], Awaitable[Any]],
    ) -> Callable[[ExecutorT, Any, WorkflowContext[Any]], Awaitable[Any]]:
        # Extract the message type from a handler function.
        sig = inspect.signature(func)
        params = list(sig.parameters.values())

        if len(params) != 3:  # self, message, ctx
            raise ValueError(f"Handler must have exactly 3 parameters, got {len(params)}")

        # Resolve the handler message type, supporting forward references (from __future__ import annotations)
        message_param = params[1]
        message_type = message_param.annotation
        if message_type is inspect.Parameter.empty:
            raise ValueError("Handler's second parameter must have a type annotation")

        ctx_annotation = params[2].annotation
        if ctx_annotation is inspect.Parameter.empty:
            # Allow missing ctx annotation, but we can't infer outputs
            inferred_output_types: list[type[Any]] = []
        else:
            inferred_output_types = _infer_output_types_from_ctx_annotation(ctx_annotation)

        @functools.wraps(func)
        async def wrapper(self: ExecutorT, message: Any, ctx: WorkflowContext[Any]) -> Any:
            """Wrapper function to call the handler."""
            return await func(self, message, ctx)

        # Preserve the original function signature for introspection during validation
        with contextlib.suppress(Exception):
            wrapper.__signature__ = sig  # type: ignore[attr-defined]

        wrapper._handler_spec = {  # type: ignore
            "name": func.__name__,
            "message_type": message_type,
            # Keep output_types in spec for validators, inferred from WorkflowContext[T]
            "output_types": inferred_output_types,
        }

        return wrapper

    return decorator(func)


# endregion: Handler Decorator


# region Request/Response Types
@dataclass
class RequestInfoMessage:
    """Base class for all request messages in workflows.

    Any message that should be routed to the RequestInfoExecutor for external
    handling must inherit from this class. This ensures type safety and makes
    the request/response pattern explicit.
    """

    request_id: str = field(default_factory=lambda: str(uuid.uuid4()))


TRequest = TypeVar("TRequest", bound="RequestInfoMessage")
TResponse = TypeVar("TResponse")


@dataclass
class RequestResponse(Generic[TRequest, TResponse]):
    """Response from @intercepts_request methods with automatic correlation support.

    This type allows intercepting executors to indicate whether they handled
    a request or whether it should be forwarded to external sources. When handled,
    the framework automatically adds correlation info to link responses to requests.
    """

    is_handled: bool
    data: TResponse | None = None
    forward_request: TRequest | None = None
    original_request: TRequest | None = None  # Added for automatic correlation
    request_id: str | None = None  # Added for tracking

    @classmethod
    def handled(cls, data: TResponse) -> "RequestResponse[TRequest, TResponse]":
        """Create a response indicating the request was handled.

        Correlation info (original_request, request_id) will be added automatically
        by the framework when processing intercepted requests.
        """
        return cls(is_handled=True, data=data)

    @classmethod
<<<<<<< HEAD
    def forward(cls, modified_request: TRequest | None = None) -> "RequestResponse[TRequest, Any]":
=======
    def forward(cls, modified_request: Any = None) -> "RequestResponse[TRequest, TResponse]":
>>>>>>> 78125f01
        """Create a response indicating the request should be forwarded."""
        return cls(is_handled=False, forward_request=modified_request)

    @staticmethod
    def with_correlation(
<<<<<<< HEAD
        original_response: "RequestResponse[TRequest, TResponse]", original_request: TRequest, request_id: str
=======
        original_response: "RequestResponse[TRequest, TResponse]",
        original_request: TRequest,
        request_id: str,
>>>>>>> 78125f01
    ) -> "RequestResponse[TRequest, TResponse]":
        """Add correlation info to a response.

        This is called automatically by the framework when processing intercepted requests.
        """
        return RequestResponse(
            is_handled=original_response.is_handled,
            data=original_response.data,
            forward_request=original_response.forward_request,
            original_request=original_request,
            request_id=request_id,
        )


@dataclass
class SubWorkflowRequestInfo:
    """Routes requests from sub-workflows to parent workflows.

    This message type wraps requests from sub-workflows to add routing context,
    allowing parent workflows to intercept and potentially handle the request.
    """

    request_id: str  # Original request ID from sub-workflow
    sub_workflow_id: str  # ID of the WorkflowExecutor that sent this
    data: RequestInfoMessage  # The actual request data


@dataclass
class SubWorkflowResponse:
    """Routes responses back to sub-workflows.

    This message type is used to send responses back to sub-workflows that
    made requests, ensuring the response reaches the correct sub-workflow.
    """

    request_id: str  # Matches the original request ID
    data: Any  # The actual response data


# endregion: Request/Response Types

# region Intercepts Request Decorator

# TypeVar for request type that must be a RequestInfoMessage subclass
RequestInfoMessageT = TypeVar("RequestInfoMessageT", bound="RequestInfoMessage")

# Type alias for interceptor functions
InterceptorFunc = Callable[
    [Any, RequestInfoMessageT, WorkflowContext[Any]], Awaitable[RequestResponse[RequestInfoMessageT, Any]]
]


@overload
def intercepts_request(
    func: Callable[..., Any],
) -> Callable[..., Any]: ...


@overload
def intercepts_request(
    *,
    from_workflow: str | None = None,
    condition: Callable[[Any], bool] | None = None,
) -> Callable[[Callable[..., Any]], Callable[..., Any]]: ...


def intercepts_request(
    func: Callable[..., Any] | None = None,
    *,
    from_workflow: str | None = None,
    condition: Callable[[Any], bool] | None = None,
) -> Callable[..., Any]:
    """Decorator to mark methods that intercept sub-workflow requests.

    The request type is automatically inferred from the method's second parameter type hint.
    The type must be a subclass of RequestInfoMessage.

    This decorator allows executors in parent workflows to intercept and handle requests from
    sub-workflows before they are sent to external sources.

    Args:
        func: The function being decorated (automatically passed when used without parentheses).
        from_workflow: Optional ID of specific sub-workflow to intercept from.
        condition: Optional callable that must return True for interception.

    Returns:
        The decorated function with interception metadata.

    Example:
        @intercepts_request
        async def check_domain(
            self, request: DomainCheckRequest, ctx: WorkflowContext[Any]
        ) -> RequestResponse[DomainCheckRequest, bool]:
            # Type automatically inferred as DomainCheckRequest from parameter annotation
            if request.domain in self.approved_domains:
                return RequestResponse.handled(True)
            return RequestResponse.forward()

        @intercepts_request(from_workflow="email_validator")
        async def handle_specific(
            self, request: EmailRequest, ctx: WorkflowContext[Any]
        ) -> RequestResponse[EmailRequest, str]:
            # Only intercepts EmailRequest from the "email_validator" workflow
            return RequestResponse.handled("handled by parent")
    """

    def decorator(func: Callable[..., Any]) -> Callable[..., Any]:
        # Extract request type from method signature
        sig = inspect.signature(func)
        params = list(sig.parameters.values())

        if len(params) < 2:
            raise ValueError(f"Interceptor method '{func.__name__}' must have at least 2 parameters (self, request)")

        request_param = params[1]  # Second parameter (after self)
        request_type = request_param.annotation

        if request_type is inspect.Parameter.empty:
            raise ValueError(f"Interceptor method '{func.__name__}' request parameter must have a type annotation")

        # Runtime validation that it's a RequestInfoMessage subclass
        if isinstance(request_type, type):
            # We need to check if RequestInfoMessage is defined yet, since this runs at import time
            try:
                # Try to get RequestInfoMessage from the current module's globals
                request_info_message_class = None
                func_module = inspect.getmodule(func)
                if func_module and hasattr(func_module, "RequestInfoMessage"):
                    request_info_message_class = func_module.RequestInfoMessage
                else:
                    # Look in the current module (where this decorator is defined)
                    import sys

                    current_module = sys.modules[__name__]
                    if hasattr(current_module, "RequestInfoMessage"):
                        request_info_message_class = current_module.RequestInfoMessage

                if request_info_message_class and not issubclass(request_type, request_info_message_class):
                    raise TypeError(
                        f"Interceptor method '{func.__name__}' can only handle RequestInfoMessage subclasses, "
                        f"got {request_type}. Make sure your request type inherits from RequestInfoMessage."
                    )
            except (AttributeError, NameError):
                # RequestInfoMessage might not be defined yet at import time, skip validation
                # This will be caught later when the interceptor is actually called
                pass

        @functools.wraps(func)
        async def wrapper(self: Any, request: Any, ctx: WorkflowContext[Any]) -> Any:
            return await func(self, request, ctx)

        # Add metadata for discovery - store the inferred type
        wrapper._intercepts_request = request_type  # type: ignore
        wrapper._from_workflow = from_workflow  # type: ignore
        wrapper._intercept_condition = condition  # type: ignore

        return wrapper

    # If func is provided, we're being called without parentheses: @intercepts_request
    if func is not None:
        return decorator(func)

    # Otherwise, we're being called with parentheses: @intercepts_request(from_workflow="...")
    return decorator


# endregion: Intercepts Request Decorator

# region Request Info Executor


class RequestInfoExecutor(Executor):
    """Built-in executor that handles request/response patterns in workflows.

    This executor acts as a gateway for external information requests. When it receives
    a request message, it saves the request details and emits a RequestInfoEvent. When
    a response is provided externally, it emits the response as a message.
    """

    def __init__(self, id: str | None = None):
        """Initialize the RequestInfoExecutor with an optional custom ID.

        Args:
            id: Optional custom ID for this RequestInfoExecutor. If not provided,
                a unique ID will be generated.
        """
        import uuid

        executor_id = id or f"request_info_{uuid.uuid4().hex[:8]}"
        super().__init__(id=executor_id)
        self._request_events: dict[str, RequestInfoEvent] = {}
        self._sub_workflow_contexts: dict[str, dict[str, str]] = {}

    @handler
    async def run(self, message: RequestInfoMessage, ctx: WorkflowContext[None]) -> None:
        """Run the RequestInfoExecutor with the given message."""
        source_executor_id = ctx.get_source_executor_id()

        event = RequestInfoEvent(
            request_id=message.request_id,
            source_executor_id=source_executor_id,
            request_type=type(message),
            request_data=message,
        )
        self._request_events[message.request_id] = event
        await ctx.add_event(event)

    @handler
    async def handle_sub_workflow_request(
        self,
        message: SubWorkflowRequestInfo,
        ctx: WorkflowContext[None],
    ) -> None:
        """Handle forwarded sub-workflow request.

        This method handles requests that were forwarded from parent workflows
        because they couldn't be handled locally.
        """
        # When called directly from runner, we need to use the sub_workflow_id as the source
        source_executor_id = message.sub_workflow_id

        # Store context for routing response back
        self._sub_workflow_contexts[message.request_id] = {
            "sub_workflow_id": message.sub_workflow_id,
            "parent_executor_id": source_executor_id,
        }

        # Create event for external handling - preserve the SubWorkflowRequestInfo wrapper
        event = RequestInfoEvent(
            request_id=message.request_id,  # Use original request ID
            source_executor_id=source_executor_id,
            request_type=type(message.data),  # Type of the wrapped data # type: ignore
            request_data=message.data,  # The wrapped request data
        )
        self._request_events[message.request_id] = event
        await ctx.add_event(event)

    async def handle_response(
        self,
        response_data: Any,
        request_id: str,
        ctx: WorkflowContext[Any],
    ) -> None:
        """Handle a response to a request.

        Args:
            request_id: The ID of the request to which this response corresponds.
            response_data: The data returned in the response.
            ctx: The workflow context for sending the response.
        """
        if request_id not in self._request_events:
            raise ValueError(f"No request found with ID: {request_id}")

        event = self._request_events.pop(request_id)

        # Check if this was a forwarded sub-workflow request
        if request_id in self._sub_workflow_contexts:
            context = self._sub_workflow_contexts.pop(request_id)

            # Send back to sub-workflow that made the original request
            await ctx.send_message(
                SubWorkflowResponse(
                    request_id=request_id,
                    data=response_data,
                ),
                target_id=context["sub_workflow_id"],
            )
        else:
            # Regular response - send directly back to source
            # Create a correlated response that includes both the response data and original request
<<<<<<< HEAD
            correlated_response = RequestResponse.handled(response_data)  # type: ignore
            correlated_response = RequestResponse.with_correlation(correlated_response, event.data, request_id)  # type: ignore
=======
            if not isinstance(event.data, RequestInfoMessage):
                raise TypeError(f"Expected RequestInfoMessage, got {type(event.data)}")
            correlated_response = RequestResponse[RequestInfoMessage, Any].handled(response_data)
            correlated_response = RequestResponse[RequestInfoMessage, Any].with_correlation(
                correlated_response,
                event.data,
                request_id,
            )
>>>>>>> 78125f01

            await ctx.send_message(correlated_response, target_id=event.source_executor_id)


# endregion: Request Info Executor

# region Agent Executor


@dataclass
class AgentExecutorRequest:
    """A request to an agent executor.

    Attributes:
        messages: A list of chat messages to be processed by the agent.
        should_respond: A flag indicating whether the agent should respond to the messages.
            If False, the messages will be saved to the executor's cache but not sent to the agent.
    """

    messages: list[ChatMessage]
    should_respond: bool = True


@dataclass
class AgentExecutorResponse:
    """A response from an agent executor.

    Attributes:
        executor_id: The ID of the executor that generated the response.
        response: The agent run response containing the messages generated by the agent.
    """

    executor_id: str
    agent_run_response: AgentRunResponse


class AgentExecutor(Executor):
    """built-in executor that wraps an agent for handling messages."""

    def __init__(
        self,
        agent: AIAgent,
        *,
        agent_thread: AgentThread | None = None,
        streaming: bool = False,
        id: str | None = None,
    ):
        """Initialize the executor with a unique identifier.

        Args:
            agent: The agent to be wrapped by this executor.
            agent_thread: The thread to use for running the agent. If None, a new thread will be created.
            streaming: Whether to enable streaming for the agent. If enabled, the executor will emit
                AgentRunStreamingEvent updates instead of a single AgentRunEvent.
            id: A unique identifier for the executor. If None, a new UUID will be generated.
        """
        super().__init__(id or agent.id)
        self._agent = agent
        self._agent_thread = agent_thread or self._agent.get_new_thread()
        self._streaming = streaming
        self._cache: list[ChatMessage] = []

    @handler
    async def run(self, request: AgentExecutorRequest, ctx: WorkflowContext[AgentExecutorResponse]) -> None:
        """Run the agent executor with the given request."""
        self._cache.extend(request.messages)

        if request.should_respond:
            if self._streaming:
                updates: list[AgentRunResponseUpdate] = []
                async for update in self._agent.run_streaming(
                    self._cache,
                    thread=self._agent_thread,
                ):
                    updates.append(update)
                    await ctx.add_event(AgentRunStreamingEvent(self.id, update))
                response = AgentRunResponse.from_agent_run_response_updates(updates)
            else:
                response = await self._agent.run(
                    self._cache,
                    thread=self._agent_thread,
                )
                await ctx.add_event(AgentRunEvent(self.id, response))

            await ctx.send_message(AgentExecutorResponse(self.id, response))
            self._cache.clear()


# endregion: Agent Executor


# region Workflow Executor


class WorkflowExecutor(Executor):
    """An executor that runs another workflow as its execution logic.

    This executor wraps a workflow to make it behave as an executor, enabling
    hierarchical workflow composition. Sub-workflows can send requests that
    are intercepted by parent workflows.
    """

    def __init__(self, workflow: "Workflow", id: str | None = None):
        """Initialize the WorkflowExecutor.

        Args:
            workflow: The workflow to execute as a sub-workflow.
            id: Optional unique identifier for this executor.
        """
        super().__init__(id)
        self._workflow = workflow
        # Track pending external responses by request_id
        self._pending_responses: dict[str, Any] = {}  # request_id -> response_data
        # Track workflow state for proper resumption - support multiple concurrent requests
        self._pending_requests: dict[str, Any] = {}  # request_id -> original request data
        self._active_executions: int = 0  # Count of active sub-workflow executions
        # Response accumulation for multiple concurrent responses
        self._collected_responses: dict[str, Any] = {}  # Accumulate responses
        self._expected_response_count: int = 0  # Track how many responses we're waiting for

    @handler  # No output_types - can send any completion data type
    async def process_workflow(self, input_data: object, ctx: WorkflowContext[Any]) -> None:
        """Execute the sub-workflow with raw input data.

        This handler starts a new sub-workflow execution. When the sub-workflow
        needs external information, it pauses and sends a request to the parent.

        Args:
            input_data: The input data to send to the sub-workflow.
            ctx: The workflow context from the parent.
        """
        # Skip SubWorkflowResponse and SubWorkflowRequestInfo - they have specific handlers
        if isinstance(input_data, (SubWorkflowResponse, SubWorkflowRequestInfo)):
            return

        from ._events import RequestInfoEvent, WorkflowCompletedEvent

        # Track this execution
        self._active_executions += 1

        try:
            # Run the sub-workflow and collect all events
            events = [event async for event in self._workflow.run_streaming(input_data)]

            # Count requests and initialize response tracking
            request_count = 0
            for event in events:
                if isinstance(event, RequestInfoEvent):
                    request_count += 1

            # Initialize response accumulation for this execution
            # For sequential workflows (like step_08), expect only current requests
            # For parallel workflows (like step_09), expect all requests at once
            self._expected_response_count = request_count
            self._collected_responses = {}

            # If no requests in initial run, handle completion immediately
            if request_count == 0:
                self._expected_response_count = 0

            # Process events to check for completion or requests
            for event in events:
                if isinstance(event, WorkflowCompletedEvent):
                    # Sub-workflow completed normally - send result to parent
                    await ctx.send_message(event.data)
                    self._active_executions -= 1
                    return  # Exit after completion

                if isinstance(event, RequestInfoEvent):
                    # Sub-workflow needs external information
                    # Track the pending request
                    self._pending_requests[event.request_id] = event.data

                    # Wrap request with routing context and send to parent
                    if not isinstance(event.data, RequestInfoMessage):
                        raise TypeError(f"Expected RequestInfoMessage, got {type(event.data)}")
                    wrapped_request = SubWorkflowRequestInfo(
                        request_id=event.request_id,
                        sub_workflow_id=self.id,
                        data=event.data,
                    )

                    await ctx.send_message(wrapped_request)
                    # Continue processing remaining events (no return)

        except Exception as e:
            from ._events import ExecutorEvent

            # Sub-workflow failed - create error event
            error_event = ExecutorEvent(executor_id=self.id, data={"error": str(e), "type": "sub_workflow_error"})
            await ctx.add_event(error_event)
            self._active_executions -= 1
            raise

    @handler
    async def handle_response(
        self,
        response: SubWorkflowResponse,
        ctx: WorkflowContext[Any],
    ) -> None:
        """Handle response from parent for a forwarded request.

        This handler accumulates responses and only resumes the sub-workflow
        when all expected responses have been received.

        Args:
            response: The response to a previous request.
            ctx: The workflow context.
        """
        # Check if we have this pending request
        pending_requests = getattr(self, "_pending_requests", {})
        if response.request_id not in pending_requests:
            return

        # Remove the request from pending list
        pending_requests.pop(response.request_id, None)

        # Accumulate the response
        self._collected_responses[response.request_id] = response.data

        # Check if we have all expected responses for current batch
        if len(self._collected_responses) >= self._expected_response_count:
            from ._events import RequestInfoEvent, WorkflowCompletedEvent

            # Send all collected responses to the sub-workflow
            responses_to_send = dict(self._collected_responses)
            self._collected_responses.clear()  # Clear for next batch

            result_events = [event async for event in self._workflow.send_responses_streaming(responses_to_send)]

            # Process the result events
            new_request_count = 0
            for event in result_events:
                if isinstance(event, WorkflowCompletedEvent):
                    # Sub-workflow completed - send result to parent
                    await ctx.send_message(event.data)
                    self._active_executions -= 1
                    return
                if isinstance(event, RequestInfoEvent):
                    # Sub-workflow sent more requests - prepare for next batch
                    new_request_count += 1
                    self._pending_requests[event.request_id] = event.data

                    # Send the new request to parent
                    if not isinstance(event.data, RequestInfoMessage):
                        raise TypeError(f"Expected RequestInfoMessage, got {type(event.data)}")
                    wrapped_request = SubWorkflowRequestInfo(
                        request_id=event.request_id,
                        sub_workflow_id=self.id,
                        data=event.data,
                    )
                    await ctx.send_message(wrapped_request)

            # Update expected count for next batch of requests
            self._expected_response_count = new_request_count


# endregion: Workflow Executor<|MERGE_RESOLUTION|>--- conflicted
+++ resolved
@@ -188,19 +188,10 @@
                     # Check if interceptor handled it or needs to forward
                     if isinstance(response, RequestResponse):
                         # Add automatic correlation info to the response
-<<<<<<< HEAD
-                        # Use cast to help with type inference for framework code
-                        from typing import cast
-
-                        typed_response = cast(RequestResponse[Any, Any], response)
-                        correlated_response = RequestResponse.with_correlation(  # type: ignore
-                            typed_response, request.data, request.request_id
-=======
                         correlated_response = RequestResponse[RequestInfoMessage, Any].with_correlation(
                             response,  # pyright: ignore[reportUnknownArgumentType]
                             request.data,
                             request.request_id,
->>>>>>> 78125f01
                         )
 
                         if correlated_response.is_handled:
@@ -428,23 +419,15 @@
         return cls(is_handled=True, data=data)
 
     @classmethod
-<<<<<<< HEAD
-    def forward(cls, modified_request: TRequest | None = None) -> "RequestResponse[TRequest, Any]":
-=======
     def forward(cls, modified_request: Any = None) -> "RequestResponse[TRequest, TResponse]":
->>>>>>> 78125f01
         """Create a response indicating the request should be forwarded."""
         return cls(is_handled=False, forward_request=modified_request)
 
     @staticmethod
     def with_correlation(
-<<<<<<< HEAD
-        original_response: "RequestResponse[TRequest, TResponse]", original_request: TRequest, request_id: str
-=======
         original_response: "RequestResponse[TRequest, TResponse]",
         original_request: TRequest,
         request_id: str,
->>>>>>> 78125f01
     ) -> "RequestResponse[TRequest, TResponse]":
         """Add correlation info to a response.
 
@@ -715,10 +698,6 @@
         else:
             # Regular response - send directly back to source
             # Create a correlated response that includes both the response data and original request
-<<<<<<< HEAD
-            correlated_response = RequestResponse.handled(response_data)  # type: ignore
-            correlated_response = RequestResponse.with_correlation(correlated_response, event.data, request_id)  # type: ignore
-=======
             if not isinstance(event.data, RequestInfoMessage):
                 raise TypeError(f"Expected RequestInfoMessage, got {type(event.data)}")
             correlated_response = RequestResponse[RequestInfoMessage, Any].handled(response_data)
@@ -727,7 +706,6 @@
                 event.data,
                 request_id,
             )
->>>>>>> 78125f01
 
             await ctx.send_message(correlated_response, target_id=event.source_executor_id)
 
