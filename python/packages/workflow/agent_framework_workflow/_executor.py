# Copyright (c) Microsoft. All rights reserved.

import contextlib
import functools
import inspect
import uuid
from collections.abc import Awaitable, Callable
from dataclasses import dataclass, field
from types import UnionType
from typing import TYPE_CHECKING, Any, Generic, TypeVar, Union, get_args, get_origin, overload

if TYPE_CHECKING:
    from ._workflow import Workflow

<<<<<<< HEAD
from agent_framework import AgentProtocol, AgentRunResponse, AgentRunResponseUpdate, AgentThread, ChatMessage
=======
from agent_framework import AgentRunResponse, AgentRunResponseUpdate, AgentThread, AIAgent, ChatMessage
from agent_framework._pydantic import AFBaseModel
from pydantic import Field
>>>>>>> 6b22b6bb

from ._events import (
    AgentRunEvent,
    AgentRunStreamingEvent,
    ExecutorCompletedEvent,
    ExecutorInvokeEvent,
    RequestInfoEvent,
)
from ._typing_utils import is_instance_of
from ._workflow_context import WorkflowContext

# region Executor


class Executor(AFBaseModel):
    """An executor is a component that processes messages in a workflow."""

    # Provide a default so static analyzers (e.g., pyright) don't require passing `id`.
    # Runtime still sets a concrete value in __init__.
    id: str = Field(
        default_factory=lambda: str(uuid.uuid4()),
        min_length=1,
        description="Unique identifier for the executor",
    )
    type: str = Field(default="", description="The type of executor, corresponding to the class name")

    def __init__(self, id: str | None = None, **kwargs: Any) -> None:
        """Initialize the executor with a unique identifier.

        Args:
            id: A unique identifier for the executor. If None, a new ID will be generated
                following the format <class_name>/<uuid>.
            kwargs: Additional keyword arguments. Unused in this implementation.
        """
        executor_id = f"{self.__class__.__name__}/{uuid.uuid4()}" if id is None else id

        kwargs.update({"id": executor_id})
        if "type" not in kwargs:
            kwargs["type"] = self.__class__.__name__

        super().__init__(**kwargs)

        self._handlers: dict[type, Callable[[Any, WorkflowContext[Any]], Any]] = {}
        self._request_interceptors: dict[type | str, list[dict[str, Any]]] = {}
        self._discover_handlers()

        if not self._handlers and not self._request_interceptors:
            raise ValueError(
                f"Executor {self.__class__.__name__} has no handlers defined. "
                "Please define at least one handler using the @handler decorator "
                "or @intercepts_request decorator."
            )

    async def execute(self, message: Any, context: WorkflowContext[Any]) -> None:
        """Execute the executor with a given message and context.

        Args:
            message: The message to be processed by the executor.
            context: The workflow context in which the executor operates.

        Returns:
            An awaitable that resolves to the result of the execution.
        """
        # Create processing span for tracing (gracefully handles disabled tracing)
        from ._telemetry import workflow_tracer

        source_trace_contexts = getattr(context, "_trace_contexts", None)
        source_span_ids = getattr(context, "_source_span_ids", None)

        # Handle case where Message wrapper is passed instead of raw data
        from ._runner_context import Message

        if isinstance(message, Message):
            message = message.data

        with workflow_tracer.create_processing_span(
            self.id,
            self.__class__.__name__,
            type(message).__name__,
            source_trace_contexts=source_trace_contexts,
            source_span_ids=source_span_ids,
        ):
            # Lazy registration for SubWorkflowRequestInfo if we have interceptors
            if self._request_interceptors and message.__class__.__name__ == "SubWorkflowRequestInfo":
                # Directly handle SubWorkflowRequestInfo
                await context.add_event(ExecutorInvokeEvent(self.id))
                await self._handle_sub_workflow_request(message, context)
                await context.add_event(ExecutorCompletedEvent(self.id))
                return

            handler: Callable[[Any, WorkflowContext[Any]], Any] | None = None
            for message_type in self._handlers:
                if is_instance_of(message, message_type):
                    handler = self._handlers[message_type]
                    break

            if handler is None:
                raise RuntimeError(f"Executor {self.__class__.__name__} cannot handle message of type {type(message)}.")
            await context.add_event(ExecutorInvokeEvent(self.id))
            await handler(message, context)
            await context.add_event(ExecutorCompletedEvent(self.id))

    def _discover_handlers(self) -> None:
        """Discover message handlers and request interceptors in the executor class."""
        # Use __class__.__dict__ to avoid accessing pydantic's dynamic attributes
        for attr_name in dir(self.__class__):
            try:
                attr = getattr(self.__class__, attr_name)
                if callable(attr):
                    # Discover @handler methods
                    if hasattr(attr, "_handler_spec"):
                        handler_spec = attr._handler_spec  # type: ignore
                        message_type = handler_spec["message_type"]

                        # Keep full generic types for handler registration to avoid conflicts
                        # Different RequestResponse[T, U] specializations are distinct handler types

                        if self._handlers.get(message_type) is not None:
                            raise ValueError(f"Duplicate handler for type {message_type} in {self.__class__.__name__}")
                        # Get the bound method
                        bound_method = getattr(self, attr_name)
                        self._handlers[message_type] = bound_method

                    # Discover @intercepts_request methods
                    if hasattr(attr, "_intercepts_request"):
                        # Get the bound method for interceptors
                        bound_method = getattr(self, attr_name)
                        interceptor_info = {
                            "method": bound_method,
                            "from_workflow": getattr(attr, "_from_workflow", None),
                            "condition": getattr(attr, "_intercept_condition", None),
                        }
                        request_type = attr._intercepts_request  # type: ignore
                        if request_type not in self._request_interceptors:
                            self._request_interceptors[request_type] = []
                        self._request_interceptors[request_type].append(interceptor_info)
            except AttributeError:
                # Skip attributes that may not be accessible
                continue

    def _register_sub_workflow_handler(self) -> None:
        """Register automatic handler for SubWorkflowRequestInfo messages."""
        # We need to use a string reference until the class is defined
        # This will be resolved later when the class is actually used
        pass  # Will be registered lazily when needed

    async def _handle_sub_workflow_request(
        self,
        request: "SubWorkflowRequestInfo",
        ctx: WorkflowContext[Any],
    ) -> None:
        """Automatic routing to @intercepts_request methods.

        This is only active for executors that have @intercepts_request methods.
        """
        # Try to match against registered interceptors
        for request_type, interceptor_list in self._request_interceptors.items():
            matched = False

            # Check type matching
            if isinstance(request_type, type) and is_instance_of(request.data, request_type):
                matched = True
            elif (
                isinstance(request_type, str)
                and hasattr(request.data, "__class__")
                and request.data.__class__.__name__ == request_type
            ):
                # String matching - could check against type name or other attributes
                matched = True

            if matched:
                # Check each interceptor in the list for this request type
                for interceptor_info in interceptor_list:
                    # Check workflow scope if specified
                    from_workflow = interceptor_info["from_workflow"]
                    if from_workflow and request.sub_workflow_id != from_workflow:
                        continue  # Skip this interceptor, wrong workflow

                    # Check additional condition
                    condition = interceptor_info["condition"]
                    if condition and not condition(request):
                        continue

                    # Call the interceptor method
                    method = interceptor_info["method"]
                    response = await method(request.data, ctx)

                    # Check if interceptor handled it or needs to forward
                    if isinstance(response, RequestResponse):
                        # Add automatic correlation info to the response
                        correlated_response = RequestResponse[RequestInfoMessage, Any].with_correlation(
                            response,
                            request.data,
                            request.request_id,
                        )

                        if correlated_response.is_handled:
                            # Send response back to sub-workflow
                            await ctx.send_message(
                                SubWorkflowResponse(
                                    request_id=request.request_id,
                                    data=correlated_response.data,
                                ),
                                target_id=request.sub_workflow_id,
                            )
                        else:
                            # Forward WITH CONTEXT PRESERVED
                            # Update the data if interceptor provided a modified request
                            if correlated_response.forward_request:
                                request.data = correlated_response.forward_request

                            # Send the inner request to RequestInfoExecutor to create external request
                            await ctx.send_message(request)
                    else:
                        # Legacy support: direct return means handled
                        await ctx.send_message(
                            SubWorkflowResponse(
                                request_id=request.request_id,
                                data=response,
                            ),
                            target_id=request.sub_workflow_id,
                        )
                    return

        # No interceptor found - forward inner request to RequestInfoExecutor
        # This sends the original request to RequestInfoExecutor
        await ctx.send_message(request.data)

    def can_handle(self, message: Any) -> bool:
        """Check if the executor can handle a given message type.

        Args:
            message: The message to check.

        Returns:
            True if the executor can handle the message type, False otherwise.
        """
        return any(is_instance_of(message, message_type) for message_type in self._handlers)


# endregion: Executor

# region Handler Decorator


ExecutorT = TypeVar("ExecutorT", bound="Executor")


def handler(
    func: Callable[[ExecutorT, Any, WorkflowContext[Any]], Awaitable[Any]],
) -> (
    Callable[[ExecutorT, Any, WorkflowContext[Any]], Awaitable[Any]]
    | Callable[
        [Callable[[ExecutorT, Any, WorkflowContext[Any]], Awaitable[Any]]],
        Callable[[ExecutorT, Any, WorkflowContext[Any]], Awaitable[Any]],
    ]
):
    """Decorator to register a handler for an executor.

    Args:
        func: The function to decorate. Can be None when used without parameters.

    Returns:
        The decorated function with handler metadata.

    Example:
        @handler
        async def handle_string(self, message: str, ctx: WorkflowContext[str]) -> None:
            ...

        @handler
        async def handle_data(self, message: dict, ctx: WorkflowContext[str | int]) -> None:
            ...
    """

    def _infer_output_types_from_ctx_annotation(ctx_annotation: Any) -> list[type[Any]]:
        """Infer output types list from the WorkflowContext generic parameter.

        Examples:
        - WorkflowContext[str] -> [str]
        - WorkflowContext[str | int] -> [str, int]
        - WorkflowContext[Union[str, int]] -> [str, int]
        - WorkflowContext -> [] (unknown)
        """
        # If no annotation or not parameterized, return empty list
        try:
            origin = get_origin(ctx_annotation)
        except Exception:
            origin = None

        # If annotation is unsubscripted WorkflowContext, nothing to infer
        if origin is None:
            # Might be the class itself or Any; try simple check by name to avoid import cycles
            return []

        # Expecting WorkflowContext[T]
        if origin is not WorkflowContext:
            return []

        args = get_args(ctx_annotation)
        if not args:
            return []

        t = args[0]
        # If t is a Union, flatten it
        t_origin = get_origin(t)
        # If Any, treat as unknown -> no output types inferred
        if t is Any:
            return []

        if t_origin in (Union, UnionType):
            # Return all union args as-is (may include generic aliases like list[str])
            return [arg for arg in get_args(t) if arg is not Any and arg is not type(None)]

        # Single concrete or generic alias type (e.g., str, int, list[str])
        if t is Any or t is type(None):
            return []
        return [t]

    def decorator(
        func: Callable[[ExecutorT, Any, WorkflowContext[Any]], Awaitable[Any]],
    ) -> Callable[[ExecutorT, Any, WorkflowContext[Any]], Awaitable[Any]]:
        # Extract the message type from a handler function.
        sig = inspect.signature(func)
        params = list(sig.parameters.values())

        if len(params) != 3:  # self, message, ctx
            raise ValueError(f"Handler must have exactly 3 parameters, got {len(params)}")

        message_type = params[1].annotation
        if message_type is inspect.Parameter.empty:
            raise ValueError("Handler's second parameter must have a type annotation")

        ctx_annotation = params[2].annotation
        if ctx_annotation is inspect.Parameter.empty:
            # Allow missing ctx annotation, but we can't infer outputs
            inferred_output_types: list[type[Any]] = []
        else:
            inferred_output_types = _infer_output_types_from_ctx_annotation(ctx_annotation)

        @functools.wraps(func)
        async def wrapper(self: ExecutorT, message: Any, ctx: WorkflowContext[Any]) -> Any:
            """Wrapper function to call the handler."""
            return await func(self, message, ctx)

        # Preserve the original function signature for introspection during validation
        with contextlib.suppress(AttributeError, TypeError):
            wrapper.__signature__ = sig  # type: ignore[attr-defined]

        wrapper._handler_spec = {  # type: ignore
            "name": func.__name__,
            "message_type": message_type,
            # Keep output_types in spec for validators, inferred from WorkflowContext[T]
            "output_types": inferred_output_types,
        }

        return wrapper

    return decorator(func)


# endregion: Handler Decorator


# region Request/Response Types
@dataclass
class RequestInfoMessage:
    """Base class for all request messages in workflows.

    Any message that should be routed to the RequestInfoExecutor for external
    handling must inherit from this class. This ensures type safety and makes
    the request/response pattern explicit.
    """

    request_id: str = field(default_factory=lambda: str(uuid.uuid4()))


TRequest = TypeVar("TRequest", bound="RequestInfoMessage")
TResponse = TypeVar("TResponse")


@dataclass
class RequestResponse(Generic[TRequest, TResponse]):
    """Response from @intercepts_request methods with automatic correlation support.

    This type allows intercepting executors to indicate whether they handled
    a request or whether it should be forwarded to external sources. When handled,
    the framework automatically adds correlation info to link responses to requests.
    """

    is_handled: bool
    data: TResponse | None = None
    forward_request: TRequest | None = None
    original_request: TRequest | None = None  # Added for automatic correlation
    request_id: str | None = None  # Added for tracking

    @classmethod
    def handled(cls, data: TResponse) -> "RequestResponse[TRequest, TResponse]":
        """Create a response indicating the request was handled.

        Correlation info (original_request, request_id) will be added automatically
        by the framework when processing intercepted requests.
        """
        return cls(is_handled=True, data=data)

    @classmethod
    def forward(cls, modified_request: Any = None) -> "RequestResponse[TRequest, TResponse]":
        """Create a response indicating the request should be forwarded."""
        return cls(is_handled=False, forward_request=modified_request)

    @staticmethod
    def with_correlation(
        original_response: "RequestResponse[TRequest, TResponse]",
        original_request: TRequest,
        request_id: str,
    ) -> "RequestResponse[TRequest, TResponse]":
        """Add correlation info to a response.

        This is called automatically by the framework when processing intercepted requests.
        """
        return RequestResponse(
            is_handled=original_response.is_handled,
            data=original_response.data,
            forward_request=original_response.forward_request,
            original_request=original_request,
            request_id=request_id,
        )


@dataclass
class SubWorkflowRequestInfo:
    """Routes requests from sub-workflows to parent workflows.

    This message type wraps requests from sub-workflows to add routing context,
    allowing parent workflows to intercept and potentially handle the request.
    """

    request_id: str  # Original request ID from sub-workflow
    sub_workflow_id: str  # ID of the WorkflowExecutor that sent this
    data: RequestInfoMessage  # The actual request data


@dataclass
class SubWorkflowResponse:
    """Routes responses back to sub-workflows.

    This message type is used to send responses back to sub-workflows that
    made requests, ensuring the response reaches the correct sub-workflow.
    """

    request_id: str  # Matches the original request ID
    data: Any  # The actual response data


# endregion: Request/Response Types

# region Intercepts Request Decorator

# TypeVar for request type that must be a RequestInfoMessage subclass
RequestInfoMessageT = TypeVar("RequestInfoMessageT", bound="RequestInfoMessage")

# Type alias for interceptor functions
InterceptorFunc = Callable[
    [Any, RequestInfoMessageT, WorkflowContext[Any]], Awaitable[RequestResponse[RequestInfoMessageT, Any]]
]


@overload
def intercepts_request(
    func: Callable[..., Any],
) -> Callable[..., Any]: ...


@overload
def intercepts_request(
    *,
    from_workflow: str | None = None,
    condition: Callable[[Any], bool] | None = None,
) -> Callable[[Callable[..., Any]], Callable[..., Any]]: ...


def intercepts_request(
    func: Callable[..., Any] | None = None,
    *,
    from_workflow: str | None = None,
    condition: Callable[[Any], bool] | None = None,
) -> Callable[..., Any]:
    """Decorator to mark methods that intercept sub-workflow requests.

    The request type is automatically inferred from the method's second parameter type hint.
    The type must be a subclass of RequestInfoMessage.

    This decorator allows executors in parent workflows to intercept and handle requests from
    sub-workflows before they are sent to external sources.

    Args:
        func: The function being decorated (automatically passed when used without parentheses).
        from_workflow: Optional ID of specific sub-workflow to intercept from.
        condition: Optional callable that must return True for interception.

    Returns:
        The decorated function with interception metadata.

    Example:
        @intercepts_request
        async def check_domain(
            self, request: DomainCheckRequest, ctx: WorkflowContext[Any]
        ) -> RequestResponse[DomainCheckRequest, bool]:
            # Type automatically inferred as DomainCheckRequest from parameter annotation
            if request.domain in self.approved_domains:
                return RequestResponse.handled(True)
            return RequestResponse.forward()

        @intercepts_request(from_workflow="email_validator")
        async def handle_specific(
            self, request: EmailRequest, ctx: WorkflowContext[Any]
        ) -> RequestResponse[EmailRequest, str]:
            # Only intercepts EmailRequest from the "email_validator" workflow
            return RequestResponse.handled("handled by parent")
    """

    def decorator(func: Callable[..., Any]) -> Callable[..., Any]:
        # Extract request type from method signature
        sig = inspect.signature(func)
        params = list(sig.parameters.values())

        if len(params) < 2:
            raise ValueError(f"Interceptor method '{func.__name__}' must have at least 2 parameters (self, request)")

        request_param = params[1]  # Second parameter (after self)
        request_type = request_param.annotation

        if request_type is inspect.Parameter.empty:
            raise ValueError(f"Interceptor method '{func.__name__}' request parameter must have a type annotation")

        # Runtime validation that it's a RequestInfoMessage subclass
        if isinstance(request_type, type):
            # We need to check if RequestInfoMessage is defined yet, since this runs at import time
            try:
                # Try to get RequestInfoMessage from the current module's globals
                request_info_message_class = None
                func_module = inspect.getmodule(func)
                if func_module and hasattr(func_module, "RequestInfoMessage"):
                    request_info_message_class = func_module.RequestInfoMessage
                else:
                    # Look in the current module (where this decorator is defined)
                    import sys

                    current_module = sys.modules[__name__]
                    if hasattr(current_module, "RequestInfoMessage"):
                        request_info_message_class = current_module.RequestInfoMessage

                if request_info_message_class and not issubclass(request_type, request_info_message_class):
                    raise TypeError(
                        f"Interceptor method '{func.__name__}' can only handle RequestInfoMessage subclasses, "
                        f"got {request_type}. Make sure your request type inherits from RequestInfoMessage."
                    )
            except (AttributeError, NameError):
                # RequestInfoMessage might not be defined yet at import time, skip validation
                # This will be caught later when the interceptor is actually called
                pass

        @functools.wraps(func)
        async def wrapper(self: Any, request: Any, ctx: WorkflowContext[Any]) -> Any:
            return await func(self, request, ctx)

        # Add metadata for discovery - store the inferred type
        wrapper._intercepts_request = request_type  # type: ignore
        wrapper._from_workflow = from_workflow  # type: ignore
        wrapper._intercept_condition = condition  # type: ignore

        return wrapper

    # If func is provided, we're being called without parentheses: @intercepts_request
    if func is not None:
        return decorator(func)

    # Otherwise, we're being called with parentheses: @intercepts_request(from_workflow="...")
    return decorator


# endregion: Intercepts Request Decorator

# region Request Info Executor


class RequestInfoExecutor(Executor):
    """Built-in executor that handles request/response patterns in workflows.

    This executor acts as a gateway for external information requests. When it receives
    a request message, it saves the request details and emits a RequestInfoEvent. When
    a response is provided externally, it emits the response as a message.
    """

    def __init__(self, id: str | None = None):
        """Initialize the RequestInfoExecutor with an optional custom ID.

        Args:
            id: Optional custom ID for this RequestInfoExecutor. If not provided,
                a unique ID will be generated.
        """
        import uuid

        executor_id = id or f"request_info_{uuid.uuid4().hex[:8]}"
        super().__init__(id=executor_id)
        self._request_events: dict[str, RequestInfoEvent] = {}
        self._sub_workflow_contexts: dict[str, dict[str, str]] = {}

    @handler
    async def run(self, message: RequestInfoMessage, ctx: WorkflowContext[None]) -> None:
        """Run the RequestInfoExecutor with the given message."""
        source_executor_id = ctx.get_source_executor_id()

        event = RequestInfoEvent(
            request_id=message.request_id,
            source_executor_id=source_executor_id,
            request_type=type(message),
            request_data=message,
        )
        self._request_events[message.request_id] = event
        await ctx.add_event(event)

    @handler
    async def handle_sub_workflow_request(
        self,
        message: SubWorkflowRequestInfo,
        ctx: WorkflowContext[None],
    ) -> None:
        """Handle forwarded sub-workflow request.

        This method handles requests that were forwarded from parent workflows
        because they couldn't be handled locally.
        """
        # When called directly from runner, we need to use the sub_workflow_id as the source
        source_executor_id = message.sub_workflow_id

        # Store context for routing response back
        self._sub_workflow_contexts[message.request_id] = {
            "sub_workflow_id": message.sub_workflow_id,
            "parent_executor_id": source_executor_id,
        }

        # Create event for external handling - preserve the SubWorkflowRequestInfo wrapper
        event = RequestInfoEvent(
            request_id=message.request_id,  # Use original request ID
            source_executor_id=source_executor_id,
            request_type=type(message.data),  # Type of the wrapped data # type: ignore
            request_data=message.data,  # The wrapped request data
        )
        self._request_events[message.request_id] = event
        await ctx.add_event(event)

    async def handle_response(
        self,
        response_data: Any,
        request_id: str,
        ctx: WorkflowContext[Any],
    ) -> None:
        """Handle a response to a request.

        Args:
            request_id: The ID of the request to which this response corresponds.
            response_data: The data returned in the response.
            ctx: The workflow context for sending the response.
        """
        if request_id not in self._request_events:
            raise ValueError(f"No request found with ID: {request_id}")

        event = self._request_events.pop(request_id)

        # Check if this was a forwarded sub-workflow request
        if request_id in self._sub_workflow_contexts:
            context = self._sub_workflow_contexts.pop(request_id)

            # Send back to sub-workflow that made the original request
            await ctx.send_message(
                SubWorkflowResponse(
                    request_id=request_id,
                    data=response_data,
                ),
                target_id=context["sub_workflow_id"],
            )
        else:
            # Regular response - send directly back to source
            # Create a correlated response that includes both the response data and original request
            if not isinstance(event.data, RequestInfoMessage):
                raise TypeError(f"Expected RequestInfoMessage, got {type(event.data)}")
            correlated_response = RequestResponse[RequestInfoMessage, Any].handled(response_data)
            correlated_response = RequestResponse[RequestInfoMessage, Any].with_correlation(
                correlated_response,
                event.data,
                request_id,
            )

            await ctx.send_message(correlated_response, target_id=event.source_executor_id)


# endregion: Request Info Executor

# region Agent Executor


@dataclass
class AgentExecutorRequest:
    """A request to an agent executor.

    Attributes:
        messages: A list of chat messages to be processed by the agent.
        should_respond: A flag indicating whether the agent should respond to the messages.
            If False, the messages will be saved to the executor's cache but not sent to the agent.
    """

    messages: list[ChatMessage]
    should_respond: bool = True


@dataclass
class AgentExecutorResponse:
    """A response from an agent executor.

    Attributes:
        executor_id: The ID of the executor that generated the response.
        response: The agent run response containing the messages generated by the agent.
    """

    executor_id: str
    agent_run_response: AgentRunResponse


class AgentExecutor(Executor):
    """built-in executor that wraps an agent for handling messages."""

    def __init__(
        self,
        agent: AgentProtocol,
        *,
        agent_thread: AgentThread | None = None,
        streaming: bool = False,
        id: str | None = None,
    ):
        """Initialize the executor with a unique identifier.

        Args:
            agent: The agent to be wrapped by this executor.
            agent_thread: The thread to use for running the agent. If None, a new thread will be created.
            streaming: Whether to enable streaming for the agent. If enabled, the executor will emit
                AgentRunStreamingEvent updates instead of a single AgentRunEvent.
            id: A unique identifier for the executor. If None, a new UUID will be generated.
        """
        super().__init__(id or agent.id)
        self._agent = agent
        self._agent_thread = agent_thread or self._agent.get_new_thread()
        self._streaming = streaming
        self._cache: list[ChatMessage] = []

    @handler
    async def run(self, request: AgentExecutorRequest, ctx: WorkflowContext[AgentExecutorResponse]) -> None:
        """Run the agent executor with the given request."""
        self._cache.extend(request.messages)

        if request.should_respond:
            if self._streaming:
                updates: list[AgentRunResponseUpdate] = []
                async for update in self._agent.run_streaming(
                    self._cache,
                    thread=self._agent_thread,
                ):
                    updates.append(update)
                    await ctx.add_event(AgentRunStreamingEvent(self.id, update))
                response = AgentRunResponse.from_agent_run_response_updates(updates)
            else:
                response = await self._agent.run(
                    self._cache,
                    thread=self._agent_thread,
                )
                await ctx.add_event(AgentRunEvent(self.id, response))

            await ctx.send_message(AgentExecutorResponse(self.id, response))
            self._cache.clear()


# endregion: Agent Executor


# region Workflow Executor


class WorkflowExecutor(Executor):
    """An executor that runs another workflow as its execution logic.

    This executor wraps a workflow to make it behave as an executor, enabling
    hierarchical workflow composition. Sub-workflows can send requests that
    are intercepted by parent workflows.
    """

    workflow: "Workflow" = Field(description="The workflow to execute as a sub-workflow")

    def __init__(self, workflow: "Workflow", id: str | None = None, **kwargs: Any):
        """Initialize the WorkflowExecutor.

        Args:
            workflow: The workflow to execute as a sub-workflow.
            id: Optional unique identifier for this executor.
            **kwargs: Additional keyword arguments passed to the parent constructor.
        """
        kwargs.update({"workflow": workflow})
        super().__init__(id, **kwargs)

        # Track pending external responses by request_id
        self._pending_responses: dict[str, Any] = {}  # request_id -> response_data
        # Track workflow state for proper resumption - support multiple concurrent requests
        self._pending_requests: dict[str, Any] = {}  # request_id -> original request data
        self._active_executions: int = 0  # Count of active sub-workflow executions
        # Response accumulation for multiple concurrent responses
        self._collected_responses: dict[str, Any] = {}  # Accumulate responses
        self._expected_response_count: int = 0  # Track how many responses we're waiting for

    @handler  # No output_types - can send any completion data type
    async def process_workflow(self, input_data: object, ctx: WorkflowContext[Any]) -> None:
        """Execute the sub-workflow with raw input data.

        This handler starts a new sub-workflow execution. When the sub-workflow
        needs external information, it pauses and sends a request to the parent.

        Args:
            input_data: The input data to send to the sub-workflow.
            ctx: The workflow context from the parent.
        """
        # Skip SubWorkflowResponse and SubWorkflowRequestInfo - they have specific handlers
        if isinstance(input_data, (SubWorkflowResponse, SubWorkflowRequestInfo)):
            return

        from ._events import RequestInfoEvent, WorkflowCompletedEvent

        # Track this execution
        self._active_executions += 1

        try:
            # Run the sub-workflow and collect all events
            events = [event async for event in self.workflow.run_streaming(input_data)]

            # Count requests and initialize response tracking
            request_count = 0
            for event in events:
                if isinstance(event, RequestInfoEvent):
                    request_count += 1

            # Initialize response accumulation for this execution
            # For sequential workflows (like step_08), expect only current requests
            # For parallel workflows (like step_09), expect all requests at once
            self._expected_response_count = request_count
            self._collected_responses = {}

            # If no requests in initial run, handle completion immediately
            if request_count == 0:
                self._expected_response_count = 0

            # Process events to check for completion or requests
            for event in events:
                if isinstance(event, WorkflowCompletedEvent):
                    # Sub-workflow completed normally - send result to parent
                    await ctx.send_message(event.data)
                    self._active_executions -= 1
                    return  # Exit after completion

                if isinstance(event, RequestInfoEvent):
                    # Sub-workflow needs external information
                    # Track the pending request
                    self._pending_requests[event.request_id] = event.data

                    # Wrap request with routing context and send to parent
                    if not isinstance(event.data, RequestInfoMessage):
                        raise TypeError(f"Expected RequestInfoMessage, got {type(event.data)}")
                    wrapped_request = SubWorkflowRequestInfo(
                        request_id=event.request_id,
                        sub_workflow_id=self.id,
                        data=event.data,
                    )

                    await ctx.send_message(wrapped_request)
                    # Continue processing remaining events (no return)

        except Exception as e:
            from ._events import ExecutorEvent

            # Sub-workflow failed - create error event
            error_event = ExecutorEvent(executor_id=self.id, data={"error": str(e), "type": "sub_workflow_error"})
            await ctx.add_event(error_event)
            self._active_executions -= 1
            raise

    @handler
    async def handle_response(
        self,
        response: SubWorkflowResponse,
        ctx: WorkflowContext[Any],
    ) -> None:
        """Handle response from parent for a forwarded request.

        This handler accumulates responses and only resumes the sub-workflow
        when all expected responses have been received.

        Args:
            response: The response to a previous request.
            ctx: The workflow context.
        """
        # Check if we have this pending request
        pending_requests = getattr(self, "_pending_requests", {})
        if response.request_id not in pending_requests:
            return

        # Remove the request from pending list
        pending_requests.pop(response.request_id, None)

        # Accumulate the response
        self._collected_responses[response.request_id] = response.data

        # Check if we have all expected responses for current batch
        if len(self._collected_responses) >= self._expected_response_count:
            from ._events import RequestInfoEvent, WorkflowCompletedEvent

            # Send all collected responses to the sub-workflow
            responses_to_send = dict(self._collected_responses)
            self._collected_responses.clear()  # Clear for next batch

            result_events = [event async for event in self.workflow.send_responses_streaming(responses_to_send)]

            # Process the result events
            new_request_count = 0
            for event in result_events:
                if isinstance(event, WorkflowCompletedEvent):
                    # Sub-workflow completed - send result to parent
                    await ctx.send_message(event.data)
                    self._active_executions -= 1
                    return
                if isinstance(event, RequestInfoEvent):
                    # Sub-workflow sent more requests - prepare for next batch
                    new_request_count += 1
                    self._pending_requests[event.request_id] = event.data

                    # Send the new request to parent
                    if not isinstance(event.data, RequestInfoMessage):
                        raise TypeError(f"Expected RequestInfoMessage, got {type(event.data)}")
                    wrapped_request = SubWorkflowRequestInfo(
                        request_id=event.request_id,
                        sub_workflow_id=self.id,
                        data=event.data,
                    )
                    await ctx.send_message(wrapped_request)

            # Update expected count for next batch of requests
            self._expected_response_count = new_request_count


# endregion: Workflow Executor<|MERGE_RESOLUTION|>--- conflicted
+++ resolved
@@ -12,13 +12,9 @@
 if TYPE_CHECKING:
     from ._workflow import Workflow
 
-<<<<<<< HEAD
 from agent_framework import AgentProtocol, AgentRunResponse, AgentRunResponseUpdate, AgentThread, ChatMessage
-=======
-from agent_framework import AgentRunResponse, AgentRunResponseUpdate, AgentThread, AIAgent, ChatMessage
 from agent_framework._pydantic import AFBaseModel
 from pydantic import Field
->>>>>>> 6b22b6bb
 
 from ._events import (
     AgentRunEvent,
