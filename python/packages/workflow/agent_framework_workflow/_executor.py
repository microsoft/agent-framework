--- conflicted
+++ resolved
@@ -255,7 +255,6 @@
         """
         return any(is_instance_of(message, message_type) for message_type in self._handlers)
 
-<<<<<<< HEAD
     def register_instance_handler(
         self,
         name: str,
@@ -283,7 +282,7 @@
             "ctx_annotation": ctx_annotation,
             "output_types": output_types,
         })
-=======
+
     def can_handle_type(self, message_type: type[Any]) -> bool:
         """Check if the executor can handle a given message type.
 
@@ -294,7 +293,6 @@
             True if the executor can handle the message type, False otherwise.
         """
         return message_type in self._handlers
->>>>>>> 3577508a
 
 
 # endregion: Executor
