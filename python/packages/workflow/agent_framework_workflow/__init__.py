--- conflicted
+++ resolved
@@ -110,12 +110,9 @@
     "RequestInfoMessage",
     "RequestResponse",
     "RunnerContext",
-<<<<<<< HEAD
     "StandardMagenticManager",
-=======
     "SubWorkflowRequestInfo",
     "SubWorkflowResponse",
->>>>>>> b0b3fd15
     "TypeCompatibilityError",
     "ValidationTypeEnum",
     "Workflow",
