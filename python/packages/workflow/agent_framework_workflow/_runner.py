# Copyright (c) Microsoft. All rights reserved.

import asyncio
import logging
from collections import defaultdict
from collections.abc import AsyncIterable, Sequence
from typing import Any

from ._edge import EdgeGroup
from ._events import WorkflowEvent
from ._executor import Executor
from ._runner_context import Message, RunnerContext
from ._shared_state import SharedState

logger = logging.getLogger(__name__)


class Runner:
    """A class to run a workflow in Pregel supersteps."""

    def __init__(
        self,
        edge_groups: Sequence[EdgeGroup],
        shared_state: SharedState,
        ctx: RunnerContext,
        max_iterations: int = 100,
        workflow_id: str | None = None,
    ) -> None:
        """Initialize the runner with edges, shared state, and context.

        Args:
            edge_groups: The edge groups of the workflow.
            shared_state: The shared state for the workflow.
            ctx: The runner context for the workflow.
            max_iterations: The maximum number of iterations to run.
            workflow_id: The workflow ID for checkpointing.
        """
        self._edge_group_map = self._parse_edge_groups(edge_groups)
        self._ctx = ctx
        self._iteration = 0
        self._max_iterations = max_iterations
        self._shared_state = shared_state
        self._workflow_id = workflow_id
        self._running = False
        self._resumed_from_checkpoint = False  # Track whether we resumed

        # Set workflow ID in context if provided
        if workflow_id:
            self._ctx.set_workflow_id(workflow_id)

    @property
    def context(self) -> RunnerContext:
        """Get the workflow context."""
        return self._ctx

    def mark_resumed(self, iteration: int | None = None, max_iterations: int | None = None) -> None:
        """Mark the runner as having resumed from a checkpoint.

        Optionally set the current iteration and max iterations.
        """
        self._resumed_from_checkpoint = True
        if iteration is not None:
            self._iteration = iteration
        if max_iterations is not None:
            self._max_iterations = max_iterations

    async def run_until_convergence(self) -> AsyncIterable[WorkflowEvent]:
        """Run the workflow until no more messages are sent."""
        if self._running:
            raise RuntimeError("Runner is already running.")

        self._running = True
        try:
            # Process any events from initial execution before checkpointing
            if await self._ctx.has_events():
                logger.info("Processing events from initial execution")
                events = await self._ctx.drain_events()
                for event in events:
                    logger.info(f"Yielding initial event: {event}")
                    yield event

            # Create first checkpoint if there are messages from initial execution
            if await self._ctx.has_messages() and self._ctx.has_checkpointing():
                if not self._resumed_from_checkpoint:
                    logger.info("Creating checkpoint after initial execution")
                    await self._create_checkpoint_if_enabled("after_initial_execution")
                else:
                    logger.info("Skipping 'after_initial_execution' checkpoint because we resumed from a checkpoint")

            # Initialize context with starting iteration state the workflow
            await self._update_context_with_shared_state()

            while self._iteration < self._max_iterations:
                logger.info(f"Starting superstep {self._iteration + 1}")
                await self._run_iteration()
                self._iteration += 1

                # Update context with current iteration state immediately
                await self._update_context_with_shared_state()

                logger.info(f"Completed superstep {self._iteration}")

                # Process events first before any checkpointing
                if await self._ctx.has_events():
                    logger.info("Processing events before checkpointing")
                    events = await self._ctx.drain_events()
                    for event in events:
                        logger.debug(f"Yielding event: {event}")
                        yield event

                # Create checkpoint after each superstep iteration
                await self._create_checkpoint_if_enabled(f"superstep_{self._iteration}")

                if not await self._ctx.has_messages():
                    break

            if self._iteration >= self._max_iterations and await self._ctx.has_messages():
                raise RuntimeError(f"Runner did not converge after {self._max_iterations} iterations.")

            logger.info(f"Workflow completed after {self._iteration} supersteps")
            self._iteration = 0
            self._resumed_from_checkpoint = False  # Reset resume flag for next run
        finally:
            self._running = False

    async def _run_iteration(self) -> None:
        async def _deliver_messages(source_executor_id: str, messages: list[Message]) -> None:
<<<<<<< HEAD
            async def _deliver_messages_inner(
                edge: Edge,
                messages: list[Message],
            ) -> None:
                for message in messages:
                    if message.target_id is not None and message.target_id != edge.target_id:
                        continue
                    if not edge.can_handle(message.data):
                        continue
                    await edge.send_message(message, self._shared_state, self._ctx)

            # Special handling for SubWorkflowRequestInfo messages
            async def _deliver_sub_workflow_requests(messages: list[Message]) -> None:
                from ._executor import SubWorkflowRequestInfo

                # Handle SubWorkflowRequestInfo messages - only process those not already targeted
                sub_workflow_messages = []
                for msg in messages:
                    # Skip messages sent directly to RequestInfoExecutor - they are already forwarded
                    if self._is_message_to_request_info_executor(msg):
                        continue

                    if isinstance(msg.data, SubWorkflowRequestInfo):
                        sub_workflow_messages.append(msg)

                for message in sub_workflow_messages:
                    sub_request = message.data
                    wrapped_type = type(sub_request.data)

                    # Find executor that can intercept the wrapped type
                    interceptor_found = False
                    all_executors = set()
                    for edges in self._edge_map.values():
                        for edge in edges:
                            all_executors.add(edge.target)

                    for executor in all_executors:
                        if (
                            hasattr(executor, "_request_interceptors")
                            and wrapped_type in executor._request_interceptors
                            and executor._id != message.source_id
                        ):
                            # Send directly to the intercepting executor
                            await executor.execute(sub_request, self._ctx)
                            interceptor_found = True
                            break

                    if not interceptor_found:
                        # No interceptor found - send directly to RequestInfoExecutor
                        # Find the RequestInfoExecutor instance
                        request_info_executor = self._find_request_info_executor()

                        if request_info_executor:
                            await request_info_executor.execute(sub_request, self._ctx)

            associated_edges = self._edge_map.get(source_executor_id, [])

            # Handle SubWorkflowRequestInfo messages specially
            await _deliver_sub_workflow_requests(messages)

            # Filter out SubWorkflowRequestInfo messages from normal edge routing
            # since they were handled specially
            from ._executor import SubWorkflowRequestInfo

            non_sub_workflow_messages = []
            for msg in messages:
                # Keep messages sent directly to RequestInfoExecutor (forwarded messages)
                if self._is_message_to_request_info_executor(msg):
                    non_sub_workflow_messages.append(msg)
                    continue

                # Skip SubWorkflowRequestInfo messages (handled by special routing)
                if isinstance(msg.data, SubWorkflowRequestInfo):
                    continue

                non_sub_workflow_messages.append(msg)

            # Handle other messages normally
            tasks = [
                asyncio.create_task(_deliver_messages_inner(edge, non_sub_workflow_messages))
                for edge in associated_edges
            ]
            await asyncio.gather(*tasks)

        messages = await self._ctx.drain_messages()

        tasks = [
            asyncio.create_task(_deliver_messages(source_executor_id, messages))
            for source_executor_id, messages in messages.items()
        ]
=======
            """Outer loop to concurrently deliver messages from all sources to their targets."""

            async def _deliver_message_inner(edge_group: EdgeGroup, message: Message) -> bool:
                """Inner loop to deliver a single message through an edge group."""
                return await edge_group.send_message(message, self._shared_state, self._ctx)

            associated_edge_groups = self._edge_group_map.get(source_executor_id, [])
            for message in messages:
                # Deliver a message through all edge groups associated with the source executor concurrently.
                tasks = [_deliver_message_inner(edge_group, message) for edge_group in associated_edge_groups]
                results = await asyncio.gather(*tasks)
                if not any(results):
                    logger.warning(
                        f"Message {message} could not be delivered. "
                        "This may be due to type incompatibility or no matching targets."
                    )

        messages = await self._ctx.drain_messages()
        tasks = [_deliver_messages(source_executor_id, messages) for source_executor_id, messages in messages.items()]
>>>>>>> 123a0bca
        await asyncio.gather(*tasks)

    async def _create_checkpoint_if_enabled(self, checkpoint_type: str) -> str | None:
        """Create a checkpoint if checkpointing is enabled and attach a label and metadata."""
        if not self._ctx.has_checkpointing():
            return None

        try:
            # Auto-snapshot executor states
            await self._auto_snapshot_executor_states()
            await self._update_context_with_shared_state()
            checkpoint_category = "initial" if checkpoint_type == "after_initial_execution" else "superstep"
            metadata = {
                "superstep": self._iteration,
                "checkpoint_type": checkpoint_category,
            }
            checkpoint_id = await self._ctx.create_checkpoint(metadata=metadata)
            logger.info(f"Created {checkpoint_type} checkpoint: {checkpoint_id}")
            return checkpoint_id
        except Exception as e:
            logger.warning(f"Failed to create {checkpoint_type} checkpoint: {e}")
            return None

    async def _auto_snapshot_executor_states(self) -> None:
        """Populate executor state by calling snapshot hooks on executors if available.

        Convention:
          - If an executor defines an async or sync method `snapshot_state(self) -> dict`, use it.
          - Else if it has a plain attribute `state` that is a dict, use that.
        Only JSON-serializable dicts should be provided by executors.
        """
        executors: dict[str, Executor] = {}
        for edge_groups in self._edge_group_map.values():
            for edge_group in edge_groups:
                for edge in edge_group.edges:
                    executors[edge.source.id] = edge.source
                    executors[edge.target.id] = edge.target
        for exec_id, executor in executors.items():
            state_dict: dict[str, Any] | None = None
            snapshot = getattr(executor, "snapshot_state", None)
            try:
                if callable(snapshot):
                    maybe = snapshot()
                    if asyncio.iscoroutine(maybe):  # type: ignore[arg-type]
                        maybe = await maybe  # type: ignore[assignment]
                    if isinstance(maybe, dict):
                        state_dict = maybe  # type: ignore[assignment]
                else:
                    state_attr = getattr(executor, "state", None)
                    if isinstance(state_attr, dict):
                        state_dict = state_attr  # type: ignore[assignment]
            except Exception as ex:  # pragma: no cover
                logger.debug(f"Executor {exec_id} snapshot_state failed: {ex}")
            if state_dict is not None:
                try:
                    await self._ctx.set_state(exec_id, state_dict)
                except Exception as ex:  # pragma: no cover
                    logger.debug(f"Failed to persist state for executor {exec_id}: {ex}")

    async def _update_context_with_shared_state(self) -> None:
        if not self._ctx.has_checkpointing():
            return

        try:
            current_state = await self._ctx.get_checkpoint_state()

            shared_state_data = {}
            async with self._shared_state.hold():
                if hasattr(self._shared_state, "_state"):
                    shared_state_data = dict(self._shared_state._state)  # type: ignore[attr-defined]

            current_state["shared_state"] = shared_state_data
            current_state["iteration_count"] = self._iteration
            current_state["max_iterations"] = self._max_iterations

            await self._ctx.set_checkpoint_state(current_state)
        except Exception as e:
            logger.warning(f"Failed to update context with shared state: {e}")

    async def restore_from_checkpoint(self, checkpoint_id: str) -> bool:
        """Restore workflow state from a checkpoint.

        Args:
            checkpoint_id: The ID of the checkpoint to restore from

        Returns:
            True if restoration was successful, False otherwise
        """
        if not self._ctx.has_checkpointing():
            logger.warning("Context does not support checkpointing")
            return False

        try:
            success = await self._ctx.restore_from_checkpoint(checkpoint_id)
            if not success:
                return False

            await self._restore_shared_state_from_context()
            self.mark_resumed()  # mark resumed; iteration/max already restored from context
            logger.info(f"Successfully restored workflow from checkpoint: {checkpoint_id}")
            return True
        except Exception as e:
            logger.error(f"Failed to restore from checkpoint {checkpoint_id}: {e}")
            return False

    async def _restore_shared_state_from_context(self) -> None:
        if not self._ctx.has_checkpointing():
            return

        try:
            restored_state = await self._ctx.get_checkpoint_state()

            shared_state_data = restored_state.get("shared_state", {})
            if shared_state_data and hasattr(self._shared_state, "_state"):
                async with self._shared_state.hold():
                    self._shared_state._state.clear()  # type: ignore[attr-defined]
                    self._shared_state._state.update(shared_state_data)  # type: ignore[attr-defined]

            self._iteration = restored_state.get("iteration_count", 0)
            self._max_iterations = restored_state.get("max_iterations", self._max_iterations)

        except Exception as e:
            logger.warning(f"Failed to restore shared state from context: {e}")

    def _parse_edge_groups(self, edge_groups: Sequence[EdgeGroup]) -> dict[str, list[EdgeGroup]]:
        """Parse the edge groups of the workflow into a mapping where each source executor ID maps to its edge groups.

        Args:
            edge_groups: A list of edge groups in the workflow.

        Returns:
            A dictionary mapping each source executor ID to a list of edge groups.
        """
<<<<<<< HEAD
        parsed: defaultdict[str, list[Edge]] = defaultdict(list)
        for edge in edges:
            parsed[edge.source_id].append(edge)
        return parsed

    def _find_request_info_executor(self) -> "RequestInfoExecutor | None":
        """Find the RequestInfoExecutor instance in this workflow.

        Returns:
            The RequestInfoExecutor instance if found, None otherwise.
        """
        from ._executor import RequestInfoExecutor

        for edges in self._edge_map.values():
            for edge in edges:
                if isinstance(edge.target, RequestInfoExecutor):
                    return edge.target
        return None

    def _is_message_to_request_info_executor(self, msg: "Message") -> bool:
        """Check if message targets any RequestInfoExecutor in this workflow.

        Args:
            msg: The message to check.

        Returns:
            True if the message targets a RequestInfoExecutor, False otherwise.
        """
        from ._executor import RequestInfoExecutor

        if not msg.target_id:
            return False

        # Check all executors to see if target_id matches a RequestInfoExecutor
        for edges in self._edge_map.values():
            for edge in edges:
                if edge.target.id == msg.target_id and isinstance(edge.target, RequestInfoExecutor):
                    return True
        return False
=======
        parsed: defaultdict[str, list[EdgeGroup]] = defaultdict(list)
        for group in edge_groups:
            for source_executor in group.source_executors:
                parsed[source_executor.id].append(group)

        return parsed
>>>>>>> 123a0bca
<|MERGE_RESOLUTION|>--- conflicted
+++ resolved
@@ -125,17 +125,7 @@
 
     async def _run_iteration(self) -> None:
         async def _deliver_messages(source_executor_id: str, messages: list[Message]) -> None:
-<<<<<<< HEAD
-            async def _deliver_messages_inner(
-                edge: Edge,
-                messages: list[Message],
-            ) -> None:
-                for message in messages:
-                    if message.target_id is not None and message.target_id != edge.target_id:
-                        continue
-                    if not edge.can_handle(message.data):
-                        continue
-                    await edge.send_message(message, self._shared_state, self._ctx)
+            """Outer loop to concurrently deliver messages from all sources to their targets."""
 
             # Special handling for SubWorkflowRequestInfo messages
             async def _deliver_sub_workflow_requests(messages: list[Message]) -> None:
@@ -158,9 +148,10 @@
                     # Find executor that can intercept the wrapped type
                     interceptor_found = False
                     all_executors = set()
-                    for edges in self._edge_map.values():
-                        for edge in edges:
-                            all_executors.add(edge.target)
+                    for edge_groups in self._edge_group_map.values():
+                        for edge_group in edge_groups:
+                            for edge in edge_group.edges:
+                                all_executors.add(edge.target)
 
                     for executor in all_executors:
                         if (
@@ -181,7 +172,9 @@
                         if request_info_executor:
                             await request_info_executor.execute(sub_request, self._ctx)
 
-            associated_edges = self._edge_map.get(source_executor_id, [])
+            async def _deliver_message_inner(edge_group: EdgeGroup, message: Message) -> bool:
+                """Inner loop to deliver a single message through an edge group."""
+                return await edge_group.send_message(message, self._shared_state, self._ctx)
 
             # Handle SubWorkflowRequestInfo messages specially
             await _deliver_sub_workflow_requests(messages)
@@ -203,28 +196,9 @@
 
                 non_sub_workflow_messages.append(msg)
 
-            # Handle other messages normally
-            tasks = [
-                asyncio.create_task(_deliver_messages_inner(edge, non_sub_workflow_messages))
-                for edge in associated_edges
-            ]
-            await asyncio.gather(*tasks)
-
-        messages = await self._ctx.drain_messages()
-
-        tasks = [
-            asyncio.create_task(_deliver_messages(source_executor_id, messages))
-            for source_executor_id, messages in messages.items()
-        ]
-=======
-            """Outer loop to concurrently deliver messages from all sources to their targets."""
-
-            async def _deliver_message_inner(edge_group: EdgeGroup, message: Message) -> bool:
-                """Inner loop to deliver a single message through an edge group."""
-                return await edge_group.send_message(message, self._shared_state, self._ctx)
-
+            # Handle other messages normally using edge groups
             associated_edge_groups = self._edge_group_map.get(source_executor_id, [])
-            for message in messages:
+            for message in non_sub_workflow_messages:
                 # Deliver a message through all edge groups associated with the source executor concurrently.
                 tasks = [_deliver_message_inner(edge_group, message) for edge_group in associated_edge_groups]
                 results = await asyncio.gather(*tasks)
@@ -236,7 +210,6 @@
 
         messages = await self._ctx.drain_messages()
         tasks = [_deliver_messages(source_executor_id, messages) for source_executor_id, messages in messages.items()]
->>>>>>> 123a0bca
         await asyncio.gather(*tasks)
 
     async def _create_checkpoint_if_enabled(self, checkpoint_type: str) -> str | None:
@@ -370,51 +343,46 @@
         Returns:
             A dictionary mapping each source executor ID to a list of edge groups.
         """
-<<<<<<< HEAD
-        parsed: defaultdict[str, list[Edge]] = defaultdict(list)
-        for edge in edges:
-            parsed[edge.source_id].append(edge)
-        return parsed
-
-    def _find_request_info_executor(self) -> "RequestInfoExecutor | None":
-        """Find the RequestInfoExecutor instance in this workflow.
-
-        Returns:
-            The RequestInfoExecutor instance if found, None otherwise.
-        """
-        from ._executor import RequestInfoExecutor
-
-        for edges in self._edge_map.values():
-            for edge in edges:
-                if isinstance(edge.target, RequestInfoExecutor):
-                    return edge.target
-        return None
-
-    def _is_message_to_request_info_executor(self, msg: "Message") -> bool:
-        """Check if message targets any RequestInfoExecutor in this workflow.
-
-        Args:
-            msg: The message to check.
-
-        Returns:
-            True if the message targets a RequestInfoExecutor, False otherwise.
-        """
-        from ._executor import RequestInfoExecutor
-
-        if not msg.target_id:
-            return False
-
-        # Check all executors to see if target_id matches a RequestInfoExecutor
-        for edges in self._edge_map.values():
-            for edge in edges:
-                if edge.target.id == msg.target_id and isinstance(edge.target, RequestInfoExecutor):
-                    return True
-        return False
-=======
         parsed: defaultdict[str, list[EdgeGroup]] = defaultdict(list)
         for group in edge_groups:
             for source_executor in group.source_executors:
                 parsed[source_executor.id].append(group)
 
         return parsed
->>>>>>> 123a0bca
+
+    def _find_request_info_executor(self) -> "RequestInfoExecutor | None":
+        """Find the RequestInfoExecutor instance in this workflow.
+
+        Returns:
+            The RequestInfoExecutor instance if found, None otherwise.
+        """
+        from ._executor import RequestInfoExecutor
+
+        for edge_groups in self._edge_group_map.values():
+            for edge_group in edge_groups:
+                for edge in edge_group.edges:
+                    if isinstance(edge.target, RequestInfoExecutor):
+                        return edge.target
+        return None
+
+    def _is_message_to_request_info_executor(self, msg: "Message") -> bool:
+        """Check if message targets any RequestInfoExecutor in this workflow.
+
+        Args:
+            msg: The message to check.
+
+        Returns:
+            True if the message targets a RequestInfoExecutor, False otherwise.
+        """
+        from ._executor import RequestInfoExecutor
+
+        if not msg.target_id:
+            return False
+
+        # Check all executors to see if target_id matches a RequestInfoExecutor
+        for edge_groups in self._edge_group_map.values():
+            for edge_group in edge_groups:
+                for edge in edge_group.edges:
+                    if edge.target.id == msg.target_id and isinstance(edge.target, RequestInfoExecutor):
+                        return True
+        return False