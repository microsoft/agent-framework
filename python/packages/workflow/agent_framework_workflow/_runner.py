# Copyright (c) Microsoft. All rights reserved.

import asyncio
import logging
from collections import defaultdict
from collections.abc import AsyncIterable, Sequence
from typing import TYPE_CHECKING, Any

if TYPE_CHECKING:
    from ._executor import RequestInfoExecutor

from ._edge import EdgeGroup
from ._edge_runner import EdgeRunner, create_edge_runner
from ._events import WorkflowEvent
from ._executor import Executor
from ._runner_context import Message, RunnerContext
from ._shared_state import SharedState
from ._typing_utils import is_instance_of
from ._workflow_context import WorkflowContext

logger = logging.getLogger(__name__)


class Runner:
    """A class to run a workflow in Pregel supersteps."""

    def __init__(
        self,
        edge_groups: Sequence[EdgeGroup],
        executors: dict[str, Executor],
        shared_state: SharedState,
        ctx: RunnerContext,
        max_iterations: int = 100,
        workflow_id: str | None = None,
    ) -> None:
        """Initialize the runner with edges, shared state, and context.

        Args:
            edge_groups: The edge groups of the workflow.
            executors: Map of executor IDs to executor instances.
            shared_state: The shared state for the workflow.
            ctx: The runner context for the workflow.
            max_iterations: The maximum number of iterations to run.
            workflow_id: The workflow ID for checkpointing.
        """
        self._executors = executors
        self._edge_runners = [create_edge_runner(group, executors) for group in edge_groups]
        self._edge_runner_map = self._parse_edge_runners(self._edge_runners)
        self._ctx = ctx
        self._iteration = 0
        self._max_iterations = max_iterations
        self._shared_state = shared_state
        self._workflow_id = workflow_id
        self._running = False
        self._resumed_from_checkpoint = False  # Track whether we resumed

        # Set workflow ID in context if provided
        if workflow_id:
            self._ctx.set_workflow_id(workflow_id)

    @property
    def context(self) -> RunnerContext:
        """Get the workflow context."""
        return self._ctx

    def mark_resumed(self, iteration: int | None = None, max_iterations: int | None = None) -> None:
        """Mark the runner as having resumed from a checkpoint.

        Optionally set the current iteration and max iterations.
        """
        self._resumed_from_checkpoint = True
        if iteration is not None:
            self._iteration = iteration
        if max_iterations is not None:
            self._max_iterations = max_iterations

    async def run_until_convergence(self) -> AsyncIterable[WorkflowEvent]:
        """Run the workflow until no more messages are sent."""
        if self._running:
            raise RuntimeError("Runner is already running.")

        self._running = True
        try:
            # Process any events from initial execution before checkpointing
            if await self._ctx.has_events():
                logger.info("Processing events from initial execution")
                events = await self._ctx.drain_events()
                for event in events:
                    logger.info(f"Yielding initial event: {event}")
                    yield event

            # Create first checkpoint if there are messages from initial execution
            if await self._ctx.has_messages() and self._ctx.has_checkpointing():
                if not self._resumed_from_checkpoint:
                    logger.info("Creating checkpoint after initial execution")
                    await self._create_checkpoint_if_enabled("after_initial_execution")
                else:
                    logger.info("Skipping 'after_initial_execution' checkpoint because we resumed from a checkpoint")

            # Initialize context with starting iteration state
            await self._update_context_with_shared_state()

            while self._iteration < self._max_iterations:
                logger.info(f"Starting superstep {self._iteration + 1}")
                await self._run_iteration()
                self._iteration += 1

                # Update context with current iteration state immediately
                await self._update_context_with_shared_state()

                logger.info(f"Completed superstep {self._iteration}")

                # Process events first before any checkpointing
                if await self._ctx.has_events():
                    logger.info("Processing events before checkpointing")
                    events = await self._ctx.drain_events()
                    for event in events:
                        logger.debug(f"Yielding event: {event}")
                        yield event

                # Create checkpoint after each superstep iteration
                await self._create_checkpoint_if_enabled(f"superstep_{self._iteration}")

                if not await self._ctx.has_messages():
                    break

            if self._iteration >= self._max_iterations and await self._ctx.has_messages():
                raise RuntimeError(f"Runner did not converge after {self._max_iterations} iterations.")

            logger.info(f"Workflow completed after {self._iteration} supersteps")
            self._iteration = 0
            self._resumed_from_checkpoint = False  # Reset resume flag for next run
        finally:
            self._running = False

    async def _run_iteration(self) -> None:
        async def _deliver_messages(source_executor_id: str, messages: list[Message]) -> None:
            """Outer loop to concurrently deliver messages from all sources to their targets."""

<<<<<<< HEAD
            # Special handling for SubWorkflowRequestInfo messages
            async def _deliver_sub_workflow_requests(messages: list[Message]) -> None:
                from ._executor import SubWorkflowRequestInfo

                # Handle SubWorkflowRequestInfo messages - only process those not already targeted
                sub_workflow_messages = []
                for msg in messages:
                    # Skip messages sent directly to RequestInfoExecutor - they are already forwarded
                    if self._is_message_to_request_info_executor(msg):
                        continue

                    if isinstance(msg.data, SubWorkflowRequestInfo):
                        sub_workflow_messages.append(msg)

                for message in sub_workflow_messages:
                    sub_request = message.data

                    # Find executor that can intercept the wrapped type
                    interceptor_found = False
                    all_executors = set()
                    for edge_groups in self._edge_group_map.values():
                        for edge_group in edge_groups:
                            for edge in edge_group.edges:
                                all_executors.add(edge.target)

                    for executor in all_executors:
                        if hasattr(executor, "_request_interceptors") and executor._id != message.source_id:
                            # Check if any registered interceptor can handle this request type
                            for registered_type in executor._request_interceptors:
                                # Check type matching - handle both type and string cases
                                matched = False
                                if (
                                    isinstance(registered_type, type)
                                    and is_instance_of(sub_request.data, registered_type)
                                ) or (
                                    isinstance(registered_type, str)
                                    and hasattr(sub_request.data, "__class__")
                                    and sub_request.data.__class__.__name__ == registered_type
                                ):
                                    matched = True

                                if matched:
                                    # Send directly to the intercepting executor
                                    await executor.execute(sub_request, self._ctx)  # type: ignore[arg-type]
                                    interceptor_found = True
                                    break
                            if interceptor_found:
                                break

                    if not interceptor_found:
                        # No interceptor found - send directly to RequestInfoExecutor
                        # Find the RequestInfoExecutor instance
                        request_info_executor = self._find_request_info_executor()

                        if request_info_executor:
                            workflow_ctx: WorkflowContext[None] = WorkflowContext(
                                request_info_executor.id,
                                ["Runner"],
                                self._shared_state,
                                self._ctx,
                            )
                            await request_info_executor.execute(sub_request, workflow_ctx)

            async def _deliver_message_inner(edge_group: EdgeGroup, message: Message) -> bool:
                """Inner loop to deliver a single message through an edge group."""
                return await edge_group.send_message(message, self._shared_state, self._ctx)

            # Handle SubWorkflowRequestInfo messages specially
            await _deliver_sub_workflow_requests(messages)

            # Filter out SubWorkflowRequestInfo messages from normal edge routing
            # since they were handled specially
            from ._executor import SubWorkflowRequestInfo

            non_sub_workflow_messages = []
            for msg in messages:
                # Keep messages sent directly to RequestInfoExecutor (forwarded messages)
                if self._is_message_to_request_info_executor(msg):
                    non_sub_workflow_messages.append(msg)
                    continue

                # Skip SubWorkflowRequestInfo messages (handled by special routing)
                if isinstance(msg.data, SubWorkflowRequestInfo):
                    continue

                non_sub_workflow_messages.append(msg)

            # Handle other messages normally using edge groups
            associated_edge_groups = self._edge_group_map.get(source_executor_id, [])
            for message in non_sub_workflow_messages:
                # Deliver a message through all edge groups associated with the source executor concurrently.
                tasks = [_deliver_message_inner(edge_group, message) for edge_group in associated_edge_groups]
=======
            async def _deliver_message_inner(edge_runner: EdgeRunner, message: Message) -> bool:
                """Inner loop to deliver a single message through an edge runner."""
                return await edge_runner.send_message(message, self._shared_state, self._ctx)

            associated_edge_runners = self._edge_runner_map.get(source_executor_id, [])
            for message in messages:
                # Deliver a message through all edge runners associated with the source executor concurrently.
                tasks = [_deliver_message_inner(edge_runner, message) for edge_runner in associated_edge_runners]
>>>>>>> b26d9c95
                results = await asyncio.gather(*tasks)
                if not any(results):
                    logger.warning(
                        f"Message {message} could not be delivered. "
                        "This may be due to type incompatibility or no matching targets."
                    )

        messages = await self._ctx.drain_messages()
        tasks = [_deliver_messages(source_executor_id, messages) for source_executor_id, messages in messages.items()]
        await asyncio.gather(*tasks)

    async def _create_checkpoint_if_enabled(self, checkpoint_type: str) -> str | None:
        """Create a checkpoint if checkpointing is enabled and attach a label and metadata."""
        if not self._ctx.has_checkpointing():
            return None

        try:
            # Auto-snapshot executor states
            await self._auto_snapshot_executor_states()
            await self._update_context_with_shared_state()
            checkpoint_category = "initial" if checkpoint_type == "after_initial_execution" else "superstep"
            metadata = {
                "superstep": self._iteration,
                "checkpoint_type": checkpoint_category,
            }
            checkpoint_id = await self._ctx.create_checkpoint(metadata=metadata)
            logger.info(f"Created {checkpoint_type} checkpoint: {checkpoint_id}")
            return checkpoint_id
        except Exception as e:
            logger.warning(f"Failed to create {checkpoint_type} checkpoint: {e}")
            return None

    async def _auto_snapshot_executor_states(self) -> None:
        """Populate executor state by calling snapshot hooks on executors if available.

        Convention:
          - If an executor defines an async or sync method `snapshot_state(self) -> dict`, use it.
          - Else if it has a plain attribute `state` that is a dict, use that.
        Only JSON-serializable dicts should be provided by executors.
        """
        for exec_id, executor in self._executors.items():
            state_dict: dict[str, Any] | None = None
            snapshot = getattr(executor, "snapshot_state", None)
            try:
                if callable(snapshot):
                    maybe = snapshot()
                    if asyncio.iscoroutine(maybe):  # type: ignore[arg-type]
                        maybe = await maybe  # type: ignore[assignment]
                    if isinstance(maybe, dict):
                        state_dict = maybe  # type: ignore[assignment]
                else:
                    state_attr = getattr(executor, "state", None)
                    if isinstance(state_attr, dict):
                        state_dict = state_attr  # type: ignore[assignment]
            except Exception as ex:  # pragma: no cover
                logger.debug(f"Executor {exec_id} snapshot_state failed: {ex}")
            if state_dict is not None:
                try:
                    await self._ctx.set_state(exec_id, state_dict)
                except Exception as ex:  # pragma: no cover
                    logger.debug(f"Failed to persist state for executor {exec_id}: {ex}")

    async def _update_context_with_shared_state(self) -> None:
        if not self._ctx.has_checkpointing():
            return

        try:
            current_state = await self._ctx.get_checkpoint_state()

            shared_state_data = {}
            async with self._shared_state.hold():
                if hasattr(self._shared_state, "_state"):
                    shared_state_data = dict(self._shared_state._state)  # type: ignore[attr-defined]

            current_state["shared_state"] = shared_state_data
            current_state["iteration_count"] = self._iteration
            current_state["max_iterations"] = self._max_iterations

            await self._ctx.set_checkpoint_state(current_state)
        except Exception as e:
            logger.warning(f"Failed to update context with shared state: {e}")

    async def restore_from_checkpoint(self, checkpoint_id: str) -> bool:
        """Restore workflow state from a checkpoint.

        Args:
            checkpoint_id: The ID of the checkpoint to restore from

        Returns:
            True if restoration was successful, False otherwise
        """
        if not self._ctx.has_checkpointing():
            logger.warning("Context does not support checkpointing")
            return False

        try:
            success = await self._ctx.restore_from_checkpoint(checkpoint_id)
            if not success:
                return False

            await self._restore_shared_state_from_context()
            self.mark_resumed()  # mark resumed; iteration/max already restored from context
            logger.info(f"Successfully restored workflow from checkpoint: {checkpoint_id}")
            return True
        except Exception as e:
            logger.error(f"Failed to restore from checkpoint {checkpoint_id}: {e}")
            return False

    async def _restore_shared_state_from_context(self) -> None:
        if not self._ctx.has_checkpointing():
            return

        try:
            restored_state = await self._ctx.get_checkpoint_state()

            shared_state_data = restored_state.get("shared_state", {})
            if shared_state_data and hasattr(self._shared_state, "_state"):
                async with self._shared_state.hold():
                    self._shared_state._state.clear()  # type: ignore[attr-defined]
                    self._shared_state._state.update(shared_state_data)  # type: ignore[attr-defined]

            self._iteration = restored_state.get("iteration_count", 0)
            self._max_iterations = restored_state.get("max_iterations", self._max_iterations)

        except Exception as e:
            logger.warning(f"Failed to restore shared state from context: {e}")

    def _parse_edge_runners(self, edge_runners: list[EdgeRunner]) -> dict[str, list[EdgeRunner]]:
        """Parse the edge runners of the workflow into a mapping where each source executor ID maps to its edge runners.

        Args:
            edge_runners: A list of edge runners in the workflow.

        Returns:
            A dictionary mapping each source executor ID to a list of edge runners.
        """
        parsed: defaultdict[str, list[EdgeRunner]] = defaultdict(list)
        for runner in edge_runners:
            for source_executor_id in runner._edge_group.source_executor_ids:
                parsed[source_executor_id].append(runner)

        return parsed

    def _find_request_info_executor(self) -> "RequestInfoExecutor | None":
        """Find the RequestInfoExecutor instance in this workflow.

        Returns:
            The RequestInfoExecutor instance if found, None otherwise.
        """
        from ._executor import RequestInfoExecutor

        for edge_groups in self._edge_group_map.values():
            for edge_group in edge_groups:
                for edge in edge_group.edges:
                    if isinstance(edge.target, RequestInfoExecutor):
                        return edge.target
        return None

    def _is_message_to_request_info_executor(self, msg: "Message") -> bool:
        """Check if message targets any RequestInfoExecutor in this workflow.

        Args:
            msg: The message to check.

        Returns:
            True if the message targets a RequestInfoExecutor, False otherwise.
        """
        from ._executor import RequestInfoExecutor

        if not msg.target_id:
            return False

        # Check all executors to see if target_id matches a RequestInfoExecutor
        for edge_groups in self._edge_group_map.values():
            for edge_group in edge_groups:
                for edge in edge_group.edges:
                    if edge.target.id == msg.target_id and isinstance(edge.target, RequestInfoExecutor):
                        return True
        return False<|MERGE_RESOLUTION|>--- conflicted
+++ resolved
@@ -137,7 +137,6 @@
         async def _deliver_messages(source_executor_id: str, messages: list[Message]) -> None:
             """Outer loop to concurrently deliver messages from all sources to their targets."""
 
-<<<<<<< HEAD
             # Special handling for SubWorkflowRequestInfo messages
             async def _deliver_sub_workflow_requests(messages: list[Message]) -> None:
                 from ._executor import SubWorkflowRequestInfo
@@ -157,14 +156,8 @@
 
                     # Find executor that can intercept the wrapped type
                     interceptor_found = False
-                    all_executors = set()
-                    for edge_groups in self._edge_group_map.values():
-                        for edge_group in edge_groups:
-                            for edge in edge_group.edges:
-                                all_executors.add(edge.target)
-
-                    for executor in all_executors:
-                        if hasattr(executor, "_request_interceptors") and executor._id != message.source_id:
+                    for executor in self._executors.values():
+                        if hasattr(executor, "_request_interceptors") and executor.id != message.source_id:
                             # Check if any registered interceptor can handle this request type
                             for registered_type in executor._request_interceptors:
                                 # Check type matching - handle both type and string cases
@@ -201,9 +194,9 @@
                             )
                             await request_info_executor.execute(sub_request, workflow_ctx)
 
-            async def _deliver_message_inner(edge_group: EdgeGroup, message: Message) -> bool:
-                """Inner loop to deliver a single message through an edge group."""
-                return await edge_group.send_message(message, self._shared_state, self._ctx)
+            async def _deliver_message_inner(edge_runner: EdgeRunner, message: Message) -> bool:
+                """Inner loop to deliver a single message through an edge runner."""
+                return await edge_runner.send_message(message, self._shared_state, self._ctx)
 
             # Handle SubWorkflowRequestInfo messages specially
             await _deliver_sub_workflow_requests(messages)
@@ -225,21 +218,10 @@
 
                 non_sub_workflow_messages.append(msg)
 
-            # Handle other messages normally using edge groups
-            associated_edge_groups = self._edge_group_map.get(source_executor_id, [])
+            associated_edge_runners = self._edge_runner_map.get(source_executor_id, [])
             for message in non_sub_workflow_messages:
-                # Deliver a message through all edge groups associated with the source executor concurrently.
-                tasks = [_deliver_message_inner(edge_group, message) for edge_group in associated_edge_groups]
-=======
-            async def _deliver_message_inner(edge_runner: EdgeRunner, message: Message) -> bool:
-                """Inner loop to deliver a single message through an edge runner."""
-                return await edge_runner.send_message(message, self._shared_state, self._ctx)
-
-            associated_edge_runners = self._edge_runner_map.get(source_executor_id, [])
-            for message in messages:
                 # Deliver a message through all edge runners associated with the source executor concurrently.
                 tasks = [_deliver_message_inner(edge_runner, message) for edge_runner in associated_edge_runners]
->>>>>>> b26d9c95
                 results = await asyncio.gather(*tasks)
                 if not any(results):
                     logger.warning(
@@ -391,11 +373,9 @@
         """
         from ._executor import RequestInfoExecutor
 
-        for edge_groups in self._edge_group_map.values():
-            for edge_group in edge_groups:
-                for edge in edge_group.edges:
-                    if isinstance(edge.target, RequestInfoExecutor):
-                        return edge.target
+        for executor in self._executors.values():
+            if isinstance(executor, RequestInfoExecutor):
+                return executor
         return None
 
     def _is_message_to_request_info_executor(self, msg: "Message") -> bool:
@@ -413,9 +393,7 @@
             return False
 
         # Check all executors to see if target_id matches a RequestInfoExecutor
-        for edge_groups in self._edge_group_map.values():
-            for edge_group in edge_groups:
-                for edge in edge_group.edges:
-                    if edge.target.id == msg.target_id and isinstance(edge.target, RequestInfoExecutor):
-                        return True
+        for executor in self._executors.values():
+            if executor.id == msg.target_id and isinstance(executor, RequestInfoExecutor):
+                return True
         return False