# Copyright (c) Microsoft. All rights reserved.

import asyncio
import logging
from collections import defaultdict
<<<<<<< HEAD
from collections.abc import AsyncIterable, Sequence
=======
from collections.abc import AsyncIterable
from typing import Any
>>>>>>> df9d85d1

from ._edge import EdgeGroup
from ._events import WorkflowEvent
from ._executor import Executor
from ._runner_context import Message, RunnerContext
from ._shared_state import SharedState

logger = logging.getLogger(__name__)


class Runner:
    """A class to run a workflow in Pregel supersteps."""

    def __init__(
        self,
        edge_groups: Sequence[EdgeGroup],
        shared_state: SharedState,
        ctx: RunnerContext,
        max_iterations: int = 100,
        workflow_id: str | None = None,
    ):
        """Initialize the runner with edges, shared state, and context.

        Args:
            edge_groups: The edge groups of the workflow.
            shared_state: The shared state for the workflow.
            ctx: The runner context for the workflow.
            max_iterations: The maximum number of iterations to run.
            workflow_id: The workflow ID for checkpointing.
        """
        self._edge_group_map = self._parse_edge_groups(edge_groups)
        self._ctx = ctx
        self._iteration = 0
        self._max_iterations = max_iterations
        self._shared_state = shared_state
        self._workflow_id = workflow_id
        self._running = False
        self._resumed_from_checkpoint = False  # Track whether we resumed

        # Set workflow ID in context if provided
        if workflow_id:
            self._ctx.set_workflow_id(workflow_id)

    @property
    def context(self) -> RunnerContext:
        """Get the workflow context."""
        return self._ctx

    def mark_resumed(self, iteration: int | None = None, max_iterations: int | None = None) -> None:
        """Mark the runner as having resumed from a checkpoint.

        Optionally set the current iteration and max iterations.
        """
        self._resumed_from_checkpoint = True
        if iteration is not None:
            self._iteration = iteration
        if max_iterations is not None:
            self._max_iterations = max_iterations

    async def run_until_convergence(self) -> AsyncIterable[WorkflowEvent]:
        """Run the workflow until no more messages are sent."""
        if self._running:
            raise RuntimeError("Runner is already running.")

        self._running = True
        try:
            # Process any events from initial execution before checkpointing
            if await self._ctx.has_events():
                logger.info("Processing events from initial execution")
                events = await self._ctx.drain_events()
                for event in events:
                    logger.info(f"Yielding initial event: {event}")
                    yield event

            # Create first checkpoint if there are messages from initial execution
            if await self._ctx.has_messages() and self._ctx.has_checkpointing():
                if not self._resumed_from_checkpoint:
                    logger.info("Creating checkpoint after initial execution")
                    await self._create_checkpoint_if_enabled("after_initial_execution")
                else:
                    logger.info("Skipping 'after_initial_execution' checkpoint because we resumed from a checkpoint")

            # Initialize context with starting iteration state
            await self._update_context_with_shared_state()

            while self._iteration < self._max_iterations:
                logger.info(f"Starting superstep {self._iteration + 1}")
                await self._run_iteration()
                self._iteration += 1

                # Update context with current iteration state immediately
                await self._update_context_with_shared_state()

                logger.info(f"Completed superstep {self._iteration}")

                # Process events first before any checkpointing
                if await self._ctx.has_events():
                    logger.info("Processing events before checkpointing")
                    events = await self._ctx.drain_events()
                    for event in events:
                        logger.debug(f"Yielding event: {event}")
                        yield event

                # Create checkpoint after each superstep iteration
                await self._create_checkpoint_if_enabled(f"superstep_{self._iteration}")

                if not await self._ctx.has_messages():
                    break

            if self._iteration >= self._max_iterations and await self._ctx.has_messages():
                raise RuntimeError(f"Runner did not converge after {self._max_iterations} iterations.")

            logger.info(f"Workflow completed after {self._iteration} supersteps")
            self._iteration = 0
            self._resumed_from_checkpoint = False  # Reset resume flag for next run
        finally:
            self._running = False

    async def _run_iteration(self):
        async def _deliver_messages(source_executor_id: str, messages: list[Message]) -> None:
<<<<<<< HEAD
            """Outer loop to concurrently deliver messages from all sources to their targets."""

            async def _deliver_message_inner(edge_group: EdgeGroup, message: Message) -> bool:
                """Inner loop to deliver a single message through an edge group."""
                return await edge_group.send_message(message, self._shared_state, self._ctx)

            associated_edge_groups = self._edge_group_map.get(source_executor_id, [])
            for message in messages:
                # Deliver a message through all edge groups associated with the source executor concurrently.
                tasks = [_deliver_message_inner(edge_group, message) for edge_group in associated_edge_groups]
                results = await asyncio.gather(*tasks)
                if not any(results):
                    logger.warning(
                        f"Message {message} could not be delivered. "
                        "This may be due to type incompatibility or no matching targets."
                    )
=======
            async def _deliver_messages_inner(
                edge: Edge,
                messages: list[Message],
            ) -> None:
                for message in messages:
                    if message.target_id is not None and message.target_id != edge.target_id:
                        continue
                    if not edge.can_handle(message.data):
                        continue
                    await edge.send_message(message, self._shared_state, self._ctx)

            associated_edges = self._edge_map.get(source_executor_id, [])
            tasks = [asyncio.create_task(_deliver_messages_inner(edge, messages)) for edge in associated_edges]
            await asyncio.gather(*tasks)
>>>>>>> df9d85d1

        messages = await self._ctx.drain_messages()
        tasks = [_deliver_messages(source_executor_id, messages) for source_executor_id, messages in messages.items()]
        await asyncio.gather(*tasks)

<<<<<<< HEAD
    def _parse_edge_groups(self, edge_groups: Sequence[EdgeGroup]) -> dict[str, list[EdgeGroup]]:
        """Parse the edge groups of the workflow into a mapping where each source executor ID maps to its edge groups.
=======
    async def _create_checkpoint_if_enabled(self, checkpoint_type: str) -> str | None:
        """Create a checkpoint if checkpointing is enabled and attach a label and metadata."""
        if not self._ctx.has_checkpointing():
            return None

        try:
            # Auto-snapshot executor states
            await self._auto_snapshot_executor_states()
            await self._update_context_with_shared_state()
            checkpoint_category = "initial" if checkpoint_type == "after_initial_execution" else "superstep"
            metadata = {
                "superstep": self._iteration,
                "checkpoint_type": checkpoint_category,
            }
            checkpoint_id = await self._ctx.create_checkpoint(metadata=metadata)
            logger.info(f"Created {checkpoint_type} checkpoint: {checkpoint_id}")
            return checkpoint_id
        except Exception as e:
            logger.warning(f"Failed to create {checkpoint_type} checkpoint: {e}")
            return None

    async def _auto_snapshot_executor_states(self) -> None:
        """Populate executor state by calling snapshot hooks on executors if available.

        Convention:
          - If an executor defines an async or sync method `snapshot_state(self) -> dict`, use it.
          - Else if it has a plain attribute `state` that is a dict, use that.
        Only JSON-serializable dicts should be provided by executors.
        """
        executors: dict[str, Executor] = {}
        for edge_list in self._edge_map.values():
            for edge in edge_list:
                executors[edge.source.id] = edge.source
                executors[edge.target.id] = edge.target
        for exec_id, executor in executors.items():
            state_dict: dict[str, Any] | None = None
            snapshot = getattr(executor, "snapshot_state", None)
            try:
                if callable(snapshot):
                    maybe = snapshot()
                    if asyncio.iscoroutine(maybe):  # type: ignore[arg-type]
                        maybe = await maybe  # type: ignore[assignment]
                    if isinstance(maybe, dict):
                        state_dict = maybe  # type: ignore[assignment]
                else:
                    state_attr = getattr(executor, "state", None)
                    if isinstance(state_attr, dict):
                        state_dict = state_attr  # type: ignore[assignment]
            except Exception as ex:  # pragma: no cover
                logger.debug(f"Executor {exec_id} snapshot_state failed: {ex}")
            if state_dict is not None:
                try:
                    await self._ctx.set_state(exec_id, state_dict)
                except Exception as ex:  # pragma: no cover
                    logger.debug(f"Failed to persist state for executor {exec_id}: {ex}")

    async def _update_context_with_shared_state(self) -> None:
        if not self._ctx.has_checkpointing():
            return

        try:
            current_state = await self._ctx.get_checkpoint_state()

            shared_state_data = {}
            async with self._shared_state.hold():
                if hasattr(self._shared_state, "_state"):
                    shared_state_data = dict(self._shared_state._state)  # type: ignore[attr-defined]

            current_state["shared_state"] = shared_state_data
            current_state["iteration_count"] = self._iteration
            current_state["max_iterations"] = self._max_iterations

            await self._ctx.set_checkpoint_state(current_state)
        except Exception as e:
            logger.warning(f"Failed to update context with shared state: {e}")

    async def restore_from_checkpoint(self, checkpoint_id: str) -> bool:
        """Restore workflow state from a checkpoint.

        Args:
            checkpoint_id: The ID of the checkpoint to restore from

        Returns:
            True if restoration was successful, False otherwise
        """
        if not self._ctx.has_checkpointing():
            logger.warning("Context does not support checkpointing")
            return False

        try:
            success = await self._ctx.restore_from_checkpoint(checkpoint_id)
            if not success:
                return False

            await self._restore_shared_state_from_context()
            self.mark_resumed()  # mark resumed; iteration/max already restored from context
            logger.info(f"Successfully restored workflow from checkpoint: {checkpoint_id}")
            return True
        except Exception as e:
            logger.error(f"Failed to restore from checkpoint {checkpoint_id}: {e}")
            return False

    async def _restore_shared_state_from_context(self) -> None:
        if not self._ctx.has_checkpointing():
            return

        try:
            restored_state = await self._ctx.get_checkpoint_state()

            shared_state_data = restored_state.get("shared_state", {})
            if shared_state_data and hasattr(self._shared_state, "_state"):
                async with self._shared_state.hold():
                    self._shared_state._state.clear()  # type: ignore[attr-defined]
                    self._shared_state._state.update(shared_state_data)  # type: ignore[attr-defined]

            self._iteration = restored_state.get("iteration_count", 0)
            self._max_iterations = restored_state.get("max_iterations", self._max_iterations)

        except Exception as e:
            logger.warning(f"Failed to restore shared state from context: {e}")

    def _parse_edges(self, edges: list[Edge]) -> dict[str, list[Edge]]:
        """Parse the edges of the workflow into a more convenient format.
>>>>>>> df9d85d1

        Args:
            edge_groups: A list of edge groups in the workflow.

        Returns:
            A dictionary mapping each source executor ID to a list of edge groups.
        """
        parsed: defaultdict[str, list[EdgeGroup]] = defaultdict(list)
        for group in edge_groups:
            for source_executor in group.source_executors:
                parsed[source_executor.id].append(group)

        return parsed<|MERGE_RESOLUTION|>--- conflicted
+++ resolved
@@ -3,12 +3,8 @@
 import asyncio
 import logging
 from collections import defaultdict
-<<<<<<< HEAD
 from collections.abc import AsyncIterable, Sequence
-=======
-from collections.abc import AsyncIterable
 from typing import Any
->>>>>>> df9d85d1
 
 from ._edge import EdgeGroup
 from ._events import WorkflowEvent
@@ -129,7 +125,6 @@
 
     async def _run_iteration(self):
         async def _deliver_messages(source_executor_id: str, messages: list[Message]) -> None:
-<<<<<<< HEAD
             """Outer loop to concurrently deliver messages from all sources to their targets."""
 
             async def _deliver_message_inner(edge_group: EdgeGroup, message: Message) -> bool:
@@ -146,31 +141,11 @@
                         f"Message {message} could not be delivered. "
                         "This may be due to type incompatibility or no matching targets."
                     )
-=======
-            async def _deliver_messages_inner(
-                edge: Edge,
-                messages: list[Message],
-            ) -> None:
-                for message in messages:
-                    if message.target_id is not None and message.target_id != edge.target_id:
-                        continue
-                    if not edge.can_handle(message.data):
-                        continue
-                    await edge.send_message(message, self._shared_state, self._ctx)
-
-            associated_edges = self._edge_map.get(source_executor_id, [])
-            tasks = [asyncio.create_task(_deliver_messages_inner(edge, messages)) for edge in associated_edges]
-            await asyncio.gather(*tasks)
->>>>>>> df9d85d1
 
         messages = await self._ctx.drain_messages()
         tasks = [_deliver_messages(source_executor_id, messages) for source_executor_id, messages in messages.items()]
         await asyncio.gather(*tasks)
 
-<<<<<<< HEAD
-    def _parse_edge_groups(self, edge_groups: Sequence[EdgeGroup]) -> dict[str, list[EdgeGroup]]:
-        """Parse the edge groups of the workflow into a mapping where each source executor ID maps to its edge groups.
-=======
     async def _create_checkpoint_if_enabled(self, checkpoint_type: str) -> str | None:
         """Create a checkpoint if checkpointing is enabled and attach a label and metadata."""
         if not self._ctx.has_checkpointing():
@@ -201,10 +176,11 @@
         Only JSON-serializable dicts should be provided by executors.
         """
         executors: dict[str, Executor] = {}
-        for edge_list in self._edge_map.values():
-            for edge in edge_list:
-                executors[edge.source.id] = edge.source
-                executors[edge.target.id] = edge.target
+        for edge_groups in self._edge_group_map.values():
+            for edge_group in edge_groups:
+                for edge in edge_group.edges:
+                    executors[edge.source.id] = edge.source
+                    executors[edge.target.id] = edge.target
         for exec_id, executor in executors.items():
             state_dict: dict[str, Any] | None = None
             snapshot = getattr(executor, "snapshot_state", None)
@@ -292,9 +268,8 @@
         except Exception as e:
             logger.warning(f"Failed to restore shared state from context: {e}")
 
-    def _parse_edges(self, edges: list[Edge]) -> dict[str, list[Edge]]:
-        """Parse the edges of the workflow into a more convenient format.
->>>>>>> df9d85d1
+    def _parse_edge_groups(self, edge_groups: Sequence[EdgeGroup]) -> dict[str, list[EdgeGroup]]:
+        """Parse the edge groups of the workflow into a mapping where each source executor ID maps to its edge groups.
 
         Args:
             edge_groups: A list of edge groups in the workflow.
