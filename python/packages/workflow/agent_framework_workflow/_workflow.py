--- conflicted
+++ resolved
@@ -330,8 +330,7 @@
         """
         if executor_id not in self.executors:
             raise ValueError(f"Executor with ID {executor_id} not found.")
-<<<<<<< HEAD
-        return self._executors[executor_id]
+        return self.executors[executor_id]
 
     def _find_request_info_executor(self) -> "RequestInfoExecutor | None":
         """Find the RequestInfoExecutor instance in this workflow.
@@ -341,29 +340,10 @@
         """
         from ._executor import RequestInfoExecutor
 
-        for executor in self._executors.values():
+        for executor in self.executors.values():
             if isinstance(executor, RequestInfoExecutor):
                 return executor
         return None
-
-    def _build_executor_map(self, edge_groups: list[EdgeGroup]) -> dict[str, Executor]:
-        """Build the executor map from edge groups.
-
-        Args:
-            edge_groups: A list of EdgeGroup instances.
-
-        Returns:
-            A dictionary mapping executor IDs to Executor instances.
-        """
-        executors: dict[str, Executor] = {}
-        for group in edge_groups:
-            for executor in group.source_executors + group.target_executors:
-                executors[executor.id] = executor
-
-        return executors
-=======
-        return self.executors[executor_id]
->>>>>>> b26d9c95
 
     async def _restore_from_external_checkpoint(
         self, checkpoint_id: str, checkpoint_storage: CheckpointStorage
