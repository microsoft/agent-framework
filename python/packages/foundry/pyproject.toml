[project]
name = "agent-framework-foundry"
description = "Azure AI Foundry integration for Microsoft Agent Framework."
authors = [{ name = "Microsoft", email = "SK-Support@microsoft.com"}]
readme = "README.md"
requires-python = ">=3.10"
version = "0.1.0b1"
license-files = ["LICENSE"]
urls.homepage = "https://learn.microsoft.com/en-us/semantic-kernel/overview/"
urls.source = "https://github.com/microsoft/agent-framework/tree/main/python"
urls.release_notes = "https://github.com/microsoft/agent-framework/releases?q=tag%3Apython-1&expanded=true"
urls.issues = "https://github.com/microsoft/agent-framework/issues"
classifiers = [
  "License :: OSI Approved :: MIT License",
  "Development Status :: 5 - Production/Stable",
  "Intended Audience :: Developers",
  "Programming Language :: Python :: 3",
  "Programming Language :: Python :: 3.10",
  "Programming Language :: Python :: 3.11",
  "Programming Language :: Python :: 3.12",
  "Programming Language :: Python :: 3.13",
  "Framework :: Pydantic :: 2",
  "Typing :: Typed",
]
dependencies = [
    "agent-framework",
<<<<<<< HEAD
    "azure-ai-projects == 1.1.0b3",
    "azure-ai-agents == 1.2.0b3",
=======
    "azure-ai-projects >= 1.0.0b11",
    "azure-ai-agents >= 1.2.0b4",
>>>>>>> fb513c38
    "aiohttp ~= 3.8",
]

[tool.uv]
prerelease = "if-necessary-or-explicit"
environments = [
    "sys_platform == 'darwin'",
    "sys_platform == 'linux'",
    "sys_platform == 'win32'"
]

[tool.uv-dynamic-versioning]
fallback-version = "0.0.0"
[tool.pytest.ini_options]
testpaths = 'tests'
addopts = "-ra -q -r fEX"
asyncio_mode = "auto"
asyncio_default_fixture_loop_scope = "function"
filterwarnings = []
timeout = 120

[tool.ruff]
extend = "../../pyproject.toml"

[tool.coverage.run]
omit = [
    "**/__init__.py"
]

[tool.pyright]
extend = "../../pyproject.toml"
exclude = ['tests']

[tool.mypy]
plugins = ['pydantic.mypy']
strict = true
python_version = "3.10"
ignore_missing_imports = true
disallow_untyped_defs = true
no_implicit_optional = true
check_untyped_defs = true
warn_return_any = true
show_error_codes = true
warn_unused_ignores = false
disallow_incomplete_defs = true
disallow_untyped_decorators = true

[tool.bandit]
targets = ["agent_framework_foundry"]
exclude_dirs = ["tests"]

[tool.poe]
executor.type = "uv"
include = "../../shared_tasks.toml"
[tool.poe.tasks]
mypy = "mypy --config-file $POE_ROOT/pyproject.toml agent_framework_foundry"
test = "pytest --cov=agent_framework_foundry --cov-report=term-missing:skip-covered tests"

[tool.uv.build-backend]
module-name = "agent_framework_foundry"
module-root = ""

[build-system]
requires = ["uv_build>=0.8.2,<0.9.0"]
build-backend = "uv_build"<|MERGE_RESOLUTION|>--- conflicted
+++ resolved
@@ -24,13 +24,8 @@
 ]
 dependencies = [
     "agent-framework",
-<<<<<<< HEAD
-    "azure-ai-projects == 1.1.0b3",
-    "azure-ai-agents == 1.2.0b3",
-=======
     "azure-ai-projects >= 1.0.0b11",
     "azure-ai-agents >= 1.2.0b4",
->>>>>>> fb513c38
     "aiohttp ~= 3.8",
 ]
 
