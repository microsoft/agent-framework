# Copyright (c) Microsoft. All rights reserved.

import json
import sys
from collections.abc import AsyncIterable, MutableMapping, MutableSequence
from typing import Any, ClassVar, TypeVar

from agent_framework import (
    AIFunction,
    BaseChatClient,
    ChatMessage,
    ChatOptions,
    ChatResponse,
    ChatResponseUpdate,
    ChatToolMode,
    Contents,
    DataContent,
    FunctionCallContent,
    FunctionResultContent,
    HostedCodeInterpreterTool,
    Role,
    TextContent,
    UriContent,
    UsageContent,
    UsageDetails,
    use_function_invocation,
)
from agent_framework._pydantic import AFBaseSettings
from agent_framework.exceptions import ServiceInitializationError, ServiceResponseException
from agent_framework.telemetry import use_telemetry
from azure.ai.agents.models import (
    AgentsNamedToolChoice,
    AgentsNamedToolChoiceType,
    AgentsToolChoiceOptionMode,
    AgentStreamEvent,
    AsyncAgentEventHandler,
    AsyncAgentRunStream,
    CodeInterpreterToolDefinition,
    FunctionName,
    ListSortOrder,
    MessageDeltaChunk,
    MessageImageUrlParam,
    MessageInputContentBlock,
    MessageInputImageUrlBlock,
    MessageInputTextBlock,
    MessageRole,
    RequiredFunctionToolCall,
    ResponseFormatJsonSchema,
    ResponseFormatJsonSchemaType,
    RunError,
    RunStatus,
    RunStep,
    SubmitToolOutputsAction,
    ThreadMessageOptions,
    ThreadRun,
    ToolOutput,
)
from azure.ai.projects.aio import AIProjectClient
from azure.core.credentials_async import AsyncTokenCredential
from pydantic import Field, PrivateAttr, ValidationError

if sys.version_info >= (3, 11):
    from typing import Self  # pragma: no cover
else:
    from typing_extensions import Self  # pragma: no cover


class FoundrySettings(AFBaseSettings):
    """Foundry model settings.

    The settings are first loaded from environment variables with the prefix 'FOUNDRY_'.
    If the environment variables are not found, the settings can be loaded from a .env file
    with the encoding 'utf-8'. If the settings are not found in the .env file, the settings
    are ignored; however, validation will fail alerting that the settings are missing.

    Attributes:
        project_endpoint: The Azure AI Foundry project endpoint URL.
            (Env var FOUNDRY_PROJECT_ENDPOINT)
        model_deployment_name: The name of the model deployment to use.
            (Env var FOUNDRY_MODEL_DEPLOYMENT_NAME)
        agent_name: Default name for automatically created agents.
            (Env var FOUNDRY_AGENT_NAME)
    Parameters:
        env_file_path: If provided, the .env settings are read from this file path location.
        env_file_encoding: The encoding of the .env file, defaults to 'utf-8'.
    """

    env_prefix: ClassVar[str] = "FOUNDRY_"

    project_endpoint: str | None = None
    model_deployment_name: str | None = None
    agent_name: str | None = "UnnamedAgent"


TFoundryChatClient = TypeVar("TFoundryChatClient", bound="FoundryChatClient")


@use_function_invocation
@use_telemetry
<<<<<<< HEAD
class FoundryChatClient(ChatClientBase):
=======
@use_tool_calling
class FoundryChatClient(BaseChatClient):
>>>>>>> 518fd447
    """Azure AI Foundry Chat client."""

    OTEL_PROVIDER_NAME: ClassVar[str] = "azure.ai.foundry"  # type: ignore[reportIncompatibleVariableOverride, misc]
    client: AIProjectClient = Field(...)
    credential: AsyncTokenCredential | None = Field(...)
    agent_id: str | None = Field(default=None)
    agent_name: str | None = Field(default=None)
    ai_model_id: str | None = Field(default=None)
    thread_id: str | None = Field(default=None)
    _should_delete_agent: bool = PrivateAttr(default=False)  # Track whether we should delete the agent
    _should_close_client: bool = PrivateAttr(default=False)  # Track whether we should close client connection
    _should_setup_tracing: bool = PrivateAttr(default=True)  # Track whether we should setup tracing

    def __init__(
        self,
        *,
        client: AIProjectClient | None = None,
        agent_id: str | None = None,
        agent_name: str | None = None,
        thread_id: str | None = None,
        project_endpoint: str | None = None,
        model_deployment_name: str | None = None,
        async_credential: AsyncTokenCredential | None = None,
        env_file_path: str | None = None,
        env_file_encoding: str | None = None,
        **kwargs: Any,
    ) -> None:
        """Initialize a FoundryChatClient.

        Args:
            client: An existing AIProjectClient to use. If not provided, one will be created.
            agent_id: The ID of an existing agent to use. If not provided and client is provided,
                a new agent will be created (and deleted after the request). If neither client
                nor agent_id is provided, both will be created and managed automatically.
            agent_name: The name to use when creating new agents.
            thread_id: Default thread ID to use for conversations. Can be overridden by
                conversation_id property, when making a request.
            project_endpoint: The Azure AI Foundry project endpoint URL. Used if client is not provided.
            model_deployment_name: The model deployment name to use for agent creation.
            async_credential: Azure async credential to use for authentication.
            setup_tracing: Whether to setup tracing for the client. Defaults to True.
            env_file_path: Path to environment file for loading settings.
            env_file_encoding: Encoding of the environment file.
            **kwargs: Additional keyword arguments passed to the parent class.
        """
        try:
            foundry_settings = FoundrySettings(
                project_endpoint=project_endpoint,
                model_deployment_name=model_deployment_name,
                agent_name=agent_name,
                env_file_path=env_file_path,
                env_file_encoding=env_file_encoding,
            )
        except ValidationError as ex:
            raise ServiceInitializationError("Failed to create Foundry settings.", ex) from ex

        # If no client is provided, create one
        should_close_client = False
        if client is None:
            if not foundry_settings.project_endpoint:
                raise ServiceInitializationError(
                    "Foundry project endpoint is required. Set via 'project_endpoint' parameter "
                    "or 'FOUNDRY_PROJECT_ENDPOINT' environment variable."
                )

            if agent_id is None and not foundry_settings.model_deployment_name:
                raise ServiceInitializationError(
                    "Foundry model deployment name is required. Set via 'model_deployment_name' parameter "
                    "or 'FOUNDRY_MODEL_DEPLOYMENT_NAME' environment variable."
                )

            # Use provided credential
            if not async_credential:
                raise ServiceInitializationError("Azure credential is required when client is not provided.")
            client = AIProjectClient(endpoint=foundry_settings.project_endpoint, credential=async_credential)
            should_close_client = True

        super().__init__(
            client=client,  # type: ignore[reportCallIssue]
            credential=async_credential,  # type: ignore[reportCallIssue]
            agent_id=agent_id,  # type: ignore[reportCallIssue]
            thread_id=thread_id,  # type: ignore[reportCallIssue]
            agent_name=foundry_settings.agent_name,  # type: ignore[reportCallIssue]
            ai_model_id=foundry_settings.model_deployment_name,  # type: ignore[reportCallIssue]
            **kwargs,
        )
        self._should_close_client = should_close_client

    async def setup_foundry_telemetry(self, enable_live_metrics: bool = False) -> None:
        """Call this method to setup tracing for Foundry.

        This will take the connection string from the project client.
        It will disable any OTLP endpoint that might have been set.
        """
        from agent_framework.telemetry import setup_telemetry

        setup_telemetry(
            monitor_connection_string=await self.client.telemetry.get_application_insights_connection_string(),
            enable_live_metrics=enable_live_metrics,
        )

    async def __aenter__(self) -> "Self":
        """Async context manager entry."""
        return self

    async def __aexit__(self, exc_type: type[BaseException] | None, exc_val: BaseException | None, exc_tb: Any) -> None:
        """Async context manager exit - clean up any agents we created."""
        await self.close()

    async def close(self) -> None:
        """Close the client and clean up any agents we created."""
        await self._cleanup_agent_if_needed()
        await self._close_client_if_needed()

    @classmethod
    def from_dict(cls: type[TFoundryChatClient], settings: dict[str, Any]) -> TFoundryChatClient:
        """Initialize a FoundryChatClient from a dictionary of settings.

        Args:
            settings: A dictionary of settings for the service.
        """
        return cls(
            client=settings.get("client"),
            agent_id=settings.get("agent_id"),
            thread_id=settings.get("thread_id"),
            project_endpoint=settings.get("project_endpoint"),
            model_deployment_name=settings.get("model_deployment_name"),
            agent_name=settings.get("agent_name"),
            credential=settings.get("credential"),
            env_file_path=settings.get("env_file_path"),
        )

    async def _inner_get_response(
        self,
        *,
        messages: MutableSequence[ChatMessage],
        chat_options: ChatOptions,
        **kwargs: Any,
    ) -> ChatResponse:
        return await ChatResponse.from_chat_response_generator(
            updates=self._inner_get_streaming_response(messages=messages, chat_options=chat_options, **kwargs)
        )

    async def _inner_get_streaming_response(
        self,
        *,
        messages: MutableSequence[ChatMessage],
        chat_options: ChatOptions,
        **kwargs: Any,
    ) -> AsyncIterable[ChatResponseUpdate]:
        # Extract necessary state from messages and options
        run_options, tool_results = self._create_run_options(messages, chat_options, **kwargs)

        # Get the thread ID
        thread_id: str | None = (
            chat_options.conversation_id if chat_options.conversation_id is not None else self.thread_id
        )

        if thread_id is None and tool_results is not None:
            raise ValueError("No thread ID was provided, but chat messages includes tool results.")

        # Determine which agent to use and create if needed
        agent_id = await self._get_agent_id_or_create(run_options)

        # Create the streaming response
        stream, thread_id = await self._create_agent_stream(thread_id, agent_id, run_options, tool_results)

        # Process and yield each update from the stream
        async for update in self._process_stream_events(stream, thread_id):
            yield update

    async def _get_agent_id_or_create(self, run_options: dict[str, Any] | None = None) -> str:
        """Determine which agent to use and create if needed.

        Returns:
            str: The agent_id to use
        """
        # If no agent_id is provided, create a temporary agent
        if self.agent_id is None:
            if not self.ai_model_id:
                raise ServiceInitializationError("Model deployment name is required for agent creation.")

            agent_name = self.agent_name
            args = {"model": self.ai_model_id, "name": agent_name}
            if run_options:
                if "tools" in run_options:
                    args["tools"] = run_options["tools"]
                if "instructions" in run_options:
                    args["instructions"] = run_options["instructions"]
                if "response_format" in run_options:
                    args["response_format"] = run_options["response_format"]
            created_agent = await self.client.agents.create_agent(**args)  # type: ignore[arg-type]
            self.agent_id = created_agent.id
            self._should_delete_agent = True

        return self.agent_id

    async def _create_agent_stream(
        self,
        thread_id: str | None,
        agent_id: str,
        run_options: dict[str, Any],
        tool_results: list[FunctionResultContent] | None,
    ) -> tuple[AsyncAgentRunStream[AsyncAgentEventHandler[Any]] | AsyncAgentEventHandler[Any], str]:
        """Create the agent stream for processing.

        Returns:
            tuple: (stream, final_thread_id)
        """
        # Get any active run for this thread
        thread_run = await self._get_active_thread_run(thread_id)

        stream: AsyncAgentRunStream[AsyncAgentEventHandler[Any]] | AsyncAgentEventHandler[Any]
        handler: AsyncAgentEventHandler[Any] = AsyncAgentEventHandler()
        tool_run_id, tool_outputs = self._convert_function_results_to_tool_output(tool_results)

        if thread_run is not None and tool_run_id is not None and tool_run_id == thread_run.id and tool_outputs:
            # There's an active run and we have tool results to submit, so submit the results.
            await self.client.agents.runs.submit_tool_outputs_stream(  # type: ignore[reportUnknownMemberType]
                thread_run.thread_id, tool_run_id, tool_outputs=tool_outputs, event_handler=handler
            )
            # Pass the handler to the stream to continue processing
            stream = handler  # type: ignore
            final_thread_id = thread_run.thread_id
        else:
            # Handle thread creation or cancellation
            final_thread_id = await self._prepare_thread(thread_id, thread_run, run_options)

            # Now create a new run and stream the results.
            run_options.pop("conversation_id", None)
            stream = await self.client.agents.runs.stream(  # type: ignore[reportUnknownMemberType]
                final_thread_id,
                agent_id=agent_id,
                **run_options,
            )

        return stream, final_thread_id

    async def _get_active_thread_run(self, thread_id: str | None) -> ThreadRun | None:
        """Get any active run for the given thread."""
        if thread_id is None:
            return None

        async for run in self.client.agents.runs.list(thread_id=thread_id, limit=1, order=ListSortOrder.DESCENDING):
            if run.status not in [
                RunStatus.COMPLETED,
                RunStatus.CANCELLED,
                RunStatus.FAILED,
                RunStatus.EXPIRED,
            ]:
                return run
        return None

    async def _prepare_thread(
        self, thread_id: str | None, thread_run: ThreadRun | None, run_options: dict[str, Any]
    ) -> str:
        """Prepare the thread for a new run, creating or cleaning up as needed."""
        if thread_id is not None:
            if thread_run is not None:
                # There was an active run; we need to cancel it before starting a new run.
                await self.client.agents.runs.cancel(thread_id, thread_run.id)

            return thread_id

        # No thread ID was provided, so create a new thread.
        thread = await self.client.agents.threads.create(
            tool_resources=run_options.get("tool_resources"),
            metadata=run_options.get("metadata"),
        )
        thread_id = thread.id
        # workaround for: https://github.com/Azure/azure-sdk-for-python/issues/42805
        # this occurs when otel is enabled
        # once fixed, in the function above, readd:
        # `messages=run_options.pop("additional_messages")`
        for msg in run_options.pop("additional_messages", []):
            await self.client.agents.messages.create(
                thread_id=thread_id,
                role=msg.role,
                content=msg.content,
                metadata=msg.metadata,
            )
        # and remove until here.
        return thread_id

    async def _process_stream_events(
        self,
        stream: AsyncAgentRunStream[AsyncAgentEventHandler[Any]] | AsyncAgentEventHandler[Any],
        thread_id: str,
    ) -> AsyncIterable[ChatResponseUpdate]:
        """Process events from the agent stream and yield ChatResponseUpdate objects."""
        # Use 'async with' only if the stream supports async context management (main agent stream).
        # Tool output handlers only support async iteration, not context management.
        if isinstance(stream, AsyncAgentRunStream):
            async with stream as response_stream:  # type: ignore
                async for update in self._process_stream_events_from_iterator(response_stream, thread_id):
                    yield update
        else:
            async for update in self._process_stream_events_from_iterator(stream, thread_id):
                yield update

    async def _process_stream_events_from_iterator(
        self, stream_iter: AsyncAgentEventHandler[Any], thread_id: str
    ) -> AsyncIterable[ChatResponseUpdate]:
        """Process events from the stream iterator and yield ChatResponseUpdate objects."""
        response_id: str | None = None
        async for event_type, event_data, _ in stream_iter:  # type: ignore
            if event_type == AgentStreamEvent.THREAD_RUN_CREATED and isinstance(event_data, ThreadRun):
                yield ChatResponseUpdate(
                    contents=[],
                    conversation_id=event_data.thread_id,
                    message_id=response_id,
                    raw_representation=event_data,
                    response_id=response_id,
<<<<<<< HEAD
                    role=ChatRole.ASSISTANT,
                    ai_model_id=event_data.model,
=======
                    role=Role.ASSISTANT,
>>>>>>> 518fd447
                )
            elif event_type == AgentStreamEvent.THREAD_RUN_STEP_CREATED and isinstance(event_data, RunStep):
                response_id = event_data.run_id
            elif event_type == AgentStreamEvent.THREAD_MESSAGE_DELTA and isinstance(event_data, MessageDeltaChunk):
                role = Role.USER if event_data.delta.role == MessageRole.USER else Role.ASSISTANT
                yield ChatResponseUpdate(
                    role=role,
                    text=event_data.text,
                    conversation_id=thread_id,
                    message_id=response_id,
                    raw_representation=event_data,
                    response_id=response_id,
                )
            elif (
                event_type == AgentStreamEvent.THREAD_RUN_REQUIRES_ACTION
                and isinstance(event_data, ThreadRun)
                and isinstance(event_data.required_action, SubmitToolOutputsAction)
            ):
                contents = self._create_function_call_contents(event_data, response_id)
                if contents:
                    yield ChatResponseUpdate(
                        role=Role.ASSISTANT,
                        contents=contents,
                        conversation_id=thread_id,
                        message_id=response_id,
                        raw_representation=event_data,
                        response_id=response_id,
                    )
            elif (
                event_type in [AgentStreamEvent.THREAD_RUN_COMPLETED, AgentStreamEvent.THREAD_RUN_STEP_COMPLETED]
                and isinstance(event_data, RunStep)
                and event_data.usage is not None
            ):
                usage_content = UsageContent(
                    UsageDetails(
                        input_token_count=event_data.usage.prompt_tokens,
                        output_token_count=event_data.usage.completion_tokens,
                        total_token_count=event_data.usage.total_tokens,
                    )
                )
                yield ChatResponseUpdate(
                    role=Role.ASSISTANT,
                    contents=[usage_content],
                    conversation_id=thread_id,
                    message_id=response_id,
                    raw_representation=event_data,
                    response_id=response_id,
                )
            elif (
                event_type == AgentStreamEvent.THREAD_RUN_FAILED
                and isinstance(event_data, ThreadRun)
                and isinstance(event_data.last_error, RunError)
            ):
                raise ServiceResponseException(event_data.last_error.message)
            else:
                yield ChatResponseUpdate(
                    contents=[],
                    conversation_id=thread_id,
                    message_id=response_id,
                    raw_representation=event_data,  # type: ignore
                    response_id=response_id,
                    role=Role.ASSISTANT,
                )

    def _create_function_call_contents(self, event_data: ThreadRun, response_id: str | None) -> list[Contents]:
        """Create function call contents from a tool action event."""
        contents: list[Contents] = []

        if isinstance(event_data, ThreadRun) and isinstance(event_data.required_action, SubmitToolOutputsAction):
            for tool_call in event_data.required_action.submit_tool_outputs.tool_calls:
                if isinstance(tool_call, RequiredFunctionToolCall):
                    contents.append(
                        FunctionCallContent(
                            call_id=f'["{response_id}", "{tool_call.id}"]',
                            name=tool_call.function.name,
                            arguments=tool_call.function.arguments,
                        )
                    )
        return contents

    async def _close_client_if_needed(self) -> None:
        """Close client session if we created it."""
        if self._should_close_client:
            await self.client.close()

    async def _cleanup_agent_if_needed(self) -> None:
        """Clean up the agent if we created it."""
        if self._should_delete_agent and self.agent_id is not None:
            await self.client.agents.delete_agent(self.agent_id)
            self.agent_id = None
            self._should_delete_agent = False

    def _create_run_options(
        self,
        messages: MutableSequence[ChatMessage],
        chat_options: ChatOptions | None,
        **kwargs: Any,
    ) -> tuple[dict[str, Any], list[FunctionResultContent] | None]:
        run_options: dict[str, Any] = {**kwargs}

        if chat_options is not None:
            run_options["max_completion_tokens"] = chat_options.max_tokens
            run_options["model"] = chat_options.ai_model_id
            run_options["top_p"] = chat_options.top_p
            run_options["temperature"] = chat_options.temperature
            run_options["parallel_tool_calls"] = chat_options.allow_multiple_tool_calls

            if chat_options.tool_choice is not None:
                tool_definitions: list[MutableMapping[str, Any]] = []
                if chat_options.tool_choice != "none" and chat_options.tools is not None:
                    for tool in chat_options.tools:
                        if isinstance(tool, AIFunction):
                            tool_definitions.append(tool.to_json_schema_spec())  # type: ignore[reportUnknownArgumentType]
                        elif isinstance(tool, HostedCodeInterpreterTool):
                            tool_definitions.append(CodeInterpreterToolDefinition())
                        elif isinstance(tool, MutableMapping):
                            tool_definitions.append(tool)

                if len(tool_definitions) > 0:
                    run_options["tools"] = tool_definitions

                if chat_options.tool_choice == "none":
                    run_options["tool_choice"] = AgentsToolChoiceOptionMode.NONE
                elif chat_options.tool_choice == "auto":
                    run_options["tool_choice"] = AgentsToolChoiceOptionMode.AUTO
                elif (
                    isinstance(chat_options.tool_choice, ChatToolMode)
                    and chat_options.tool_choice == "required"
                    and chat_options.tool_choice.required_function_name is not None
                ):
                    run_options["tool_choice"] = AgentsNamedToolChoice(
                        type=AgentsNamedToolChoiceType.FUNCTION,
                        function=FunctionName(name=chat_options.tool_choice.required_function_name),
                    )

            if chat_options.response_format is not None:
                run_options["response_format"] = ResponseFormatJsonSchemaType(
                    json_schema=ResponseFormatJsonSchema(
                        name=chat_options.response_format.__name__,
                        schema=chat_options.response_format.model_json_schema(),
                    )
                )

        instructions: list[str] = []
        tool_results: list[FunctionResultContent] | None = None

        additional_messages: list[ThreadMessageOptions] | None = None

        # System/developer messages are turned into instructions, since there is no such message roles in Foundry.
        # All other messages are added 1:1, treating assistant messages as agent messages
        # and everything else as user messages.
        for chat_message in messages:
            if chat_message.role.value in ["system", "developer"]:
                for text_content in [content for content in chat_message.contents if isinstance(content, TextContent)]:
                    instructions.append(text_content.text)

                continue

            message_contents: list[MessageInputContentBlock] = []

            for content in chat_message.contents:
                if isinstance(content, TextContent):
                    message_contents.append(MessageInputTextBlock(text=content.text))
                elif isinstance(content, (DataContent, UriContent)) and content.has_top_level_media_type("image"):
                    message_contents.append(MessageInputImageUrlBlock(image_url=MessageImageUrlParam(url=content.uri)))
                elif isinstance(content, FunctionResultContent):
                    if tool_results is None:
                        tool_results = []
                    tool_results.append(content)
                elif isinstance(content.raw_representation, MessageInputContentBlock):
                    message_contents.append(content.raw_representation)

            if len(message_contents) > 0:
                if additional_messages is None:
                    additional_messages = []
                additional_messages.append(
                    ThreadMessageOptions(
                        role=MessageRole.AGENT if chat_message.role == Role.ASSISTANT else MessageRole.USER,
                        content=message_contents,
                    )
                )

        if additional_messages is not None:
            run_options["additional_messages"] = additional_messages

        if len(instructions) > 0:
            run_options["instructions"] = "".join(instructions)

        return run_options, tool_results

    def _convert_function_results_to_tool_output(
        self,
        tool_results: list[FunctionResultContent] | None,
    ) -> tuple[str | None, list[ToolOutput] | None]:
        run_id: str | None = None
        tool_outputs: list[ToolOutput] | None = None

        if tool_results:
            for function_result_content in tool_results:
                # When creating the FunctionCallContent, we created it with a CallId == [runId, callId].
                # We need to extract the run ID and ensure that the ToolOutput we send back to Azure
                # is only the call ID.
                run_and_call_ids: list[str] = json.loads(function_result_content.call_id)

                if (
                    not run_and_call_ids
                    or len(run_and_call_ids) != 2
                    or not run_and_call_ids[0]
                    or not run_and_call_ids[1]
                    or (run_id is not None and run_id != run_and_call_ids[0])
                ):
                    continue

                run_id = run_and_call_ids[0]
                call_id = run_and_call_ids[1]

                if tool_outputs is None:
                    tool_outputs = []
                tool_outputs.append(ToolOutput(tool_call_id=call_id, output=str(function_result_content.result)))

        return run_id, tool_outputs

    def _update_agent_name(self, agent_name: str | None) -> None:
        """Update the agent name in the chat client.

        Args:
            agent_name: The new name for the agent.
        """
        # This is a no-op in the base class, but can be overridden by subclasses
        # to update the agent name in the client.
        if agent_name and not self.agent_name:
            self.agent_name = agent_name

    def service_url(self) -> str:
        """Get the service URL for the chat client.

        Returns:
            The service URL for the chat client, or None if not set.
        """
        return self.client._config.endpoint<|MERGE_RESOLUTION|>--- conflicted
+++ resolved
@@ -97,12 +97,7 @@
 
 @use_function_invocation
 @use_telemetry
-<<<<<<< HEAD
-class FoundryChatClient(ChatClientBase):
-=======
-@use_tool_calling
 class FoundryChatClient(BaseChatClient):
->>>>>>> 518fd447
     """Azure AI Foundry Chat client."""
 
     OTEL_PROVIDER_NAME: ClassVar[str] = "azure.ai.foundry"  # type: ignore[reportIncompatibleVariableOverride, misc]
@@ -416,12 +411,8 @@
                     message_id=response_id,
                     raw_representation=event_data,
                     response_id=response_id,
-<<<<<<< HEAD
-                    role=ChatRole.ASSISTANT,
+                    role=Role.ASSISTANT,
                     ai_model_id=event_data.model,
-=======
-                    role=Role.ASSISTANT,
->>>>>>> 518fd447
                 )
             elif event_type == AgentStreamEvent.THREAD_RUN_STEP_CREATED and isinstance(event_data, RunStep):
                 response_id = event_data.run_id
