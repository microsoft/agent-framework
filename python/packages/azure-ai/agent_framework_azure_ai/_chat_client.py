# Copyright (c) Microsoft. All rights reserved.

import json
import os
import sys
from collections.abc import AsyncIterable, MutableMapping, MutableSequence, Sequence
from typing import Any, ClassVar, TypeVar

from agent_framework import (
    AGENT_FRAMEWORK_USER_AGENT,
    AIFunction,
    BaseChatClient,
    ChatMessage,
    ChatOptions,
    ChatResponse,
    ChatResponseUpdate,
    CitationAnnotation,
    Contents,
    DataContent,
    FunctionApprovalRequestContent,
    FunctionApprovalResponseContent,
    FunctionCallContent,
    FunctionResultContent,
    HostedCodeInterpreterTool,
    HostedFileContent,
    HostedFileSearchTool,
    HostedMCPTool,
    HostedVectorStoreContent,
    HostedWebSearchTool,
    Role,
    TextContent,
    TextSpanRegion,
    ToolMode,
    ToolProtocol,
    UriContent,
    UsageContent,
    UsageDetails,
    get_logger,
    prepare_function_call_results,
    use_chat_middleware,
    use_function_invocation,
)
from agent_framework.exceptions import ServiceInitializationError, ServiceResponseException
from agent_framework.observability import use_observability
from azure.ai.agents.aio import AgentsClient
from azure.ai.agents.models import (
    Agent,
    AgentsNamedToolChoice,
    AgentsNamedToolChoiceType,
    AgentsToolChoiceOptionMode,
    AgentStreamEvent,
    AsyncAgentEventHandler,
    AsyncAgentRunStream,
    BingCustomSearchTool,
    BingGroundingTool,
    CodeInterpreterToolDefinition,
    FileSearchTool,
    FunctionName,
    FunctionToolDefinition,
    ListSortOrder,
    McpTool,
    MessageDeltaChunk,
    MessageDeltaTextContent,
    MessageDeltaTextUrlCitationAnnotation,
    MessageImageUrlParam,
    MessageInputContentBlock,
    MessageInputImageUrlBlock,
    MessageInputTextBlock,
    MessageRole,
    RequiredFunctionToolCall,
    RequiredMcpToolCall,
    ResponseFormatJsonSchema,
    ResponseFormatJsonSchemaType,
    RunStatus,
    RunStep,
    RunStepDeltaChunk,
    RunStepDeltaCodeInterpreterDetailItemObject,
    RunStepDeltaCodeInterpreterImageOutput,
    RunStepDeltaCodeInterpreterLogOutput,
    SubmitToolApprovalAction,
    SubmitToolOutputsAction,
    ThreadMessageOptions,
    ThreadRun,
    ToolApproval,
    ToolDefinition,
    ToolOutput,
)
from azure.core.credentials_async import AsyncTokenCredential
from pydantic import ValidationError

from ._shared import AzureAISettings

if sys.version_info >= (3, 11):
    from typing import Self  # pragma: no cover
else:
    from typing_extensions import Self  # pragma: no cover


logger = get_logger("agent_framework.azure")


TAzureAIAgentClient = TypeVar("TAzureAIAgentClient", bound="AzureAIAgentClient")


@use_function_invocation
@use_observability
@use_chat_middleware
class AzureAIAgentClient(BaseChatClient):
    """Azure AI Agent Chat client."""

    OTEL_PROVIDER_NAME: ClassVar[str] = "azure.ai"  # type: ignore[reportIncompatibleVariableOverride, misc]

    def __init__(
        self,
        *,
        agents_client: AgentsClient | None = None,
        agent_id: str | None = None,
        agent_name: str | None = None,
        thread_id: str | None = None,
        project_endpoint: str | None = None,
        model_deployment_name: str | None = None,
        async_credential: AsyncTokenCredential | None = None,
        should_cleanup_agent: bool = True,
        env_file_path: str | None = None,
        env_file_encoding: str | None = None,
        **kwargs: Any,
    ) -> None:
        """Initialize an Azure AI Agent client.

        Keyword Args:
            agents_client: An existing AgentsClient to use. If not provided, one will be created.
            agent_id: The ID of an existing agent to use. If not provided and agents_client is provided,
                a new agent will be created (and deleted after the request). If neither agents_client
                nor agent_id is provided, both will be created and managed automatically.
            agent_name: The name to use when creating new agents.
            thread_id: Default thread ID to use for conversations. Can be overridden by
                conversation_id property when making a request.
            project_endpoint: The Azure AI Project endpoint URL.
                Can also be set via environment variable AZURE_AI_PROJECT_ENDPOINT.
                Ignored when a agents_client is passed.
            model_deployment_name: The model deployment name to use for agent creation.
                Can also be set via environment variable AZURE_AI_MODEL_DEPLOYMENT_NAME.
            async_credential: Azure async credential to use for authentication.
            should_cleanup_agent: Whether to cleanup (delete) agents created by this client when
                the client is closed or context is exited. Defaults to True. Only affects agents
                created by this client instance; existing agents passed via agent_id are never deleted.
            env_file_path: Path to environment file for loading settings.
            env_file_encoding: Encoding of the environment file.
            kwargs: Additional keyword arguments passed to the parent class.

        Examples:
            .. code-block:: python

                from agent_framework_azure_ai import AzureAIAgentClient
                from azure.identity.aio import DefaultAzureCredential

                # Using environment variables
                # Set AZURE_AI_PROJECT_ENDPOINT=https://your-project.cognitiveservices.azure.com
                # Set AZURE_AI_MODEL_DEPLOYMENT_NAME=gpt-4
                credential = DefaultAzureCredential()
                client = AzureAIAgentClient(async_credential=credential)

                # Or passing parameters directly
                client = AzureAIAgentClient(
                    project_endpoint="https://your-project.cognitiveservices.azure.com",
                    model_deployment_name="gpt-4",
                    async_credential=credential,
                )

                # Or loading from a .env file
                client = AzureAIAgentClient(async_credential=credential, env_file_path="path/to/.env")
        """
        try:
            azure_ai_settings = AzureAISettings(
                project_endpoint=project_endpoint,
                model_deployment_name=model_deployment_name,
                env_file_path=env_file_path,
                env_file_encoding=env_file_encoding,
            )
        except ValidationError as ex:
            raise ServiceInitializationError("Failed to create Azure AI settings.", ex) from ex

        # If no agents_client is provided, create one
        should_close_client = False
        if agents_client is None:
            if not azure_ai_settings.project_endpoint:
                raise ServiceInitializationError(
                    "Azure AI project endpoint is required. Set via 'project_endpoint' parameter "
                    "or 'AZURE_AI_PROJECT_ENDPOINT' environment variable."
                )

            if agent_id is None and not azure_ai_settings.model_deployment_name:
                raise ServiceInitializationError(
                    "Azure AI model deployment name is required. Set via 'model_deployment_name' parameter "
                    "or 'AZURE_AI_MODEL_DEPLOYMENT_NAME' environment variable."
                )

            # Use provided credential
            if not async_credential:
                raise ServiceInitializationError("Azure credential is required when agents_client is not provided.")
            agents_client = AgentsClient(
                endpoint=azure_ai_settings.project_endpoint,
                credential=async_credential,
                # TODO (dmytrostruk): Verify if user_agent works with AgentsClient
                user_agent=AGENT_FRAMEWORK_USER_AGENT,
            )
            should_close_client = True

        # Initialize parent
        super().__init__(**kwargs)

        # Initialize instance variables
        self.agents_client = agents_client
        self.credential = async_credential
        self.agent_id = agent_id
        self.agent_name = agent_name
        self.model_id = azure_ai_settings.model_deployment_name
        self.thread_id = thread_id
        self.should_cleanup_agent = should_cleanup_agent  # Track whether we should delete the agent
        self._agent_created = False  # Track whether agent was created inside this class
        self._should_close_client = should_close_client  # Track whether we should close client connection
        self._agent_definition: Agent | None = None  # Cached definition for existing agent

    async def __aenter__(self) -> "Self":
        """Async context manager entry."""
        return self

    async def __aexit__(self, exc_type: type[BaseException] | None, exc_val: BaseException | None, exc_tb: Any) -> None:
        """Async context manager exit - clean up any agents we created."""
        await self.close()

    async def close(self) -> None:
        """Close the agents_client and clean up any agents we created."""
        await self._cleanup_agent_if_needed()
        await self._close_client_if_needed()

    @classmethod
    def from_settings(cls: type[TAzureAIAgentClient], settings: dict[str, Any]) -> TAzureAIAgentClient:
        """Initialize a AzureAIAgentClient from a dictionary of settings.

        Args:
            settings: A dictionary of settings for the service.
        """
        return cls(
            agents_client=settings.get("agents_client"),
            agent_id=settings.get("agent_id"),
            thread_id=settings.get("thread_id"),
            project_endpoint=settings.get("project_endpoint"),
            model_deployment_name=settings.get("model_deployment_name"),
            agent_name=settings.get("agent_name"),
            credential=settings.get("credential"),
            env_file_path=settings.get("env_file_path"),
            should_cleanup_agent=settings.get("should_cleanup_agent", True),
        )

    async def _inner_get_response(
        self,
        *,
        messages: MutableSequence[ChatMessage],
        chat_options: ChatOptions,
        **kwargs: Any,
    ) -> ChatResponse:
        return await ChatResponse.from_chat_response_generator(
            updates=self._inner_get_streaming_response(messages=messages, chat_options=chat_options, **kwargs),
            output_format_type=chat_options.response_format,
        )

    async def _inner_get_streaming_response(
        self,
        *,
        messages: MutableSequence[ChatMessage],
        chat_options: ChatOptions,
        **kwargs: Any,
    ) -> AsyncIterable[ChatResponseUpdate]:
        # Extract necessary state from messages and options
        run_options, required_action_results = await self._create_run_options(messages, chat_options, **kwargs)

        # Get the thread ID
        thread_id: str | None = (
            chat_options.conversation_id
            if chat_options.conversation_id is not None
            else run_options.get("conversation_id", self.thread_id)
        )

        # Determine which agent to use and create if needed
        agent_id = await self._get_agent_id_or_create(run_options)

        # Process and yield each update from the stream
        async for update in self._process_stream(
            *(await self._create_agent_stream(thread_id, agent_id, run_options, required_action_results))
        ):
            yield update

    async def _get_agent_id_or_create(self, run_options: dict[str, Any] | None = None) -> str:
        """Determine which agent to use and create if needed.

        Returns:
            str: The agent_id to use
        """
        run_options = run_options or {}
        # If no agent_id is provided, create a temporary agent
        if self.agent_id is None:
            if "model" not in run_options or not run_options["model"]:
                raise ServiceInitializationError(
                    "Model deployment name is required for agent creation, "
                    "can also be passed to the get_response methods."
                )

            agent_name: str = self.agent_name or "UnnamedAgent"
            args: dict[str, Any] = {
                "model": run_options["model"],
                "name": agent_name,
            }
            if "tools" in run_options:
                args["tools"] = run_options["tools"]
            if "tool_resources" in run_options:
                args["tool_resources"] = run_options["tool_resources"]
            if "instructions" in run_options:
                args["instructions"] = run_options["instructions"]
            if "response_format" in run_options:
                args["response_format"] = run_options["response_format"]

            if "temperature" in run_options:
                args["temperature"] = run_options["temperature"]
            if "top_p" in run_options:
                args["top_p"] = run_options["top_p"]

            created_agent = await self.agents_client.create_agent(**args)

            self.agent_id = str(created_agent.id)
            self._agent_definition = created_agent
            self._agent_created = True

        return self.agent_id

    async def _create_agent_stream(
        self,
        thread_id: str | None,
        agent_id: str,
        run_options: dict[str, Any],
        required_action_results: list[FunctionResultContent | FunctionApprovalResponseContent] | None,
    ) -> tuple[AsyncAgentRunStream[AsyncAgentEventHandler[Any]] | AsyncAgentEventHandler[Any], str]:
        """Create the agent stream for processing.

        Returns:
            tuple: (stream, final_thread_id)
        """
        # Get any active run for this thread
        thread_run = await self._get_active_thread_run(thread_id)

        stream: AsyncAgentRunStream[AsyncAgentEventHandler[Any]] | AsyncAgentEventHandler[Any]
        handler: AsyncAgentEventHandler[Any] = AsyncAgentEventHandler()
        tool_run_id, tool_outputs, tool_approvals = self._convert_required_action_to_tool_output(
            required_action_results
        )

        if (
            thread_run is not None
            and tool_run_id is not None
            and tool_run_id == thread_run.id
            and (tool_outputs or tool_approvals)
        ):  # type: ignore[reportUnknownMemberType]
            # There's an active run and we have tool results to submit, so submit the results.
            args: dict[str, Any] = {
                "thread_id": thread_run.thread_id,
                "run_id": tool_run_id,
                "event_handler": handler,
            }
            if tool_outputs:
                args["tool_outputs"] = tool_outputs
            if tool_approvals:
                args["tool_approvals"] = tool_approvals
            await self.agents_client.runs.submit_tool_outputs_stream(**args)  # type: ignore[reportUnknownMemberType]
            # Pass the handler to the stream to continue processing
            stream = handler  # type: ignore
            final_thread_id = thread_run.thread_id
        else:
            # Handle thread creation or cancellation
            final_thread_id = await self._prepare_thread(thread_id, thread_run, run_options)

            # Now create a new run and stream the results.
            run_options.pop("conversation_id", None)
            stream = await self.agents_client.runs.stream(  # type: ignore[reportUnknownMemberType]
                final_thread_id, agent_id=agent_id, **run_options
            )

        return stream, final_thread_id

    async def _get_active_thread_run(self, thread_id: str | None) -> ThreadRun | None:
        """Get any active run for the given thread."""
        if thread_id is None:
            return None

        async for run in self.agents_client.runs.list(thread_id=thread_id, limit=1, order=ListSortOrder.DESCENDING):  # type: ignore[reportUnknownMemberType]
            if run.status not in [
                RunStatus.COMPLETED,
                RunStatus.CANCELLED,
                RunStatus.FAILED,
                RunStatus.EXPIRED,
            ]:
                return run
        return None

    async def _prepare_thread(
        self, thread_id: str | None, thread_run: ThreadRun | None, run_options: dict[str, Any]
    ) -> str:
        """Prepare the thread for a new run, creating or cleaning up as needed."""
        if thread_id is not None:
            if thread_run is not None:
                # There was an active run; we need to cancel it before starting a new run.
                await self.agents_client.runs.cancel(thread_id, thread_run.id)

            return thread_id

        # No thread ID was provided, so create a new thread.
        thread = await self.agents_client.threads.create(
            tool_resources=run_options.get("tool_resources"), metadata=run_options.get("metadata")
        )
        thread_id = thread.id
        # workaround for: https://github.com/Azure/azure-sdk-for-python/issues/42805
        # this occurs when otel is enabled
        # once fixed, in the function above, readd:
        # `messages=run_options.pop("additional_messages")`
        for msg in run_options.pop("additional_messages", []):
            await self.agents_client.messages.create(
                thread_id=thread_id, role=msg.role, content=msg.content, metadata=msg.metadata
            )
        # and remove until here.
        return thread_id

    def _extract_url_citations(self, message_delta_chunk: MessageDeltaChunk) -> list[CitationAnnotation]:
        """Extract URL citations from MessageDeltaChunk."""
        url_citations: list[CitationAnnotation] = []

        # Process each content item in the delta to find citations
        for content in message_delta_chunk.delta.content:
            if isinstance(content, MessageDeltaTextContent) and content.text and content.text.annotations:
                for annotation in content.text.annotations:
                    if isinstance(annotation, MessageDeltaTextUrlCitationAnnotation):
                        # Create annotated regions only if both start and end indices are available
                        annotated_regions = []
                        if annotation.start_index and annotation.end_index:
                            annotated_regions = [
                                TextSpanRegion(
                                    start_index=annotation.start_index,
                                    end_index=annotation.end_index,
                                )
                            ]

                        # Create CitationAnnotation from AzureAI annotation
                        citation = CitationAnnotation(
                            title=getattr(annotation.url_citation, "title", None),
                            url=annotation.url_citation.url,
                            snippet=None,
                            annotated_regions=annotated_regions,
                            raw_representation=annotation,
                        )
                        url_citations.append(citation)

        return url_citations

    async def _process_stream(
        self, stream: AsyncAgentRunStream[AsyncAgentEventHandler[Any]] | AsyncAgentEventHandler[Any], thread_id: str
    ) -> AsyncIterable[ChatResponseUpdate]:
        """Process events from the stream iterator and yield ChatResponseUpdate objects."""
        response_id: str | None = None
        response_stream = await stream.__aenter__() if isinstance(stream, AsyncAgentRunStream) else stream  # type: ignore[no-untyped-call]
        try:
            async for event_type, event_data, _ in response_stream:  # type: ignore
                match event_data:
                    case MessageDeltaChunk():
                        # only one event_type: AgentStreamEvent.THREAD_MESSAGE_DELTA
                        role = Role.USER if event_data.delta.role == MessageRole.USER else Role.ASSISTANT

                        # Extract URL citations from the delta chunk
                        url_citations = self._extract_url_citations(event_data)

                        # Create contents with citations if any exist
                        citation_content: list[Contents] = []
                        if event_data.text or url_citations:
                            text_content_obj = TextContent(text=event_data.text or "")
                            if url_citations:
                                text_content_obj.annotations = url_citations
                            citation_content.append(text_content_obj)

                        yield ChatResponseUpdate(
                            role=role,
                            contents=citation_content if citation_content else None,
                            conversation_id=thread_id,
                            message_id=response_id,
                            raw_representation=event_data,
                            response_id=response_id,
                        )
                    case ThreadRun():
                        # possible event_types:
                        # AgentStreamEvent.THREAD_RUN_CREATED
                        # AgentStreamEvent.THREAD_RUN_QUEUED
                        # AgentStreamEvent.THREAD_RUN_INCOMPLETE
                        # AgentStreamEvent.THREAD_RUN_IN_PROGRESS
                        # AgentStreamEvent.THREAD_RUN_REQUIRES_ACTION
                        # AgentStreamEvent.THREAD_RUN_COMPLETED
                        # AgentStreamEvent.THREAD_RUN_FAILED
                        # AgentStreamEvent.THREAD_RUN_CANCELLING
                        # AgentStreamEvent.THREAD_RUN_CANCELLED
                        # AgentStreamEvent.THREAD_RUN_EXPIRED
                        match event_type:
                            case AgentStreamEvent.THREAD_RUN_REQUIRES_ACTION:
                                if event_data.required_action and event_data.required_action.type in [
                                    "submit_tool_outputs",
                                    "submit_tool_approval",
                                ]:
                                    function_call_contents = self._create_function_call_contents(
                                        event_data, response_id
                                    )
                                    if function_call_contents:
                                        yield ChatResponseUpdate(
                                            role=Role.ASSISTANT,
                                            contents=function_call_contents,
                                            conversation_id=thread_id,
                                            message_id=response_id,
                                            raw_representation=event_data,
                                            response_id=response_id,
                                        )
                            case AgentStreamEvent.THREAD_RUN_FAILED:
                                raise ServiceResponseException(event_data.last_error.message)
                            case _:
                                yield ChatResponseUpdate(
                                    contents=[],
                                    conversation_id=event_data.thread_id,
                                    message_id=response_id,
                                    raw_representation=event_data,
                                    response_id=response_id,
                                    role=Role.ASSISTANT,
                                    model_id=event_data.model,
                                )

                    case RunStep():
                        # possible event_types:
                        # AgentStreamEvent.THREAD_RUN_STEP_CREATED,
                        # AgentStreamEvent.THREAD_RUN_STEP_IN_PROGRESS,
                        # AgentStreamEvent.THREAD_RUN_STEP_COMPLETED,
                        # AgentStreamEvent.THREAD_RUN_STEP_FAILED,
                        # AgentStreamEvent.THREAD_RUN_STEP_CANCELLED,
                        # AgentStreamEvent.THREAD_RUN_STEP_EXPIRED,
                        match event_type:
                            case AgentStreamEvent.THREAD_RUN_STEP_CREATED:
                                response_id = event_data.run_id
                            case AgentStreamEvent.THREAD_RUN_COMPLETED | AgentStreamEvent.THREAD_RUN_STEP_COMPLETED:
                                if event_data.usage:
                                    usage_content = UsageContent(
                                        UsageDetails(
                                            input_token_count=event_data.usage.prompt_tokens,
                                            output_token_count=event_data.usage.completion_tokens,
                                            total_token_count=event_data.usage.total_tokens,
                                        )
                                    )
                                    yield ChatResponseUpdate(
                                        role=Role.ASSISTANT,
                                        contents=[usage_content],
                                        conversation_id=thread_id,
                                        message_id=response_id,
                                        raw_representation=event_data,
                                        response_id=response_id,
                                    )
                            case _:
                                yield ChatResponseUpdate(
                                    contents=[],
                                    conversation_id=thread_id,
                                    message_id=response_id,
                                    raw_representation=event_data,
                                    response_id=response_id,
                                    role=Role.ASSISTANT,
                                )
                    case RunStepDeltaChunk():  # type: ignore
                        if (
                            event_data.delta.step_details is not None
                            and event_data.delta.step_details.type == "tool_calls"
                            and event_data.delta.step_details.tool_calls is not None  # type: ignore[attr-defined]
                        ):
                            for tool_call in event_data.delta.step_details.tool_calls:  # type: ignore[attr-defined]
                                if tool_call.type == "code_interpreter" and isinstance(
                                    tool_call.code_interpreter,
                                    RunStepDeltaCodeInterpreterDetailItemObject,
                                ):
                                    code_contents: list[Contents] = []
                                    if tool_call.code_interpreter.input is not None:
                                        logger.debug(f"Code Interpreter Input: {tool_call.code_interpreter.input}")
                                    if tool_call.code_interpreter.outputs is not None:
                                        for output in tool_call.code_interpreter.outputs:
                                            if isinstance(output, RunStepDeltaCodeInterpreterLogOutput) and output.logs:
                                                code_contents.append(TextContent(text=output.logs))
                                            if (
                                                isinstance(output, RunStepDeltaCodeInterpreterImageOutput)
                                                and output.image is not None
                                                and output.image.file_id is not None
                                            ):
                                                code_contents.append(HostedFileContent(file_id=output.image.file_id))
                                    yield ChatResponseUpdate(
                                        role=Role.ASSISTANT,
                                        contents=code_contents,
                                        conversation_id=thread_id,
                                        message_id=response_id,
                                        raw_representation=tool_call.code_interpreter,
                                        response_id=response_id,
                                    )
                    case _:  # ThreadMessage or string
                        # possible event_types for ThreadMessage:
                        # AgentStreamEvent.THREAD_MESSAGE_CREATED
                        # AgentStreamEvent.THREAD_MESSAGE_IN_PROGRESS
                        # AgentStreamEvent.THREAD_MESSAGE_COMPLETED
                        # AgentStreamEvent.THREAD_MESSAGE_INCOMPLETE
                        yield ChatResponseUpdate(
                            contents=[],
                            conversation_id=thread_id,
                            message_id=response_id,
                            raw_representation=event_data,  # type: ignore
                            response_id=response_id,
                            role=Role.ASSISTANT,
                        )
        except Exception as ex:
            logger.error(f"Error processing stream: {ex}")
            raise
        finally:
            if isinstance(stream, AsyncAgentRunStream):
                await stream.__aexit__(None, None, None)  # type: ignore[no-untyped-call]

    def _create_function_call_contents(self, event_data: ThreadRun, response_id: str | None) -> list[Contents]:
        """Create function call contents from a tool action event."""
        if isinstance(event_data, ThreadRun) and event_data.required_action is not None:
            if isinstance(event_data.required_action, SubmitToolOutputsAction):
                return [
                    FunctionCallContent(
                        call_id=f'["{response_id}", "{tool.id}"]',
                        name=tool.function.name,
                        arguments=tool.function.arguments,
                    )
                    for tool in event_data.required_action.submit_tool_outputs.tool_calls
                    if isinstance(tool, RequiredFunctionToolCall)
                ]
            if isinstance(event_data.required_action, SubmitToolApprovalAction):
                return [
                    FunctionApprovalRequestContent(
                        id=f'["{response_id}", "{tool.id}"]',
                        function_call=FunctionCallContent(
                            call_id=f'["{response_id}", "{tool.id}"]',
                            name=tool.name,
                            arguments=tool.arguments,
                            raw_representation=tool,
                        ),
                        raw_representation=tool,
                    )
                    for tool in event_data.required_action.submit_tool_approval.tool_calls
                    if isinstance(tool, RequiredMcpToolCall)
                ]
        return []

    async def _close_client_if_needed(self) -> None:
        """Close agents_client session if we created it."""
        if self._should_close_client:
            await self.agents_client.close()

    async def _cleanup_agent_if_needed(self) -> None:
        """Clean up the agent if we created it."""
<<<<<<< HEAD
        if self._should_delete_agent and self.agent_id is not None:
            await self.agents_client.delete_agent(self.agent_id)
=======
        if self._agent_created and self.should_cleanup_agent and self.agent_id is not None:
            await self.project_client.agents.delete_agent(self.agent_id)
>>>>>>> 14aee7e3
            self.agent_id = None
            self._agent_created = False

    async def _load_agent_definition_if_needed(self) -> Agent | None:
        """Load and cache agent details if not already loaded."""
        if self._agent_definition is None and self.agent_id is not None:
            self._agent_definition = await self.agents_client.get_agent(self.agent_id)
        return self._agent_definition

    def _prepare_tool_choice(self, chat_options: ChatOptions) -> None:
        """Prepare the tools and tool choice for the chat options.

        Args:
            chat_options: The chat options to prepare.
        """
        chat_tool_mode = chat_options.tool_choice
        if chat_tool_mode is None or chat_tool_mode == ToolMode.NONE or chat_tool_mode == "none":
            chat_options.tools = None
            chat_options.tool_choice = ToolMode.NONE
            return

        chat_options.tool_choice = chat_tool_mode

    async def _create_run_options(
        self,
        messages: MutableSequence[ChatMessage],
        chat_options: ChatOptions | None,
        **kwargs: Any,
    ) -> tuple[dict[str, Any], list[FunctionResultContent | FunctionApprovalResponseContent] | None]:
        run_options: dict[str, Any] = {**kwargs}

        agent_definition = await self._load_agent_definition_if_needed()

        if chat_options is not None:
            run_options["max_completion_tokens"] = chat_options.max_tokens
            if chat_options.model_id is not None:
                run_options["model"] = chat_options.model_id
            else:
                run_options["model"] = self.model_id
            run_options["top_p"] = chat_options.top_p
            run_options["temperature"] = chat_options.temperature
            run_options["parallel_tool_calls"] = chat_options.allow_multiple_tool_calls

            tool_definitions: list[ToolDefinition | dict[str, Any]] = []

            # Add tools from existing agent
            if agent_definition is not None:
                # Don't include function tools, since they will be passed through chat_options.tools
                agent_tools = [tool for tool in agent_definition.tools if not isinstance(tool, FunctionToolDefinition)]
                if agent_tools:
                    tool_definitions.extend(agent_tools)
                if agent_definition.tool_resources:
                    run_options["tool_resources"] = agent_definition.tool_resources

            if chat_options.tool_choice is not None:
                if chat_options.tool_choice != "none" and chat_options.tools:
                    # Add run tools
                    tool_definitions.extend(await self._prep_tools(chat_options.tools, run_options))

                    # Handle MCP tool resources for approval mode
                    mcp_tools = [tool for tool in chat_options.tools if isinstance(tool, HostedMCPTool)]
                    if mcp_tools:
                        mcp_resources = []
                        for mcp_tool in mcp_tools:
                            server_label = mcp_tool.name.replace(" ", "_")
                            mcp_resource: dict[str, Any] = {"server_label": server_label}

                            # Add headers if they exist
                            if mcp_tool.headers:
                                mcp_resource["headers"] = mcp_tool.headers

                            if mcp_tool.approval_mode is not None:
                                match mcp_tool.approval_mode:
                                    case str():
                                        # Map agent framework approval modes to Azure AI approval modes
                                        approval_mode = (
                                            "always" if mcp_tool.approval_mode == "always_require" else "never"
                                        )
                                        mcp_resource["require_approval"] = approval_mode
                                    case _:
                                        if "always_require_approval" in mcp_tool.approval_mode:
                                            mcp_resource["require_approval"] = {
                                                "always": mcp_tool.approval_mode["always_require_approval"]
                                            }
                                        elif "never_require_approval" in mcp_tool.approval_mode:
                                            mcp_resource["require_approval"] = {
                                                "never": mcp_tool.approval_mode["never_require_approval"]
                                            }

                            mcp_resources.append(mcp_resource)

                        # Add MCP resources to tool_resources
                        if "tool_resources" not in run_options:
                            run_options["tool_resources"] = {}
                        run_options["tool_resources"]["mcp"] = mcp_resources

                if chat_options.tool_choice == "none":
                    run_options["tool_choice"] = AgentsToolChoiceOptionMode.NONE
                elif chat_options.tool_choice == "auto":
                    run_options["tool_choice"] = AgentsToolChoiceOptionMode.AUTO
                elif (
                    isinstance(chat_options.tool_choice, ToolMode)
                    and chat_options.tool_choice == "required"
                    and chat_options.tool_choice.required_function_name is not None
                ):
                    run_options["tool_choice"] = AgentsNamedToolChoice(
                        type=AgentsNamedToolChoiceType.FUNCTION,
                        function=FunctionName(name=chat_options.tool_choice.required_function_name),
                    )

            if tool_definitions:
                run_options["tools"] = tool_definitions

            if chat_options.response_format is not None:
                run_options["response_format"] = ResponseFormatJsonSchemaType(
                    json_schema=ResponseFormatJsonSchema(
                        name=chat_options.response_format.__name__,
                        schema=chat_options.response_format.model_json_schema(),
                    )
                )

        instructions: list[str] = []
        required_action_results: list[FunctionResultContent | FunctionApprovalResponseContent] | None = None

        additional_messages: list[ThreadMessageOptions] | None = None

        # System/developer messages are turned into instructions, since there is no such message roles in Azure AI.
        # All other messages are added 1:1, treating assistant messages as agent messages
        # and everything else as user messages.
        for chat_message in messages:
            if chat_message.role.value in ["system", "developer"]:
                for text_content in [content for content in chat_message.contents if isinstance(content, TextContent)]:
                    instructions.append(text_content.text)

                continue

            message_contents: list[MessageInputContentBlock] = []

            for content in chat_message.contents:
                if isinstance(content, TextContent):
                    message_contents.append(MessageInputTextBlock(text=content.text))
                elif isinstance(content, (DataContent, UriContent)) and content.has_top_level_media_type("image"):
                    message_contents.append(MessageInputImageUrlBlock(image_url=MessageImageUrlParam(url=content.uri)))
                elif isinstance(content, (FunctionResultContent, FunctionApprovalResponseContent)):
                    if required_action_results is None:
                        required_action_results = []
                    required_action_results.append(content)
                elif isinstance(content.raw_representation, MessageInputContentBlock):
                    message_contents.append(content.raw_representation)

            if len(message_contents) > 0:
                if additional_messages is None:
                    additional_messages = []
                additional_messages.append(
                    ThreadMessageOptions(
                        role=MessageRole.AGENT if chat_message.role == Role.ASSISTANT else MessageRole.USER,
                        content=message_contents,
                    )
                )

        if additional_messages is not None:
            run_options["additional_messages"] = additional_messages

        # Add instruction from existing agent at the beginning
        if (
            agent_definition is not None
            and agent_definition.instructions
            and agent_definition.instructions not in instructions
        ):
            instructions.insert(0, agent_definition.instructions)

        if len(instructions) > 0:
            run_options["instructions"] = "".join(instructions)

        return run_options, required_action_results

    async def _prep_tools(
        self, tools: Sequence["ToolProtocol | MutableMapping[str, Any]"], run_options: dict[str, Any] | None = None
    ) -> list[ToolDefinition | dict[str, Any]]:
        """Prepare tool definitions for the run options."""
        tool_definitions: list[ToolDefinition | dict[str, Any]] = []
        for tool in tools:
            match tool:
                case AIFunction():
                    tool_definitions.append(tool.to_json_schema_spec())  # type: ignore[reportUnknownArgumentType]
                case HostedWebSearchTool():
                    additional_props = tool.additional_properties or {}
                    config_args: dict[str, Any] = {}
                    if count := additional_props.get("count"):
                        config_args["count"] = count
                    if freshness := additional_props.get("freshness"):
                        config_args["freshness"] = freshness
                    if market := additional_props.get("market"):
                        config_args["market"] = market
                    if set_lang := additional_props.get("set_lang"):
                        config_args["set_lang"] = set_lang
                    # Bing Grounding (support both connection_id and connection_name)
                    connection_id = additional_props.get("connection_id") or os.getenv("BING_CONNECTION_ID")
                    # Custom Bing Search
                    custom_connection_id = additional_props.get("custom_connection_id") or os.getenv(
                        "BING_CUSTOM_CONNECTION_ID"
                    )
                    custom_instance_name = additional_props.get("custom_instance_name") or os.getenv(
                        "BING_CUSTOM_INSTANCE_NAME"
                    )
                    bing_search: BingGroundingTool | BingCustomSearchTool | None = None
                    if (connection_id) and not custom_connection_id and not custom_instance_name:
                        if connection_id:
                            conn_id = connection_id
                        else:
                            raise ServiceInitializationError("Neither connection_id nor connection_name provided.")
                        bing_search = BingGroundingTool(connection_id=conn_id, **config_args)
                    if custom_connection_id and custom_instance_name:
                        bing_search = BingCustomSearchTool(
                            connection_id=custom_connection_id,
                            instance_name=custom_instance_name,
                            **config_args,
                        )
                    if not bing_search:
                        raise ServiceInitializationError(
                            "Bing search tool requires either 'connection_id' for Bing Grounding "
                            "or both 'custom_connection_id' and 'custom_instance_name' for Custom Bing Search. "
                            "These can be provided via additional_properties or environment variables: "
                            "'BING_CONNECTION_ID', 'BING_CUSTOM_CONNECTION_ID', "
                            "'BING_CUSTOM_INSTANCE_NAME'"
                        )
                    tool_definitions.extend(bing_search.definitions)
                case HostedCodeInterpreterTool():
                    tool_definitions.append(CodeInterpreterToolDefinition())
                case HostedMCPTool():
                    mcp_tool = McpTool(
                        server_label=tool.name.replace(" ", "_"),
                        server_url=str(tool.url),
                        allowed_tools=list(tool.allowed_tools) if tool.allowed_tools else [],
                    )
                    tool_definitions.extend(mcp_tool.definitions)
                case HostedFileSearchTool():
                    vector_stores = [inp for inp in tool.inputs or [] if isinstance(inp, HostedVectorStoreContent)]
                    if vector_stores:
                        file_search = FileSearchTool(vector_store_ids=[vs.vector_store_id for vs in vector_stores])
                        tool_definitions.extend(file_search.definitions)
                        # Set tool_resources for file search to work properly with Azure AI
                        if run_options is not None and "tool_resources" not in run_options:
                            run_options["tool_resources"] = file_search.resources
                case ToolDefinition():
                    tool_definitions.append(tool)
                case dict():
                    tool_definitions.append(tool)
                case _:
                    raise ServiceInitializationError(f"Unsupported tool type: {type(tool)}")
        return tool_definitions

    def _convert_required_action_to_tool_output(
        self,
        required_action_results: list[FunctionResultContent | FunctionApprovalResponseContent] | None,
    ) -> tuple[str | None, list[ToolOutput] | None, list[ToolApproval] | None]:
        run_id: str | None = None
        tool_outputs: list[ToolOutput] | None = None
        tool_approvals: list[ToolApproval] | None = None

        if required_action_results:
            for content in required_action_results:
                # When creating the FunctionCallContent/ApprovalRequestContent,
                # we created it with a CallId == [runId, callId].
                # We need to extract the run ID and ensure that the Output/Approval we send back to Azure
                # is only the call ID.
                run_and_call_ids: list[str] = (
                    json.loads(content.call_id)
                    if isinstance(content, FunctionResultContent)
                    else json.loads(content.id)
                )

                if (
                    not run_and_call_ids
                    or len(run_and_call_ids) != 2
                    or not run_and_call_ids[0]
                    or not run_and_call_ids[1]
                    or (run_id is not None and run_id != run_and_call_ids[0])
                ):
                    continue

                run_id = run_and_call_ids[0]
                call_id = run_and_call_ids[1]

                if isinstance(content, FunctionResultContent):
                    if tool_outputs is None:
                        tool_outputs = []
                    tool_outputs.append(
                        ToolOutput(tool_call_id=call_id, output=prepare_function_call_results(content.result))
                    )
                elif isinstance(content, FunctionApprovalResponseContent):
                    if tool_approvals is None:
                        tool_approvals = []
                    tool_approvals.append(ToolApproval(tool_call_id=call_id, approve=content.approved))

        return run_id, tool_outputs, tool_approvals

    def _update_agent_name(self, agent_name: str | None) -> None:
        """Update the agent name in the chat client.

        Args:
            agent_name: The new name for the agent.
        """
        # This is a no-op in the base class, but can be overridden by subclasses
        # to update the agent name in the client.
        if agent_name and not self.agent_name:
            self.agent_name = agent_name

    def service_url(self) -> str:
        """Get the service URL for the chat client.

        Returns:
            The service URL for the chat client, or None if not set.
        """
        return self.agents_client._config.endpoint  # type: ignore<|MERGE_RESOLUTION|>--- conflicted
+++ resolved
@@ -661,13 +661,8 @@
 
     async def _cleanup_agent_if_needed(self) -> None:
         """Clean up the agent if we created it."""
-<<<<<<< HEAD
-        if self._should_delete_agent and self.agent_id is not None:
+        if self._agent_created and self.should_cleanup_agent and self.agent_id is not None:
             await self.agents_client.delete_agent(self.agent_id)
-=======
-        if self._agent_created and self.should_cleanup_agent and self.agent_id is not None:
-            await self.project_client.agents.delete_agent(self.agent_id)
->>>>>>> 14aee7e3
             self.agent_id = None
             self._agent_created = False
 
