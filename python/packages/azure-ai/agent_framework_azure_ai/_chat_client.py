# Copyright (c) Microsoft. All rights reserved.

import json
import os
import sys
from collections.abc import AsyncIterable, MutableMapping, MutableSequence, Sequence
from typing import Any, ClassVar, TypeVar

from agent_framework import (
    AGENT_FRAMEWORK_USER_AGENT,
    AIFunction,
    BaseChatClient,
    ChatMessage,
    ChatOptions,
    ChatResponse,
    ChatResponseUpdate,
    CitationAnnotation,
    Contents,
    DataContent,
    FunctionApprovalRequestContent,
    FunctionApprovalResponseContent,
    FunctionCallContent,
    FunctionResultContent,
    HostedCodeInterpreterTool,
    HostedFileContent,
    HostedFileSearchTool,
    HostedMCPTool,
    HostedVectorStoreContent,
    HostedWebSearchTool,
    Role,
    TextContent,
    TextSpanRegion,
    ToolMode,
    ToolProtocol,
    UriContent,
    UsageContent,
    UsageDetails,
    get_logger,
    prepare_function_call_results,
    use_chat_middleware,
    use_function_invocation,
)
from agent_framework._pydantic import AFBaseSettings
from agent_framework.exceptions import ServiceInitializationError, ServiceResponseException
from agent_framework.observability import use_observability
from azure.ai.agents.aio import AgentsClient
from azure.ai.agents.models import (
    Agent,
    AgentsNamedToolChoice,
    AgentsNamedToolChoiceType,
    AgentsToolChoiceOptionMode,
    AgentStreamEvent,
    AsyncAgentEventHandler,
    AsyncAgentRunStream,
    BingCustomSearchTool,
    BingGroundingTool,
    CodeInterpreterToolDefinition,
    FileSearchTool,
    FunctionName,
    FunctionToolDefinition,
    ListSortOrder,
    McpTool,
    MessageDeltaChunk,
    MessageDeltaTextContent,
    MessageDeltaTextUrlCitationAnnotation,
    MessageImageUrlParam,
    MessageInputContentBlock,
    MessageInputImageUrlBlock,
    MessageInputTextBlock,
    MessageRole,
    RequiredFunctionToolCall,
    RequiredMcpToolCall,
    ResponseFormatJsonSchema,
    ResponseFormatJsonSchemaType,
    RunStatus,
    RunStep,
    RunStepDeltaChunk,
    RunStepDeltaCodeInterpreterDetailItemObject,
    RunStepDeltaCodeInterpreterImageOutput,
    RunStepDeltaCodeInterpreterLogOutput,
    SubmitToolApprovalAction,
    SubmitToolOutputsAction,
    ThreadMessageOptions,
    ThreadRun,
    ToolApproval,
    ToolDefinition,
    ToolOutput,
)
from azure.ai.projects.aio import AIProjectClient
from azure.core.credentials_async import AsyncTokenCredential
from azure.core.exceptions import ResourceNotFoundError
from pydantic import ValidationError

if sys.version_info >= (3, 11):
    from typing import Self  # pragma: no cover
else:
    from typing_extensions import Self  # pragma: no cover


logger = get_logger("agent_framework.azure")


class AzureAISettings(AFBaseSettings):
    """Azure AI Project settings.

    The settings are first loaded from environment variables with the prefix 'AZURE_AI_'.
    If the environment variables are not found, the settings can be loaded from a .env file
    with the encoding 'utf-8'. If the settings are not found in the .env file, the settings
    are ignored; however, validation will fail alerting that the settings are missing.

    Keyword Args:
        project_endpoint: The Azure AI Project endpoint URL.
            Can be set via environment variable AZURE_AI_PROJECT_ENDPOINT.
        model_deployment_name: The name of the model deployment to use.
            Can be set via environment variable AZURE_AI_MODEL_DEPLOYMENT_NAME.
        env_file_path: If provided, the .env settings are read from this file path location.
        env_file_encoding: The encoding of the .env file, defaults to 'utf-8'.

    Examples:
        .. code-block:: python

            from agent_framework_azure_ai import AzureAISettings

            # Using environment variables
            # Set AZURE_AI_PROJECT_ENDPOINT=https://your-project.cognitiveservices.azure.com
            # Set AZURE_AI_MODEL_DEPLOYMENT_NAME=gpt-4
            settings = AzureAISettings()

            # Or passing parameters directly
            settings = AzureAISettings(
                project_endpoint="https://your-project.cognitiveservices.azure.com", model_deployment_name="gpt-4"
            )

            # Or loading from a .env file
            settings = AzureAISettings(env_file_path="path/to/.env")
    """

    env_prefix: ClassVar[str] = "AZURE_AI_"

    project_endpoint: str | None = None
    model_deployment_name: str | None = None


TAzureAIAgentClient = TypeVar("TAzureAIAgentClient", bound="AzureAIAgentClient")


@use_function_invocation
@use_observability
@use_chat_middleware
class AzureAIAgentClient(BaseChatClient):
    """Azure AI Agent Chat client."""

    OTEL_PROVIDER_NAME: ClassVar[str] = "azure.ai"  # type: ignore[reportIncompatibleVariableOverride, misc]

    def __init__(
        self,
        *,
        agents_client: AgentsClient | None = None,
        agent_id: str | None = None,
        agent_name: str | None = None,
        thread_id: str | None = None,
        project_endpoint: str | None = None,
        model_deployment_name: str | None = None,
        async_credential: AsyncTokenCredential | None = None,
        env_file_path: str | None = None,
        env_file_encoding: str | None = None,
        **kwargs: Any,
    ) -> None:
        """Initialize an Azure AI Agent client.

        Keyword Args:
            agents_client: An existing AgentsClient to use. If not provided, one will be created.
            agent_id: The ID of an existing agent to use. If not provided and agents_client is provided,
                a new agent will be created (and deleted after the request). If neither agents_client
                nor agent_id is provided, both will be created and managed automatically.
            agent_name: The name to use when creating new agents.
            thread_id: Default thread ID to use for conversations. Can be overridden by
                conversation_id property when making a request.
            project_endpoint: The Azure AI Project endpoint URL.
                Can also be set via environment variable AZURE_AI_PROJECT_ENDPOINT.
                Ignored when a agents_client is passed.
            model_deployment_name: The model deployment name to use for agent creation.
                Can also be set via environment variable AZURE_AI_MODEL_DEPLOYMENT_NAME.
            async_credential: Azure async credential to use for authentication.
            env_file_path: Path to environment file for loading settings.
            env_file_encoding: Encoding of the environment file.
            kwargs: Additional keyword arguments passed to the parent class.

        Examples:
            .. code-block:: python

                from agent_framework_azure_ai import AzureAIAgentClient
                from azure.identity.aio import DefaultAzureCredential

                # Using environment variables
                # Set AZURE_AI_PROJECT_ENDPOINT=https://your-project.cognitiveservices.azure.com
                # Set AZURE_AI_MODEL_DEPLOYMENT_NAME=gpt-4
                credential = DefaultAzureCredential()
                client = AzureAIAgentClient(async_credential=credential)

                # Or passing parameters directly
                client = AzureAIAgentClient(
                    project_endpoint="https://your-project.cognitiveservices.azure.com",
                    model_deployment_name="gpt-4",
                    async_credential=credential,
                )

                # Or loading from a .env file
                client = AzureAIAgentClient(async_credential=credential, env_file_path="path/to/.env")
        """
        try:
            azure_ai_settings = AzureAISettings(
                project_endpoint=project_endpoint,
                model_deployment_name=model_deployment_name,
                env_file_path=env_file_path,
                env_file_encoding=env_file_encoding,
            )
        except ValidationError as ex:
            raise ServiceInitializationError("Failed to create Azure AI settings.", ex) from ex

        # If no agents_client is provided, create one
        should_close_client = False
        if agents_client is None:
            if not azure_ai_settings.project_endpoint:
                raise ServiceInitializationError(
                    "Azure AI project endpoint is required. Set via 'project_endpoint' parameter "
                    "or 'AZURE_AI_PROJECT_ENDPOINT' environment variable."
                )

            if agent_id is None and not azure_ai_settings.model_deployment_name:
                raise ServiceInitializationError(
                    "Azure AI model deployment name is required. Set via 'model_deployment_name' parameter "
                    "or 'AZURE_AI_MODEL_DEPLOYMENT_NAME' environment variable."
                )

            # Use provided credential
            if not async_credential:
                raise ServiceInitializationError("Azure credential is required when agents_client is not provided.")
            agents_client = AgentsClient(
                endpoint=azure_ai_settings.project_endpoint,
                credential=async_credential,
                # TODO (dmytrostruk): Verify if user_agent works with AgentsClient
                user_agent=AGENT_FRAMEWORK_USER_AGENT,
            )
            should_close_client = True

        # Initialize parent
        super().__init__(**kwargs)

        # Initialize instance variables
        self.agents_client = agents_client
        self.credential = async_credential
        self.agent_id = agent_id
        self.agent_name = agent_name
        self.model_id = azure_ai_settings.model_deployment_name
        self.thread_id = thread_id
        self._should_delete_agent = False  # Track whether we should delete the agent
        self._should_close_client = should_close_client  # Track whether we should close client connection
        self._agent_definition: Agent | None = None  # Cached definition for existing agent

    async def setup_azure_ai_observability(
        self, project_client: AIProjectClient, enable_sensitive_data: bool | None = None
    ) -> None:
        """Use this method to setup tracing in your Azure AI Project.

        This will take the connection string from the project project_client.
        It will override any connection string that is set in the environment variables.
        It will disable any OTLP endpoint that might have been set.
        """
        try:
            conn_string = await project_client.telemetry.get_application_insights_connection_string()
        except ResourceNotFoundError:
            logger.warning(
                "No Application Insights connection string found for the Azure AI Project, "
                "please call setup_observability() manually."
            )
            return
        from agent_framework.observability import setup_observability

        setup_observability(
            applicationinsights_connection_string=conn_string, enable_sensitive_data=enable_sensitive_data
        )

    async def __aenter__(self) -> "Self":
        """Async context manager entry."""
        return self

    async def __aexit__(self, exc_type: type[BaseException] | None, exc_val: BaseException | None, exc_tb: Any) -> None:
        """Async context manager exit - clean up any agents we created."""
        await self.close()

    async def close(self) -> None:
        """Close the agents_client and clean up any agents we created."""
        await self._cleanup_agent_if_needed()
        await self._close_client_if_needed()

    @classmethod
    def from_settings(cls: type[TAzureAIAgentClient], settings: dict[str, Any]) -> TAzureAIAgentClient:
        """Initialize a AzureAIAgentClient from a dictionary of settings.

        Args:
            settings: A dictionary of settings for the service.
        """
        return cls(
            agents_client=settings.get("agents_client"),
            agent_id=settings.get("agent_id"),
            thread_id=settings.get("thread_id"),
            project_endpoint=settings.get("project_endpoint"),
            model_deployment_name=settings.get("model_deployment_name"),
            agent_name=settings.get("agent_name"),
            credential=settings.get("credential"),
            env_file_path=settings.get("env_file_path"),
        )

    async def _inner_get_response(
        self,
        *,
        messages: MutableSequence[ChatMessage],
        chat_options: ChatOptions,
        **kwargs: Any,
    ) -> ChatResponse:
        return await ChatResponse.from_chat_response_generator(
            updates=self._inner_get_streaming_response(messages=messages, chat_options=chat_options, **kwargs),
            output_format_type=chat_options.response_format,
        )

    async def _inner_get_streaming_response(
        self,
        *,
        messages: MutableSequence[ChatMessage],
        chat_options: ChatOptions,
        **kwargs: Any,
    ) -> AsyncIterable[ChatResponseUpdate]:
        # Extract necessary state from messages and options
        run_options, required_action_results = await self._create_run_options(messages, chat_options, **kwargs)

        # Get the thread ID
        thread_id: str | None = (
            chat_options.conversation_id
            if chat_options.conversation_id is not None
            else run_options.get("conversation_id", self.thread_id)
        )

        # Determine which agent to use and create if needed
        agent_id = await self._get_agent_id_or_create(run_options)

        # Process and yield each update from the stream
        async for update in self._process_stream(
            *(await self._create_agent_stream(thread_id, agent_id, run_options, required_action_results))
        ):
            yield update

    async def _get_agent_id_or_create(self, run_options: dict[str, Any] | None = None) -> str:
        """Determine which agent to use and create if needed.

        Returns:
            str: The agent_id to use
        """
        run_options = run_options or {}
        # If no agent_id is provided, create a temporary agent
        if self.agent_id is None:
            if "model" not in run_options or not run_options["model"]:
                raise ServiceInitializationError(
                    "Model deployment name is required for agent creation, "
                    "can also be passed to the get_response methods."
                )

            agent_name: str = self.agent_name or "UnnamedAgent"
            args: dict[str, Any] = {
                "model": run_options["model"],
                "name": agent_name,
            }
            if "tools" in run_options:
                args["tools"] = run_options["tools"]
            if "tool_resources" in run_options:
                args["tool_resources"] = run_options["tool_resources"]
            if "instructions" in run_options:
                args["instructions"] = run_options["instructions"]
            if "response_format" in run_options:
                args["response_format"] = run_options["response_format"]
<<<<<<< HEAD
            created_agent = await self.agents_client.create_agent(**args)
=======
            if "temperature" in run_options:
                args["temperature"] = run_options["temperature"]
            if "top_p" in run_options:
                args["top_p"] = run_options["top_p"]
            created_agent = await self.project_client.agents.create_agent(**args)
>>>>>>> 3714267b
            self.agent_id = str(created_agent.id)
            self._agent_definition = created_agent
            self._should_delete_agent = True

        return self.agent_id

    async def _create_agent_stream(
        self,
        thread_id: str | None,
        agent_id: str,
        run_options: dict[str, Any],
        required_action_results: list[FunctionResultContent | FunctionApprovalResponseContent] | None,
    ) -> tuple[AsyncAgentRunStream[AsyncAgentEventHandler[Any]] | AsyncAgentEventHandler[Any], str]:
        """Create the agent stream for processing.

        Returns:
            tuple: (stream, final_thread_id)
        """
        # Get any active run for this thread
        thread_run = await self._get_active_thread_run(thread_id)

        stream: AsyncAgentRunStream[AsyncAgentEventHandler[Any]] | AsyncAgentEventHandler[Any]
        handler: AsyncAgentEventHandler[Any] = AsyncAgentEventHandler()
        tool_run_id, tool_outputs, tool_approvals = self._convert_required_action_to_tool_output(
            required_action_results
        )

        if (
            thread_run is not None
            and tool_run_id is not None
            and tool_run_id == thread_run.id
            and (tool_outputs or tool_approvals)
        ):  # type: ignore[reportUnknownMemberType]
            # There's an active run and we have tool results to submit, so submit the results.
            args: dict[str, Any] = {
                "thread_id": thread_run.thread_id,
                "run_id": tool_run_id,
                "event_handler": handler,
            }
            if tool_outputs:
                args["tool_outputs"] = tool_outputs
            if tool_approvals:
                args["tool_approvals"] = tool_approvals
            await self.agents_client.runs.submit_tool_outputs_stream(**args)  # type: ignore[reportUnknownMemberType]
            # Pass the handler to the stream to continue processing
            stream = handler  # type: ignore
            final_thread_id = thread_run.thread_id
        else:
            # Handle thread creation or cancellation
            final_thread_id = await self._prepare_thread(thread_id, thread_run, run_options)

            # Now create a new run and stream the results.
            run_options.pop("conversation_id", None)
            stream = await self.agents_client.runs.stream(  # type: ignore[reportUnknownMemberType]
                final_thread_id, agent_id=agent_id, **run_options
            )

        return stream, final_thread_id

    async def _get_active_thread_run(self, thread_id: str | None) -> ThreadRun | None:
        """Get any active run for the given thread."""
        if thread_id is None:
            return None

        async for run in self.agents_client.runs.list(thread_id=thread_id, limit=1, order=ListSortOrder.DESCENDING):  # type: ignore[reportUnknownMemberType]
            if run.status not in [
                RunStatus.COMPLETED,
                RunStatus.CANCELLED,
                RunStatus.FAILED,
                RunStatus.EXPIRED,
            ]:
                return run
        return None

    async def _prepare_thread(
        self, thread_id: str | None, thread_run: ThreadRun | None, run_options: dict[str, Any]
    ) -> str:
        """Prepare the thread for a new run, creating or cleaning up as needed."""
        if thread_id is not None:
            if thread_run is not None:
                # There was an active run; we need to cancel it before starting a new run.
                await self.agents_client.runs.cancel(thread_id, thread_run.id)

            return thread_id

        # No thread ID was provided, so create a new thread.
        thread = await self.agents_client.threads.create(
            tool_resources=run_options.get("tool_resources"), metadata=run_options.get("metadata")
        )
        thread_id = thread.id
        # workaround for: https://github.com/Azure/azure-sdk-for-python/issues/42805
        # this occurs when otel is enabled
        # once fixed, in the function above, readd:
        # `messages=run_options.pop("additional_messages")`
        for msg in run_options.pop("additional_messages", []):
            await self.agents_client.messages.create(
                thread_id=thread_id, role=msg.role, content=msg.content, metadata=msg.metadata
            )
        # and remove until here.
        return thread_id

    def _extract_url_citations(self, message_delta_chunk: MessageDeltaChunk) -> list[CitationAnnotation]:
        """Extract URL citations from MessageDeltaChunk."""
        url_citations: list[CitationAnnotation] = []

        # Process each content item in the delta to find citations
        for content in message_delta_chunk.delta.content:
            if isinstance(content, MessageDeltaTextContent) and content.text and content.text.annotations:
                for annotation in content.text.annotations:
                    if isinstance(annotation, MessageDeltaTextUrlCitationAnnotation):
                        # Create annotated regions only if both start and end indices are available
                        annotated_regions = []
                        if annotation.start_index and annotation.end_index:
                            annotated_regions = [
                                TextSpanRegion(
                                    start_index=annotation.start_index,
                                    end_index=annotation.end_index,
                                )
                            ]

                        # Create CitationAnnotation from AzureAI annotation
                        citation = CitationAnnotation(
                            title=getattr(annotation.url_citation, "title", None),
                            url=annotation.url_citation.url,
                            snippet=None,
                            annotated_regions=annotated_regions,
                            raw_representation=annotation,
                        )
                        url_citations.append(citation)

        return url_citations

    async def _process_stream(
        self, stream: AsyncAgentRunStream[AsyncAgentEventHandler[Any]] | AsyncAgentEventHandler[Any], thread_id: str
    ) -> AsyncIterable[ChatResponseUpdate]:
        """Process events from the stream iterator and yield ChatResponseUpdate objects."""
        response_id: str | None = None
        response_stream = await stream.__aenter__() if isinstance(stream, AsyncAgentRunStream) else stream  # type: ignore[no-untyped-call]
        try:
            async for event_type, event_data, _ in response_stream:  # type: ignore
                match event_data:
                    case MessageDeltaChunk():
                        # only one event_type: AgentStreamEvent.THREAD_MESSAGE_DELTA
                        role = Role.USER if event_data.delta.role == MessageRole.USER else Role.ASSISTANT

                        # Extract URL citations from the delta chunk
                        url_citations = self._extract_url_citations(event_data)

                        # Create contents with citations if any exist
                        citation_content: list[Contents] = []
                        if event_data.text or url_citations:
                            text_content_obj = TextContent(text=event_data.text or "")
                            if url_citations:
                                text_content_obj.annotations = url_citations
                            citation_content.append(text_content_obj)

                        yield ChatResponseUpdate(
                            role=role,
                            contents=citation_content if citation_content else None,
                            conversation_id=thread_id,
                            message_id=response_id,
                            raw_representation=event_data,
                            response_id=response_id,
                        )
                    case ThreadRun():
                        # possible event_types:
                        # AgentStreamEvent.THREAD_RUN_CREATED
                        # AgentStreamEvent.THREAD_RUN_QUEUED
                        # AgentStreamEvent.THREAD_RUN_INCOMPLETE
                        # AgentStreamEvent.THREAD_RUN_IN_PROGRESS
                        # AgentStreamEvent.THREAD_RUN_REQUIRES_ACTION
                        # AgentStreamEvent.THREAD_RUN_COMPLETED
                        # AgentStreamEvent.THREAD_RUN_FAILED
                        # AgentStreamEvent.THREAD_RUN_CANCELLING
                        # AgentStreamEvent.THREAD_RUN_CANCELLED
                        # AgentStreamEvent.THREAD_RUN_EXPIRED
                        match event_type:
                            case AgentStreamEvent.THREAD_RUN_REQUIRES_ACTION:
                                if event_data.required_action and event_data.required_action.type in [
                                    "submit_tool_outputs",
                                    "submit_tool_approval",
                                ]:
                                    function_call_contents = self._create_function_call_contents(
                                        event_data, response_id
                                    )
                                    if function_call_contents:
                                        yield ChatResponseUpdate(
                                            role=Role.ASSISTANT,
                                            contents=function_call_contents,
                                            conversation_id=thread_id,
                                            message_id=response_id,
                                            raw_representation=event_data,
                                            response_id=response_id,
                                        )
                            case AgentStreamEvent.THREAD_RUN_FAILED:
                                raise ServiceResponseException(event_data.last_error.message)
                            case _:
                                yield ChatResponseUpdate(
                                    contents=[],
                                    conversation_id=event_data.thread_id,
                                    message_id=response_id,
                                    raw_representation=event_data,
                                    response_id=response_id,
                                    role=Role.ASSISTANT,
                                    model_id=event_data.model,
                                )

                    case RunStep():
                        # possible event_types:
                        # AgentStreamEvent.THREAD_RUN_STEP_CREATED,
                        # AgentStreamEvent.THREAD_RUN_STEP_IN_PROGRESS,
                        # AgentStreamEvent.THREAD_RUN_STEP_COMPLETED,
                        # AgentStreamEvent.THREAD_RUN_STEP_FAILED,
                        # AgentStreamEvent.THREAD_RUN_STEP_CANCELLED,
                        # AgentStreamEvent.THREAD_RUN_STEP_EXPIRED,
                        match event_type:
                            case AgentStreamEvent.THREAD_RUN_STEP_CREATED:
                                response_id = event_data.run_id
                            case AgentStreamEvent.THREAD_RUN_COMPLETED | AgentStreamEvent.THREAD_RUN_STEP_COMPLETED:
                                if event_data.usage:
                                    usage_content = UsageContent(
                                        UsageDetails(
                                            input_token_count=event_data.usage.prompt_tokens,
                                            output_token_count=event_data.usage.completion_tokens,
                                            total_token_count=event_data.usage.total_tokens,
                                        )
                                    )
                                    yield ChatResponseUpdate(
                                        role=Role.ASSISTANT,
                                        contents=[usage_content],
                                        conversation_id=thread_id,
                                        message_id=response_id,
                                        raw_representation=event_data,
                                        response_id=response_id,
                                    )
                            case _:
                                yield ChatResponseUpdate(
                                    contents=[],
                                    conversation_id=thread_id,
                                    message_id=response_id,
                                    raw_representation=event_data,
                                    response_id=response_id,
                                    role=Role.ASSISTANT,
                                )
                    case RunStepDeltaChunk():  # type: ignore
                        if (
                            event_data.delta.step_details is not None
                            and event_data.delta.step_details.type == "tool_calls"
                            and event_data.delta.step_details.tool_calls is not None  # type: ignore[attr-defined]
                        ):
                            for tool_call in event_data.delta.step_details.tool_calls:  # type: ignore[attr-defined]
                                if tool_call.type == "code_interpreter" and isinstance(
                                    tool_call.code_interpreter,
                                    RunStepDeltaCodeInterpreterDetailItemObject,
                                ):
                                    code_contents: list[Contents] = []
                                    if tool_call.code_interpreter.input is not None:
                                        logger.debug(f"Code Interpreter Input: {tool_call.code_interpreter.input}")
                                    if tool_call.code_interpreter.outputs is not None:
                                        for output in tool_call.code_interpreter.outputs:
                                            if isinstance(output, RunStepDeltaCodeInterpreterLogOutput) and output.logs:
                                                code_contents.append(TextContent(text=output.logs))
                                            if (
                                                isinstance(output, RunStepDeltaCodeInterpreterImageOutput)
                                                and output.image is not None
                                                and output.image.file_id is not None
                                            ):
                                                code_contents.append(HostedFileContent(file_id=output.image.file_id))
                                    yield ChatResponseUpdate(
                                        role=Role.ASSISTANT,
                                        contents=code_contents,
                                        conversation_id=thread_id,
                                        message_id=response_id,
                                        raw_representation=tool_call.code_interpreter,
                                        response_id=response_id,
                                    )
                    case _:  # ThreadMessage or string
                        # possible event_types for ThreadMessage:
                        # AgentStreamEvent.THREAD_MESSAGE_CREATED
                        # AgentStreamEvent.THREAD_MESSAGE_IN_PROGRESS
                        # AgentStreamEvent.THREAD_MESSAGE_COMPLETED
                        # AgentStreamEvent.THREAD_MESSAGE_INCOMPLETE
                        yield ChatResponseUpdate(
                            contents=[],
                            conversation_id=thread_id,
                            message_id=response_id,
                            raw_representation=event_data,  # type: ignore
                            response_id=response_id,
                            role=Role.ASSISTANT,
                        )
        except Exception as ex:
            logger.error(f"Error processing stream: {ex}")
            raise
        finally:
            if isinstance(stream, AsyncAgentRunStream):
                await stream.__aexit__(None, None, None)  # type: ignore[no-untyped-call]

    def _create_function_call_contents(self, event_data: ThreadRun, response_id: str | None) -> list[Contents]:
        """Create function call contents from a tool action event."""
        if isinstance(event_data, ThreadRun) and event_data.required_action is not None:
            if isinstance(event_data.required_action, SubmitToolOutputsAction):
                return [
                    FunctionCallContent(
                        call_id=f'["{response_id}", "{tool.id}"]',
                        name=tool.function.name,
                        arguments=tool.function.arguments,
                    )
                    for tool in event_data.required_action.submit_tool_outputs.tool_calls
                    if isinstance(tool, RequiredFunctionToolCall)
                ]
            if isinstance(event_data.required_action, SubmitToolApprovalAction):
                return [
                    FunctionApprovalRequestContent(
                        id=f'["{response_id}", "{tool.id}"]',
                        function_call=FunctionCallContent(
                            call_id=f'["{response_id}", "{tool.id}"]',
                            name=tool.name,
                            arguments=tool.arguments,
                            raw_representation=tool,
                        ),
                        raw_representation=tool,
                    )
                    for tool in event_data.required_action.submit_tool_approval.tool_calls
                    if isinstance(tool, RequiredMcpToolCall)
                ]
        return []

    async def _close_client_if_needed(self) -> None:
        """Close agents_client session if we created it."""
        if self._should_close_client:
            await self.agents_client.close()

    async def _cleanup_agent_if_needed(self) -> None:
        """Clean up the agent if we created it."""
        if self._should_delete_agent and self.agent_id is not None:
            await self.agents_client.delete_agent(self.agent_id)
            self.agent_id = None
            self._should_delete_agent = False

    async def _load_agent_definition_if_needed(self) -> Agent | None:
        """Load and cache agent details if not already loaded."""
        if self._agent_definition is None and self.agent_id is not None:
            self._agent_definition = await self.agents_client.get_agent(self.agent_id)
        return self._agent_definition

    def _prepare_tool_choice(self, chat_options: ChatOptions) -> None:
        """Prepare the tools and tool choice for the chat options.

        Args:
            chat_options: The chat options to prepare.
        """
        chat_tool_mode = chat_options.tool_choice
        if chat_tool_mode is None or chat_tool_mode == ToolMode.NONE or chat_tool_mode == "none":
            chat_options.tools = None
            chat_options.tool_choice = ToolMode.NONE
            return

        chat_options.tool_choice = chat_tool_mode

    async def _create_run_options(
        self,
        messages: MutableSequence[ChatMessage],
        chat_options: ChatOptions | None,
        **kwargs: Any,
    ) -> tuple[dict[str, Any], list[FunctionResultContent | FunctionApprovalResponseContent] | None]:
        run_options: dict[str, Any] = {**kwargs}

        agent_definition = await self._load_agent_definition_if_needed()

        if chat_options is not None:
            run_options["max_completion_tokens"] = chat_options.max_tokens
            if chat_options.model_id is not None:
                run_options["model"] = chat_options.model_id
            else:
                run_options["model"] = self.model_id
            run_options["top_p"] = chat_options.top_p
            run_options["temperature"] = chat_options.temperature
            run_options["parallel_tool_calls"] = chat_options.allow_multiple_tool_calls

            tool_definitions: list[ToolDefinition | dict[str, Any]] = []

            # Add tools from existing agent
            if agent_definition is not None:
                # Don't include function tools, since they will be passed through chat_options.tools
                agent_tools = [tool for tool in agent_definition.tools if not isinstance(tool, FunctionToolDefinition)]
                if agent_tools:
                    tool_definitions.extend(agent_tools)
                if agent_definition.tool_resources:
                    run_options["tool_resources"] = agent_definition.tool_resources

            if chat_options.tool_choice is not None:
                if chat_options.tool_choice != "none" and chat_options.tools:
                    # Add run tools
                    tool_definitions.extend(await self._prep_tools(chat_options.tools, run_options))

                    # Handle MCP tool resources for approval mode
                    mcp_tools = [tool for tool in chat_options.tools if isinstance(tool, HostedMCPTool)]
                    if mcp_tools:
                        mcp_resources = []
                        for mcp_tool in mcp_tools:
                            server_label = mcp_tool.name.replace(" ", "_")
                            mcp_resource: dict[str, Any] = {"server_label": server_label}

                            # Add headers if they exist
                            if mcp_tool.headers:
                                mcp_resource["headers"] = mcp_tool.headers

                            if mcp_tool.approval_mode is not None:
                                match mcp_tool.approval_mode:
                                    case str():
                                        # Map agent framework approval modes to Azure AI approval modes
                                        approval_mode = (
                                            "always" if mcp_tool.approval_mode == "always_require" else "never"
                                        )
                                        mcp_resource["require_approval"] = approval_mode
                                    case _:
                                        if "always_require_approval" in mcp_tool.approval_mode:
                                            mcp_resource["require_approval"] = {
                                                "always": mcp_tool.approval_mode["always_require_approval"]
                                            }
                                        elif "never_require_approval" in mcp_tool.approval_mode:
                                            mcp_resource["require_approval"] = {
                                                "never": mcp_tool.approval_mode["never_require_approval"]
                                            }

                            mcp_resources.append(mcp_resource)

                        # Add MCP resources to tool_resources
                        if "tool_resources" not in run_options:
                            run_options["tool_resources"] = {}
                        run_options["tool_resources"]["mcp"] = mcp_resources

                if chat_options.tool_choice == "none":
                    run_options["tool_choice"] = AgentsToolChoiceOptionMode.NONE
                elif chat_options.tool_choice == "auto":
                    run_options["tool_choice"] = AgentsToolChoiceOptionMode.AUTO
                elif (
                    isinstance(chat_options.tool_choice, ToolMode)
                    and chat_options.tool_choice == "required"
                    and chat_options.tool_choice.required_function_name is not None
                ):
                    run_options["tool_choice"] = AgentsNamedToolChoice(
                        type=AgentsNamedToolChoiceType.FUNCTION,
                        function=FunctionName(name=chat_options.tool_choice.required_function_name),
                    )

            if tool_definitions:
                run_options["tools"] = tool_definitions

            if chat_options.response_format is not None:
                run_options["response_format"] = ResponseFormatJsonSchemaType(
                    json_schema=ResponseFormatJsonSchema(
                        name=chat_options.response_format.__name__,
                        schema=chat_options.response_format.model_json_schema(),
                    )
                )

        instructions: list[str] = []
        required_action_results: list[FunctionResultContent | FunctionApprovalResponseContent] | None = None

        additional_messages: list[ThreadMessageOptions] | None = None

        # System/developer messages are turned into instructions, since there is no such message roles in Azure AI.
        # All other messages are added 1:1, treating assistant messages as agent messages
        # and everything else as user messages.
        for chat_message in messages:
            if chat_message.role.value in ["system", "developer"]:
                for text_content in [content for content in chat_message.contents if isinstance(content, TextContent)]:
                    instructions.append(text_content.text)

                continue

            message_contents: list[MessageInputContentBlock] = []

            for content in chat_message.contents:
                if isinstance(content, TextContent):
                    message_contents.append(MessageInputTextBlock(text=content.text))
                elif isinstance(content, (DataContent, UriContent)) and content.has_top_level_media_type("image"):
                    message_contents.append(MessageInputImageUrlBlock(image_url=MessageImageUrlParam(url=content.uri)))
                elif isinstance(content, (FunctionResultContent, FunctionApprovalResponseContent)):
                    if required_action_results is None:
                        required_action_results = []
                    required_action_results.append(content)
                elif isinstance(content.raw_representation, MessageInputContentBlock):
                    message_contents.append(content.raw_representation)

            if len(message_contents) > 0:
                if additional_messages is None:
                    additional_messages = []
                additional_messages.append(
                    ThreadMessageOptions(
                        role=MessageRole.AGENT if chat_message.role == Role.ASSISTANT else MessageRole.USER,
                        content=message_contents,
                    )
                )

        if additional_messages is not None:
            run_options["additional_messages"] = additional_messages

        # Add instruction from existing agent at the beginning
        if (
            agent_definition is not None
            and agent_definition.instructions
            and agent_definition.instructions not in instructions
        ):
            instructions.insert(0, agent_definition.instructions)

        if len(instructions) > 0:
            run_options["instructions"] = "".join(instructions)

        return run_options, required_action_results

    async def _prep_tools(
        self, tools: Sequence["ToolProtocol | MutableMapping[str, Any]"], run_options: dict[str, Any] | None = None
    ) -> list[ToolDefinition | dict[str, Any]]:
        """Prepare tool definitions for the run options."""
        tool_definitions: list[ToolDefinition | dict[str, Any]] = []
        for tool in tools:
            match tool:
                case AIFunction():
                    tool_definitions.append(tool.to_json_schema_spec())  # type: ignore[reportUnknownArgumentType]
                case HostedWebSearchTool():
                    additional_props = tool.additional_properties or {}
                    config_args: dict[str, Any] = {}
                    if count := additional_props.get("count"):
                        config_args["count"] = count
                    if freshness := additional_props.get("freshness"):
                        config_args["freshness"] = freshness
                    if market := additional_props.get("market"):
                        config_args["market"] = market
                    if set_lang := additional_props.get("set_lang"):
                        config_args["set_lang"] = set_lang
                    # Bing Grounding (support both connection_id and connection_name)
                    connection_id = additional_props.get("connection_id") or os.getenv("BING_CONNECTION_ID")
                    # Custom Bing Search
                    custom_connection_id = additional_props.get("custom_connection_id") or os.getenv(
                        "BING_CUSTOM_CONNECTION_ID"
                    )
                    custom_instance_name = additional_props.get("custom_instance_name") or os.getenv(
                        "BING_CUSTOM_INSTANCE_NAME"
                    )
                    bing_search: BingGroundingTool | BingCustomSearchTool | None = None
                    if (connection_id) and not custom_connection_id and not custom_instance_name:
                        if connection_id:
                            conn_id = connection_id
                        else:
                            raise ServiceInitializationError("Neither connection_id nor connection_name provided.")
                        bing_search = BingGroundingTool(connection_id=conn_id, **config_args)
                    if custom_connection_id and custom_instance_name:
                        bing_search = BingCustomSearchTool(
                            connection_id=custom_connection_id,
                            instance_name=custom_instance_name,
                            **config_args,
                        )
                    if not bing_search:
                        raise ServiceInitializationError(
                            "Bing search tool requires either 'connection_id' for Bing Grounding "
                            "or both 'custom_connection_id' and 'custom_instance_name' for Custom Bing Search. "
                            "These can be provided via additional_properties or environment variables: "
                            "'BING_CONNECTION_ID', 'BING_CUSTOM_CONNECTION_NAME', "
                            "'BING_CUSTOM_INSTANCE_NAME'"
                        )
                    tool_definitions.extend(bing_search.definitions)
                case HostedCodeInterpreterTool():
                    tool_definitions.append(CodeInterpreterToolDefinition())
                case HostedMCPTool():
                    mcp_tool = McpTool(
                        server_label=tool.name.replace(" ", "_"),
                        server_url=str(tool.url),
                        allowed_tools=list(tool.allowed_tools) if tool.allowed_tools else [],
                    )
                    tool_definitions.extend(mcp_tool.definitions)
                case HostedFileSearchTool():
                    vector_stores = [inp for inp in tool.inputs or [] if isinstance(inp, HostedVectorStoreContent)]
                    if vector_stores:
                        file_search = FileSearchTool(vector_store_ids=[vs.vector_store_id for vs in vector_stores])
                        tool_definitions.extend(file_search.definitions)
                        # Set tool_resources for file search to work properly with Azure AI
                        if run_options is not None and "tool_resources" not in run_options:
                            run_options["tool_resources"] = file_search.resources
                case ToolDefinition():
                    tool_definitions.append(tool)
                case dict():
                    tool_definitions.append(tool)
                case _:
                    raise ServiceInitializationError(f"Unsupported tool type: {type(tool)}")
        return tool_definitions

    def _convert_required_action_to_tool_output(
        self,
        required_action_results: list[FunctionResultContent | FunctionApprovalResponseContent] | None,
    ) -> tuple[str | None, list[ToolOutput] | None, list[ToolApproval] | None]:
        run_id: str | None = None
        tool_outputs: list[ToolOutput] | None = None
        tool_approvals: list[ToolApproval] | None = None

        if required_action_results:
            for content in required_action_results:
                # When creating the FunctionCallContent/ApprovalRequestContent,
                # we created it with a CallId == [runId, callId].
                # We need to extract the run ID and ensure that the Output/Approval we send back to Azure
                # is only the call ID.
                run_and_call_ids: list[str] = (
                    json.loads(content.call_id)
                    if isinstance(content, FunctionResultContent)
                    else json.loads(content.id)
                )

                if (
                    not run_and_call_ids
                    or len(run_and_call_ids) != 2
                    or not run_and_call_ids[0]
                    or not run_and_call_ids[1]
                    or (run_id is not None and run_id != run_and_call_ids[0])
                ):
                    continue

                run_id = run_and_call_ids[0]
                call_id = run_and_call_ids[1]

                if isinstance(content, FunctionResultContent):
                    if tool_outputs is None:
                        tool_outputs = []
                    tool_outputs.append(
                        ToolOutput(tool_call_id=call_id, output=prepare_function_call_results(content.result))
                    )
                elif isinstance(content, FunctionApprovalResponseContent):
                    if tool_approvals is None:
                        tool_approvals = []
                    tool_approvals.append(ToolApproval(tool_call_id=call_id, approve=content.approved))

        return run_id, tool_outputs, tool_approvals

    def _update_agent_name(self, agent_name: str | None) -> None:
        """Update the agent name in the chat client.

        Args:
            agent_name: The new name for the agent.
        """
        # This is a no-op in the base class, but can be overridden by subclasses
        # to update the agent name in the client.
        if agent_name and not self.agent_name:
            self.agent_name = agent_name

    def service_url(self) -> str:
        """Get the service URL for the chat client.

        Returns:
            The service URL for the chat client, or None if not set.
        """
        return self.agents_client._config.endpoint  # type: ignore<|MERGE_RESOLUTION|>--- conflicted
+++ resolved
@@ -378,15 +378,14 @@
                 args["instructions"] = run_options["instructions"]
             if "response_format" in run_options:
                 args["response_format"] = run_options["response_format"]
-<<<<<<< HEAD
-            created_agent = await self.agents_client.create_agent(**args)
-=======
+
             if "temperature" in run_options:
                 args["temperature"] = run_options["temperature"]
             if "top_p" in run_options:
                 args["top_p"] = run_options["top_p"]
-            created_agent = await self.project_client.agents.create_agent(**args)
->>>>>>> 3714267b
+
+            created_agent = await self.agents_client.create_agent(**args)
+
             self.agent_id = str(created_agent.id)
             self._agent_definition = created_agent
             self._should_delete_agent = True
