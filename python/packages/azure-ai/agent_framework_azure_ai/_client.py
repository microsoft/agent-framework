--- conflicted
+++ resolved
@@ -174,7 +174,6 @@
 
         This method configures Azure Monitor for telemetry collection using the
         connection string from the Azure AI project client.
-<<<<<<< HEAD
 
         Args:
             enable_sensitive_data: Enable sensitive data logging (prompts, responses).
@@ -197,30 +196,6 @@
                 from azure.ai.projects.aio import AIProjectClient
                 from azure.identity.aio import DefaultAzureCredential
 
-=======
-
-        Args:
-            enable_sensitive_data: Enable sensitive data logging (prompts, responses).
-                Should only be enabled in development/test environments. Default is False.
-            **kwargs: Additional arguments passed to configure_azure_monitor().
-                Common options include:
-                - enable_live_metrics (bool): Enable Azure Monitor Live Metrics
-                - credential (TokenCredential): Azure credential for Entra ID auth
-                - resource (Resource): Custom OpenTelemetry resource
-                See https://learn.microsoft.com/python/api/azure-monitor-opentelemetry/azure.monitor.opentelemetry.configure_azure_monitor
-                for full list of options.
-
-        Raises:
-            ImportError: If azure-monitor-opentelemetry-exporter is not installed.
-
-        Examples:
-            .. code-block:: python
-
-                from agent_framework.azure import AzureAIClient
-                from azure.ai.projects.aio import AIProjectClient
-                from azure.identity.aio import DefaultAzureCredential
-
->>>>>>> 8b4f7d5e
                 async with (
                     DefaultAzureCredential() as credential,
                     AIProjectClient(
