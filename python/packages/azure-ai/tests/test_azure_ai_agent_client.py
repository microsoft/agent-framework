# Copyright (c) Microsoft. All rights reserved.

import json
import os
from pathlib import Path
from typing import Annotated
from unittest.mock import AsyncMock, MagicMock, patch

import pytest
from agent_framework import (
    AgentRunResponse,
    AgentRunResponseUpdate,
    AgentThread,
    AIFunction,
    ChatAgent,
    ChatClientProtocol,
    ChatMessage,
    ChatOptions,
    ChatResponse,
    ChatResponseUpdate,
    CitationAnnotation,
    FunctionApprovalRequestContent,
    FunctionApprovalResponseContent,
    FunctionCallContent,
    FunctionResultContent,
    HostedCodeInterpreterTool,
    HostedFileSearchTool,
    HostedMCPTool,
    HostedVectorStoreContent,
    HostedWebSearchTool,
    Role,
    TextContent,
    ToolMode,
    UriContent,
)
from agent_framework._serialization import SerializationMixin
from agent_framework.exceptions import ServiceInitializationError
from azure.ai.agents.models import (
    AgentsNamedToolChoice,
    AgentsNamedToolChoiceType,
    CodeInterpreterToolDefinition,
    FileInfo,
    MessageDeltaChunk,
    MessageDeltaTextContent,
    MessageDeltaTextUrlCitationAnnotation,
    RequiredFunctionToolCall,
    RequiredMcpToolCall,
    RunStatus,
    SubmitToolApprovalAction,
    SubmitToolOutputsAction,
    ThreadRun,
    VectorStore,
)
from azure.core.credentials_async import AsyncTokenCredential
from azure.core.exceptions import ResourceNotFoundError
from azure.identity.aio import AzureCliCredential
from pydantic import BaseModel, Field, ValidationError

from agent_framework_azure_ai import AzureAIAgentClient, AzureAISettings

skip_if_azure_ai_integration_tests_disabled = pytest.mark.skipif(
    os.getenv("RUN_INTEGRATION_TESTS", "false").lower() != "true"
    or os.getenv("AZURE_AI_PROJECT_ENDPOINT", "") in ("", "https://test-project.cognitiveservices.azure.com/"),
    reason="No real AZURE_AI_PROJECT_ENDPOINT provided; skipping integration tests."
    if os.getenv("RUN_INTEGRATION_TESTS", "false").lower() == "true"
    else "Integration tests are disabled.",
)


def create_test_azure_ai_chat_client(
    mock_agents_client: MagicMock,
    agent_id: str | None = None,
    thread_id: str | None = None,
    azure_ai_settings: AzureAISettings | None = None,
    should_delete_agent: bool = False,
    agent_name: str | None = None,
) -> AzureAIAgentClient:
    """Helper function to create AzureAIAgentClient instances for testing, bypassing normal validation."""
    if azure_ai_settings is None:
        azure_ai_settings = AzureAISettings(env_file_path="test.env")

    # Create client instance directly
    client = object.__new__(AzureAIAgentClient)

    # Set attributes directly
    client.agents_client = mock_agents_client
    client.credential = None
    client.agent_id = agent_id
    client.agent_name = agent_name
    client.model_id = azure_ai_settings.model_deployment_name
    client.thread_id = thread_id
    client._should_delete_agent = should_delete_agent  # type: ignore
    client._should_close_client = False  # type: ignore
    client._agent_definition = None  # type: ignore
    client.additional_properties = {}
    client.middleware = None

    return client


def test_azure_ai_settings_init(azure_ai_unit_test_env: dict[str, str]) -> None:
    """Test AzureAISettings initialization."""
    settings = AzureAISettings()

    assert settings.project_endpoint == azure_ai_unit_test_env["AZURE_AI_PROJECT_ENDPOINT"]
    assert settings.model_deployment_name == azure_ai_unit_test_env["AZURE_AI_MODEL_DEPLOYMENT_NAME"]


def test_azure_ai_settings_init_with_explicit_values() -> None:
    """Test AzureAISettings initialization with explicit values."""
    settings = AzureAISettings(
        project_endpoint="https://custom-endpoint.com/",
        model_deployment_name="custom-model",
    )

    assert settings.project_endpoint == "https://custom-endpoint.com/"
    assert settings.model_deployment_name == "custom-model"


def test_azure_ai_chat_client_init_with_client(mock_agents_client: MagicMock) -> None:
    """Test AzureAIAgentClient initialization with existing agents_client."""
    chat_client = create_test_azure_ai_chat_client(
        mock_agents_client, agent_id="existing-agent-id", thread_id="test-thread-id"
    )

    assert chat_client.agents_client is mock_agents_client
    assert chat_client.agent_id == "existing-agent-id"
    assert chat_client.thread_id == "test-thread-id"
    assert not chat_client._should_delete_agent  # type: ignore
    assert isinstance(chat_client, ChatClientProtocol)


def test_azure_ai_chat_client_init_auto_create_client(
    azure_ai_unit_test_env: dict[str, str],
    mock_agents_client: MagicMock,
) -> None:
    """Test AzureAIAgentClient initialization with auto-created agents_client."""
    azure_ai_settings = AzureAISettings(**azure_ai_unit_test_env)  # type: ignore

    # Create client instance directly
    chat_client = object.__new__(AzureAIAgentClient)
    chat_client.agents_client = mock_agents_client
    chat_client.agent_id = None
    chat_client.thread_id = None
    chat_client._should_delete_agent = False  # type: ignore
    chat_client._should_close_client = False  # type: ignore
    chat_client.credential = None
    chat_client.model_id = azure_ai_settings.model_deployment_name
    chat_client.agent_name = None
    chat_client.additional_properties = {}
    chat_client.middleware = None

    assert chat_client.agents_client is mock_agents_client
    assert chat_client.agent_id is None
    assert not chat_client._should_delete_agent  # type: ignore


def test_azure_ai_chat_client_init_missing_project_endpoint() -> None:
    """Test AzureAIAgentClient initialization when project_endpoint is missing and no agents_client provided."""
    # Mock AzureAISettings to return settings with None project_endpoint
    with patch("agent_framework_azure_ai._chat_client.AzureAISettings") as mock_settings:
        mock_settings_instance = MagicMock()
        mock_settings_instance.project_endpoint = None  # This should trigger the error
        mock_settings_instance.model_deployment_name = "test-model"
        mock_settings_instance.agent_name = "test-agent"
        mock_settings.return_value = mock_settings_instance

        with pytest.raises(ServiceInitializationError, match="project endpoint is required"):
            AzureAIAgentClient(
                agents_client=None,
                agent_id=None,
                project_endpoint=None,  # Missing endpoint
                model_deployment_name="test-model",
                async_credential=AsyncMock(spec=AsyncTokenCredential),
            )


def test_azure_ai_chat_client_init_missing_model_deployment_for_agent_creation() -> None:
    """Test AzureAIAgentClient initialization when model deployment is missing for agent creation."""
    # Mock AzureAISettings to return settings with None model_deployment_name
    with patch("agent_framework_azure_ai._chat_client.AzureAISettings") as mock_settings:
        mock_settings_instance = MagicMock()
        mock_settings_instance.project_endpoint = "https://test.com"
        mock_settings_instance.model_deployment_name = None  # This should trigger the error
        mock_settings_instance.agent_name = "test-agent"
        mock_settings.return_value = mock_settings_instance

        with pytest.raises(ServiceInitializationError, match="model deployment name is required"):
            AzureAIAgentClient(
                agents_client=None,
                agent_id=None,  # No existing agent
                project_endpoint="https://test.com",
                model_deployment_name=None,  # Missing for agent creation
                async_credential=AsyncMock(spec=AsyncTokenCredential),
            )


def test_azure_ai_chat_client_from_dict(mock_agents_client: MagicMock) -> None:
    """Test AzureAIAgentClient.from_dict method."""
    settings = {
        "agents_client": mock_agents_client,
        "agent_id": "test-agent-id",
        "thread_id": "test-thread-id",
        "project_endpoint": "https://test-endpoint.com/",
        "model_deployment_name": "test-model",
        "agent_name": "TestAgent",
    }

    azure_ai_settings = AzureAISettings(
        project_endpoint=settings["project_endpoint"],
        model_deployment_name=settings["model_deployment_name"],
    )

    chat_client: AzureAIAgentClient = create_test_azure_ai_chat_client(
        mock_agents_client,
        agent_id=settings["agent_id"],  # type: ignore
        thread_id=settings["thread_id"],  # type: ignore
        azure_ai_settings=azure_ai_settings,
    )

    assert chat_client.agents_client is mock_agents_client
    assert chat_client.agent_id == "test-agent-id"
    assert chat_client.thread_id == "test-thread-id"


def test_azure_ai_chat_client_init_missing_credential(azure_ai_unit_test_env: dict[str, str]) -> None:
    """Test AzureAIAgentClient.__init__ when async_credential is missing and no agents_client provided."""
    with pytest.raises(
        ServiceInitializationError, match="Azure credential is required when agents_client is not provided"
    ):
        AzureAIAgentClient(
            agents_client=None,
            agent_id="existing-agent",
            project_endpoint=azure_ai_unit_test_env["AZURE_AI_PROJECT_ENDPOINT"],
            model_deployment_name=azure_ai_unit_test_env["AZURE_AI_MODEL_DEPLOYMENT_NAME"],
            async_credential=None,  # Missing credential
        )


def test_azure_ai_chat_client_init_validation_error(mock_azure_credential: MagicMock) -> None:
    """Test that ValidationError in AzureAISettings is properly handled."""
    with patch("agent_framework_azure_ai._chat_client.AzureAISettings") as mock_settings:
        # Create a proper ValidationError with empty errors list and model dict
        mock_settings.side_effect = ValidationError.from_exception_data("AzureAISettings", [])

        with pytest.raises(ServiceInitializationError, match="Failed to create Azure AI settings."):
            AzureAIAgentClient(
                project_endpoint="https://test.com",
                model_deployment_name="test-model",
                async_credential=mock_azure_credential,
            )


def test_azure_ai_chat_client_from_settings() -> None:
    """Test from_settings class method."""
    mock_agents_client = MagicMock()
    settings = {
        "agents_client": mock_agents_client,
        "agent_id": "test-agent",
        "thread_id": "test-thread",
        "project_endpoint": "https://test.com",
        "model_deployment_name": "test-model",
        "agent_name": "TestAgent",
    }

    client = AzureAIAgentClient.from_settings(settings)

    assert client.agents_client is mock_agents_client
    assert client.agent_id == "test-agent"
    assert client.thread_id == "test-thread"
    assert client.agent_name == "TestAgent"


async def test_azure_ai_chat_client_get_agent_id_or_create_with_temperature_and_top_p(
    mock_ai_project_client: MagicMock, azure_ai_unit_test_env: dict[str, str]
) -> None:
    """Test _get_agent_id_or_create with temperature and top_p in run_options."""
    azure_ai_settings = AzureAISettings(model_deployment_name=azure_ai_unit_test_env["AZURE_AI_MODEL_DEPLOYMENT_NAME"])
    chat_client = create_test_azure_ai_chat_client(mock_ai_project_client, azure_ai_settings=azure_ai_settings)

    run_options = {
        "model": azure_ai_settings.model_deployment_name,
        "temperature": 0.7,
        "top_p": 0.9,
    }

    agent_id = await chat_client._get_agent_id_or_create(run_options)  # type: ignore

    assert agent_id == "test-agent-id"
    # Verify create_agent was called with temperature and top_p parameters
    mock_ai_project_client.agents.create_agent.assert_called_once()
    call_kwargs = mock_ai_project_client.agents.create_agent.call_args[1]
    assert call_kwargs["temperature"] == 0.7
    assert call_kwargs["top_p"] == 0.9


async def test_azure_ai_chat_client_get_agent_id_or_create_existing_agent(
    mock_agents_client: MagicMock,
) -> None:
    """Test _get_agent_id_or_create when agent_id is already provided."""
    chat_client = create_test_azure_ai_chat_client(mock_agents_client, agent_id="existing-agent-id")

    agent_id = await chat_client._get_agent_id_or_create()  # type: ignore

    assert agent_id == "existing-agent-id"
    assert not chat_client._should_delete_agent  # type: ignore


async def test_azure_ai_chat_client_get_agent_id_or_create_create_new(
    mock_agents_client: MagicMock,
    azure_ai_unit_test_env: dict[str, str],
) -> None:
    """Test _get_agent_id_or_create when creating a new agent."""
    azure_ai_settings = AzureAISettings(model_deployment_name=azure_ai_unit_test_env["AZURE_AI_MODEL_DEPLOYMENT_NAME"])
    chat_client = create_test_azure_ai_chat_client(mock_agents_client, azure_ai_settings=azure_ai_settings)

    agent_id = await chat_client._get_agent_id_or_create(run_options={"model": azure_ai_settings.model_deployment_name})  # type: ignore

    assert agent_id == "test-agent-id"
    assert chat_client._should_delete_agent  # type: ignore


async def test_azure_ai_chat_client_thread_management_through_public_api(mock_agents_client: MagicMock) -> None:
    """Test thread creation and management through public API."""
    chat_client = create_test_azure_ai_chat_client(mock_agents_client, agent_id="test-agent")

    # Mock get_agent to avoid the async error
    mock_agents_client.get_agent = AsyncMock(return_value=None)

    mock_thread = MagicMock()
    mock_thread.id = "new-thread-456"
    mock_agents_client.threads.create = AsyncMock(return_value=mock_thread)

    mock_stream = AsyncMock()
    mock_agents_client.runs.stream = AsyncMock(return_value=mock_stream)

    # Create an async iterator that yields nothing (empty stream)
    async def empty_async_iter():
        return
        yield  # Make this a generator (unreachable)

    mock_stream.__aenter__ = AsyncMock(return_value=empty_async_iter())
    mock_stream.__aexit__ = AsyncMock(return_value=None)

    messages = [ChatMessage(role=Role.USER, text="Hello")]

    # Call without existing thread - should create new one
    response = chat_client.get_streaming_response(messages)
    # Consume the generator to trigger the method execution
    async for _ in response:
        pass

    # Verify thread creation was called
    mock_agents_client.threads.create.assert_called_once()


@pytest.mark.parametrize("exclude_list", [["AZURE_AI_MODEL_DEPLOYMENT_NAME"]], indirect=True)
async def test_azure_ai_chat_client_get_agent_id_or_create_missing_model(
    mock_agents_client: MagicMock, azure_ai_unit_test_env: dict[str, str]
) -> None:
    """Test _get_agent_id_or_create when model_deployment_name is missing."""
    chat_client = create_test_azure_ai_chat_client(mock_agents_client)

    with pytest.raises(ServiceInitializationError, match="Model deployment name is required"):
        await chat_client._get_agent_id_or_create()  # type: ignore


async def test_azure_ai_chat_client_cleanup_agent_if_needed_should_delete(
    mock_agents_client: MagicMock,
) -> None:
    """Test _cleanup_agent_if_needed when agent should be deleted."""
    chat_client = create_test_azure_ai_chat_client(
        mock_agents_client, agent_id="agent-to-delete", should_delete_agent=True
    )

    await chat_client._cleanup_agent_if_needed()  # type: ignore
    # Verify agent deletion was called
    mock_agents_client.delete_agent.assert_called_once_with("agent-to-delete")
    assert not chat_client._should_delete_agent  # type: ignore


async def test_azure_ai_chat_client_cleanup_agent_if_needed_should_not_delete(
    mock_agents_client: MagicMock,
) -> None:
    """Test _cleanup_agent_if_needed when agent should not be deleted."""
    chat_client = create_test_azure_ai_chat_client(
        mock_agents_client, agent_id="agent-to-keep", should_delete_agent=False
    )

    await chat_client._cleanup_agent_if_needed()  # type: ignore

    # Verify agent deletion was not called
    mock_agents_client.delete_agent.assert_not_called()
    assert not chat_client._should_delete_agent  # type: ignore


async def test_azure_ai_chat_client_cleanup_agent_if_needed_exception_handling(
    mock_agents_client: MagicMock,
) -> None:
    """Test _cleanup_agent_if_needed propagates exceptions (it doesn't handle them)."""
    chat_client = create_test_azure_ai_chat_client(
        mock_agents_client, agent_id="agent-to-delete", should_delete_agent=True
    )
    mock_agents_client.delete_agent.side_effect = Exception("Deletion failed")

    with pytest.raises(Exception, match="Deletion failed"):
        await chat_client._cleanup_agent_if_needed()  # type: ignore


async def test_azure_ai_chat_client_aclose(mock_agents_client: MagicMock) -> None:
    """Test aclose method calls cleanup."""
    chat_client = create_test_azure_ai_chat_client(
        mock_agents_client, agent_id="agent-to-delete", should_delete_agent=True
    )

    await chat_client.close()

    # Verify agent deletion was called
    mock_agents_client.delete_agent.assert_called_once_with("agent-to-delete")


async def test_azure_ai_chat_client_async_context_manager(mock_agents_client: MagicMock) -> None:
    """Test async context manager functionality."""
    chat_client = create_test_azure_ai_chat_client(
        mock_agents_client, agent_id="agent-to-delete", should_delete_agent=True
    )

    # Test context manager
    async with chat_client:
        pass  # Just test that we can enter and exit

    # Verify cleanup was called on exit
    mock_agents_client.delete_agent.assert_called_once_with("agent-to-delete")


async def test_azure_ai_chat_client_create_run_options_basic(mock_agents_client: MagicMock) -> None:
    """Test _create_run_options with basic ChatOptions."""
    chat_client = create_test_azure_ai_chat_client(mock_agents_client)

    messages = [ChatMessage(role=Role.USER, text="Hello")]
    chat_options = ChatOptions(max_tokens=100, temperature=0.7)

    run_options, tool_results = await chat_client._create_run_options(messages, chat_options)  # type: ignore

    assert run_options is not None
    assert tool_results is None


async def test_azure_ai_chat_client_create_run_options_no_chat_options(mock_agents_client: MagicMock) -> None:
    """Test _create_run_options with no ChatOptions."""
    chat_client = create_test_azure_ai_chat_client(mock_agents_client)

    messages = [ChatMessage(role=Role.USER, text="Hello")]

    run_options, tool_results = await chat_client._create_run_options(messages, None)  # type: ignore

    assert run_options is not None
    assert tool_results is None


async def test_azure_ai_chat_client_create_run_options_with_image_content(mock_agents_client: MagicMock) -> None:
    """Test _create_run_options with image content."""

    chat_client = create_test_azure_ai_chat_client(mock_agents_client, agent_id="test-agent")

    # Mock get_agent
    mock_agents_client.get_agent = AsyncMock(return_value=None)

    image_content = UriContent(uri="https://example.com/image.jpg", media_type="image/jpeg")
    messages = [ChatMessage(role=Role.USER, contents=[image_content])]

    run_options, _ = await chat_client._create_run_options(messages, None)  # type: ignore

    assert "additional_messages" in run_options
    assert len(run_options["additional_messages"]) == 1
    # Verify image was converted to MessageInputImageUrlBlock
    message = run_options["additional_messages"][0]
    assert len(message.content) == 1


def test_azure_ai_chat_client_convert_function_results_to_tool_output_none(mock_agents_client: MagicMock) -> None:
    """Test _convert_required_action_to_tool_output with None input."""
    chat_client = create_test_azure_ai_chat_client(mock_agents_client)

    run_id, tool_outputs, tool_approvals = chat_client._convert_required_action_to_tool_output(None)  # type: ignore

    assert run_id is None
    assert tool_outputs is None
    assert tool_approvals is None


async def test_azure_ai_chat_client_close_client_when_should_close_true(mock_agents_client: MagicMock) -> None:
    """Test _close_client_if_needed closes agents_client when should_close_client is True."""
    chat_client = create_test_azure_ai_chat_client(mock_agents_client)
    chat_client._should_close_client = True  # type: ignore

    mock_agents_client.close = AsyncMock()

    await chat_client._close_client_if_needed()  # type: ignore

    mock_agents_client.close.assert_called_once()


async def test_azure_ai_chat_client_close_client_when_should_close_false(mock_agents_client: MagicMock) -> None:
    """Test _close_client_if_needed does not close agents_client when should_close_client is False."""
    chat_client = create_test_azure_ai_chat_client(mock_agents_client)
    chat_client._should_close_client = False  # type: ignore

    await chat_client._close_client_if_needed()  # type: ignore

    mock_agents_client.close.assert_not_called()


def test_azure_ai_chat_client_update_agent_name_when_current_is_none(mock_agents_client: MagicMock) -> None:
    """Test _update_agent_name updates name when current agent_name is None."""
    chat_client = create_test_azure_ai_chat_client(mock_agents_client)
    chat_client.agent_name = None  # type: ignore

    chat_client._update_agent_name("NewAgentName")  # type: ignore

    assert chat_client.agent_name == "NewAgentName"


def test_azure_ai_chat_client_update_agent_name_when_current_exists(mock_agents_client: MagicMock) -> None:
    """Test _update_agent_name does not update when current agent_name exists."""
    chat_client = create_test_azure_ai_chat_client(mock_agents_client)
    chat_client.agent_name = "ExistingName"  # type: ignore

    chat_client._update_agent_name("NewAgentName")  # type: ignore

    assert chat_client.agent_name == "ExistingName"


def test_azure_ai_chat_client_update_agent_name_with_none_input(mock_agents_client: MagicMock) -> None:
    """Test _update_agent_name with None input."""
    chat_client = create_test_azure_ai_chat_client(mock_agents_client)
    chat_client.agent_name = None  # type: ignore

    chat_client._update_agent_name(None)  # type: ignore

    assert chat_client.agent_name is None


async def test_azure_ai_chat_client_create_run_options_with_messages(mock_agents_client: MagicMock) -> None:
    """Test _create_run_options with different message types."""
    chat_client = create_test_azure_ai_chat_client(mock_agents_client)

    # Test with system message (becomes instruction)
    messages = [
        ChatMessage(role=Role.SYSTEM, text="You are a helpful assistant"),
        ChatMessage(role=Role.USER, text="Hello"),
    ]

    run_options, _ = await chat_client._create_run_options(messages, None)  # type: ignore

    assert "instructions" in run_options
    assert "You are a helpful assistant" in run_options["instructions"]
    assert "additional_messages" in run_options
    assert len(run_options["additional_messages"]) == 1  # Only user message


<<<<<<< HEAD
async def test_azure_ai_chat_client_instructions_sent_once(mock_agents_client: MagicMock) -> None:
    """Ensure instructions are only sent once for AzureAIAgentClient."""
    chat_client = create_test_azure_ai_chat_client(mock_agents_client)

    instructions = "You are a helpful assistant."
    chat_options = ChatOptions(instructions=instructions)
    messages = chat_client.prepare_messages([ChatMessage(role=Role.USER, text="Hello")], chat_options)

    run_options, _ = await chat_client._create_run_options(messages, chat_options)  # type: ignore

    assert run_options.get("instructions") == instructions


async def test_azure_ai_chat_client_inner_get_response(mock_agents_client: MagicMock) -> None:
=======
async def test_azure_ai_chat_client_inner_get_response(mock_ai_project_client: MagicMock) -> None:
>>>>>>> 3714267b
    """Test _inner_get_response method."""
    chat_client = create_test_azure_ai_chat_client(mock_agents_client, agent_id="test-agent")
    messages = [ChatMessage(role=Role.USER, text="Hello")]
    chat_options = ChatOptions()

    async def mock_streaming_response():
        yield ChatResponseUpdate(role=Role.ASSISTANT, text="Hello back")

    with (
        patch.object(chat_client, "_inner_get_streaming_response", return_value=mock_streaming_response()),
        patch("agent_framework.ChatResponse.from_chat_response_generator") as mock_from_generator,
    ):
        mock_response = ChatResponse(role=Role.ASSISTANT, text="Hello back")
        mock_from_generator.return_value = mock_response

        result = await chat_client._inner_get_response(messages=messages, chat_options=chat_options)  # type: ignore

        assert result is mock_response
        mock_from_generator.assert_called_once()


async def test_azure_ai_chat_client_get_agent_id_or_create_with_run_options(
    mock_agents_client: MagicMock, azure_ai_unit_test_env: dict[str, str]
) -> None:
    """Test _get_agent_id_or_create with run_options containing tools and instructions."""
    azure_ai_settings = AzureAISettings(model_deployment_name=azure_ai_unit_test_env["AZURE_AI_MODEL_DEPLOYMENT_NAME"])
    chat_client = create_test_azure_ai_chat_client(mock_agents_client, azure_ai_settings=azure_ai_settings)

    run_options = {
        "tools": [{"type": "function", "function": {"name": "test_tool"}}],
        "instructions": "Test instructions",
        "response_format": {"type": "json_object"},
        "model": azure_ai_settings.model_deployment_name,
    }

    agent_id = await chat_client._get_agent_id_or_create(run_options)  # type: ignore

    assert agent_id == "test-agent-id"
    # Verify create_agent was called with run_options parameters
    mock_agents_client.create_agent.assert_called_once()
    call_args = mock_agents_client.create_agent.call_args[1]
    assert "tools" in call_args
    assert "instructions" in call_args
    assert "response_format" in call_args


async def test_azure_ai_chat_client_prepare_thread_cancels_active_run(mock_agents_client: MagicMock) -> None:
    """Test _prepare_thread cancels active thread run when provided."""
    chat_client = create_test_azure_ai_chat_client(mock_agents_client, agent_id="test-agent")

    mock_thread_run = MagicMock()
    mock_thread_run.id = "run_123"
    mock_thread_run.thread_id = "test-thread"

    run_options = {"additional_messages": []}  # type: ignore

    result = await chat_client._prepare_thread("test-thread", mock_thread_run, run_options)  # type: ignore

    assert result == "test-thread"
    mock_agents_client.runs.cancel.assert_called_once_with("test-thread", "run_123")


def test_azure_ai_chat_client_create_function_call_contents_basic(mock_agents_client: MagicMock) -> None:
    """Test _create_function_call_contents with basic function call."""
    chat_client = create_test_azure_ai_chat_client(mock_agents_client)

    mock_tool_call = MagicMock(spec=RequiredFunctionToolCall)
    mock_tool_call.id = "call_123"
    mock_tool_call.function.name = "get_weather"
    mock_tool_call.function.arguments = '{"location": "Seattle"}'

    mock_submit_action = MagicMock(spec=SubmitToolOutputsAction)
    mock_submit_action.submit_tool_outputs.tool_calls = [mock_tool_call]

    mock_event_data = MagicMock(spec=ThreadRun)
    mock_event_data.required_action = mock_submit_action

    result = chat_client._create_function_call_contents(mock_event_data, "response_123")  # type: ignore

    assert len(result) == 1
    assert isinstance(result[0], FunctionCallContent)
    assert result[0].name == "get_weather"
    assert result[0].call_id == '["response_123", "call_123"]'


def test_azure_ai_chat_client_create_function_call_contents_no_submit_action(mock_agents_client: MagicMock) -> None:
    """Test _create_function_call_contents when required_action is not SubmitToolOutputsAction."""
    chat_client = create_test_azure_ai_chat_client(mock_agents_client)

    mock_event_data = MagicMock(spec=ThreadRun)
    mock_event_data.required_action = MagicMock()

    result = chat_client._create_function_call_contents(mock_event_data, "response_123")  # type: ignore

    assert result == []


def test_azure_ai_chat_client_create_function_call_contents_non_function_tool_call(
    mock_agents_client: MagicMock,
) -> None:
    """Test _create_function_call_contents with non-function tool call."""
    chat_client = create_test_azure_ai_chat_client(mock_agents_client)

    mock_tool_call = MagicMock()

    mock_submit_action = MagicMock(spec=SubmitToolOutputsAction)
    mock_submit_action.submit_tool_outputs.tool_calls = [mock_tool_call]

    mock_event_data = MagicMock(spec=ThreadRun)
    mock_event_data.required_action = mock_submit_action

    result = chat_client._create_function_call_contents(mock_event_data, "response_123")  # type: ignore

    assert result == []


async def test_azure_ai_chat_client_create_run_options_with_none_tool_choice(
    mock_agents_client: MagicMock,
) -> None:
    """Test _create_run_options with tool_choice set to 'none'."""
    chat_client = create_test_azure_ai_chat_client(mock_agents_client)

    chat_options = ChatOptions()
    chat_options.tool_choice = "none"

    run_options, _ = await chat_client._create_run_options([], chat_options)  # type: ignore

    from azure.ai.agents.models import AgentsToolChoiceOptionMode

    assert run_options["tool_choice"] == AgentsToolChoiceOptionMode.NONE


async def test_azure_ai_chat_client_create_run_options_with_auto_tool_choice(
    mock_agents_client: MagicMock,
) -> None:
    """Test _create_run_options with tool_choice set to 'auto'."""
    chat_client = create_test_azure_ai_chat_client(mock_agents_client)

    chat_options = ChatOptions()
    chat_options.tool_choice = "auto"

    run_options, _ = await chat_client._create_run_options([], chat_options)  # type: ignore

    from azure.ai.agents.models import AgentsToolChoiceOptionMode

    assert run_options["tool_choice"] == AgentsToolChoiceOptionMode.AUTO


async def test_azure_ai_chat_client_prepare_tool_choice_none_string(
    mock_ai_project_client: MagicMock,
) -> None:
    """Test _prepare_tool_choice when tool_choice is string 'none'."""
    chat_client = create_test_azure_ai_chat_client(mock_ai_project_client)

    # Create a mock tool for testing
    mock_tool = MagicMock()
    chat_options = ChatOptions(tools=[mock_tool], tool_choice="none")

    # Call the method
    chat_client._prepare_tool_choice(chat_options)  # type: ignore

    # Verify tools are cleared and tool_choice is set to NONE mode
    assert chat_options.tools is None
    assert chat_options.tool_choice == ToolMode.NONE.mode


async def test_azure_ai_chat_client_create_run_options_tool_choice_required_specific_function(
    mock_ai_project_client: MagicMock,
) -> None:
    """Test _create_run_options with ToolMode.REQUIRED specifying a specific function name."""
    chat_client = create_test_azure_ai_chat_client(mock_ai_project_client)

    required_tool_mode = ToolMode.REQUIRED("specific_function_name")

    dict_tool = {"type": "function", "function": {"name": "test_function"}}

    chat_options = ChatOptions(tools=[dict_tool], tool_choice=required_tool_mode)
    messages = [ChatMessage(role=Role.USER, text="Hello")]

    run_options, _ = await chat_client._create_run_options(messages, chat_options)  # type: ignore

    # Verify tool_choice is set to the specific named function
    assert "tool_choice" in run_options
    tool_choice = run_options["tool_choice"]
    assert isinstance(tool_choice, AgentsNamedToolChoice)
    assert tool_choice.type == AgentsNamedToolChoiceType.FUNCTION
    assert tool_choice.function.name == "specific_function_name"  # type: ignore


async def test_azure_ai_chat_client_create_run_options_with_response_format(
    mock_agents_client: MagicMock,
) -> None:
    """Test _create_run_options with response_format configured."""
    chat_client = create_test_azure_ai_chat_client(mock_agents_client)

    class TestResponseModel(BaseModel):
        name: str = Field(description="Test name")

    chat_options = ChatOptions()
    chat_options.response_format = TestResponseModel

    run_options, _ = await chat_client._create_run_options([], chat_options)  # type: ignore

    assert "response_format" in run_options
    response_format = run_options["response_format"]
    assert response_format.json_schema.name == "TestResponseModel"


def test_azure_ai_chat_client_service_url_method(mock_agents_client: MagicMock) -> None:
    """Test service_url method returns endpoint."""
    mock_agents_client._config.endpoint = "https://test-endpoint.com/"
    chat_client = create_test_azure_ai_chat_client(mock_agents_client)

    url = chat_client.service_url()
    assert url == "https://test-endpoint.com/"


async def test_azure_ai_chat_client_prep_tools_ai_function(mock_agents_client: MagicMock) -> None:
    """Test _prep_tools with AIFunction tool."""

    chat_client = create_test_azure_ai_chat_client(mock_agents_client, agent_id="test-agent")

    # Create a mock AIFunction
    mock_ai_function = MagicMock(spec=AIFunction)
    mock_ai_function.to_json_schema_spec.return_value = {"type": "function", "function": {"name": "test_function"}}

    result = await chat_client._prep_tools([mock_ai_function])  # type: ignore

    assert len(result) == 1
    assert result[0] == {"type": "function", "function": {"name": "test_function"}}
    mock_ai_function.to_json_schema_spec.assert_called_once()


async def test_azure_ai_chat_client_prep_tools_code_interpreter(mock_agents_client: MagicMock) -> None:
    """Test _prep_tools with HostedCodeInterpreterTool."""

    chat_client = create_test_azure_ai_chat_client(mock_agents_client, agent_id="test-agent")

    code_interpreter_tool = HostedCodeInterpreterTool()

    result = await chat_client._prep_tools([code_interpreter_tool])  # type: ignore

    assert len(result) == 1
    assert isinstance(result[0], CodeInterpreterToolDefinition)


async def test_azure_ai_chat_client_prep_tools_mcp_tool(mock_agents_client: MagicMock) -> None:
    """Test _prep_tools with HostedMCPTool."""

    chat_client = create_test_azure_ai_chat_client(mock_agents_client, agent_id="test-agent")

    mcp_tool = HostedMCPTool(name="Test MCP Tool", url="https://example.com/mcp", allowed_tools=["tool1", "tool2"])

    # Mock McpTool to have a definitions attribute
    with patch("agent_framework_azure_ai._chat_client.McpTool") as mock_mcp_tool_class:
        mock_mcp_tool = MagicMock()
        mock_mcp_tool.definitions = [{"type": "mcp", "name": "test_mcp"}]
        mock_mcp_tool_class.return_value = mock_mcp_tool

        result = await chat_client._prep_tools([mcp_tool])  # type: ignore

        assert len(result) == 1
        assert result[0] == {"type": "mcp", "name": "test_mcp"}
        # Check that the call was made (order of allowed_tools may vary)
        mock_mcp_tool_class.assert_called_once()
        call_args = mock_mcp_tool_class.call_args[1]
        assert call_args["server_label"] == "Test_MCP_Tool"
        assert call_args["server_url"] == "https://example.com/mcp"
        assert set(call_args["allowed_tools"]) == {"tool1", "tool2"}


async def test_azure_ai_chat_client_create_run_options_mcp_never_require(mock_agents_client: MagicMock) -> None:
    """Test _create_run_options with HostedMCPTool having never_require approval mode."""
    chat_client = create_test_azure_ai_chat_client(mock_agents_client)

    mcp_tool = HostedMCPTool(name="Test MCP Tool", url="https://example.com/mcp", approval_mode="never_require")

    messages = [ChatMessage(role=Role.USER, text="Hello")]
    chat_options = ChatOptions(tools=[mcp_tool], tool_choice="auto")

    with patch("agent_framework_azure_ai._chat_client.McpTool") as mock_mcp_tool_class:
        # Mock _prep_tools to avoid actual tool preparation
        mock_mcp_tool_instance = MagicMock()
        mock_mcp_tool_instance.definitions = [{"type": "mcp", "name": "test_mcp"}]
        mock_mcp_tool_class.return_value = mock_mcp_tool_instance

        run_options, _ = await chat_client._create_run_options(messages, chat_options)  # type: ignore

        # Verify tool_resources is created with correct MCP approval structure
        assert "tool_resources" in run_options, (
            f"Expected 'tool_resources' in run_options keys: {list(run_options.keys())}"
        )
        assert "mcp" in run_options["tool_resources"]
        assert len(run_options["tool_resources"]["mcp"]) == 1

        mcp_resource = run_options["tool_resources"]["mcp"][0]
        assert mcp_resource["server_label"] == "Test_MCP_Tool"
        assert mcp_resource["require_approval"] == "never"


async def test_azure_ai_chat_client_create_run_options_mcp_with_headers(mock_agents_client: MagicMock) -> None:
    """Test _create_run_options with HostedMCPTool having headers."""
    chat_client = create_test_azure_ai_chat_client(mock_agents_client)

    # Test with headers
    headers = {"Authorization": "Bearer DUMMY_TOKEN", "X-API-Key": "DUMMY_KEY"}
    mcp_tool = HostedMCPTool(
        name="Test MCP Tool", url="https://example.com/mcp", headers=headers, approval_mode="never_require"
    )

    messages = [ChatMessage(role=Role.USER, text="Hello")]
    chat_options = ChatOptions(tools=[mcp_tool], tool_choice="auto")

    with patch("agent_framework_azure_ai._chat_client.McpTool") as mock_mcp_tool_class:
        # Mock _prep_tools to avoid actual tool preparation
        mock_mcp_tool_instance = MagicMock()
        mock_mcp_tool_instance.definitions = [{"type": "mcp", "name": "test_mcp"}]
        mock_mcp_tool_class.return_value = mock_mcp_tool_instance

        run_options, _ = await chat_client._create_run_options(messages, chat_options)  # type: ignore

        # Verify tool_resources is created with headers
        assert "tool_resources" in run_options
        assert "mcp" in run_options["tool_resources"]
        assert len(run_options["tool_resources"]["mcp"]) == 1

        mcp_resource = run_options["tool_resources"]["mcp"][0]
        assert mcp_resource["server_label"] == "Test_MCP_Tool"
        assert mcp_resource["require_approval"] == "never"
        assert mcp_resource["headers"] == headers


<<<<<<< HEAD
=======
async def test_azure_ai_chat_client_prep_tools_web_search_bing_grounding(mock_ai_project_client: MagicMock) -> None:
    """Test _prep_tools with HostedWebSearchTool using Bing Grounding."""

    chat_client = create_test_azure_ai_chat_client(mock_ai_project_client, agent_id="test-agent")

    web_search_tool = HostedWebSearchTool(
        additional_properties={
            "connection_name": "test-connection-name",
            "count": 5,
            "freshness": "Day",
            "market": "en-US",
            "set_lang": "en",
        }
    )

    # Mock connection get
    mock_connection = MagicMock()
    mock_connection.id = "test-connection-id"
    mock_ai_project_client.connections.get = AsyncMock(return_value=mock_connection)

    # Mock BingGroundingTool
    with patch("agent_framework_azure_ai._chat_client.BingGroundingTool") as mock_bing_grounding:
        mock_bing_tool = MagicMock()
        mock_bing_tool.definitions = [{"type": "bing_grounding"}]
        mock_bing_grounding.return_value = mock_bing_tool

        result = await chat_client._prep_tools([web_search_tool])  # type: ignore

        assert len(result) == 1
        assert result[0] == {"type": "bing_grounding"}
        call_args = mock_bing_grounding.call_args[1]
        assert call_args["count"] == 5
        assert call_args["freshness"] == "Day"
        assert call_args["market"] == "en-US"
        assert call_args["set_lang"] == "en"
        assert "connection_id" in call_args


>>>>>>> 3714267b
async def test_azure_ai_chat_client_prep_tools_web_search_bing_grounding_with_connection_id(
    mock_agents_client: MagicMock,
) -> None:
    """Test _prep_tools with HostedWebSearchTool using Bing Grounding with connection_id (no HTTP call)."""

    chat_client = create_test_azure_ai_chat_client(mock_agents_client, agent_id="test-agent")

    web_search_tool = HostedWebSearchTool(
        additional_properties={
            "connection_id": "direct-connection-id",
            "count": 3,
        }
    )

    # Mock BingGroundingTool
    with patch("agent_framework_azure_ai._chat_client.BingGroundingTool") as mock_bing_grounding:
        mock_bing_tool = MagicMock()
        mock_bing_tool.definitions = [{"type": "bing_grounding"}]
        mock_bing_grounding.return_value = mock_bing_tool

        result = await chat_client._prep_tools([web_search_tool])  # type: ignore

        assert len(result) == 1
        assert result[0] == {"type": "bing_grounding"}
        mock_bing_grounding.assert_called_once_with(connection_id="direct-connection-id", count=3)


<<<<<<< HEAD
=======
async def test_azure_ai_chat_client_prep_tools_web_search_custom_bing(mock_ai_project_client: MagicMock) -> None:
    """Test _prep_tools with HostedWebSearchTool using Custom Bing Search."""

    chat_client = create_test_azure_ai_chat_client(mock_ai_project_client, agent_id="test-agent")

    web_search_tool = HostedWebSearchTool(
        additional_properties={
            "custom_connection_name": "custom-bing-connection",
            "custom_instance_name": "custom-instance",
            "count": 10,
        }
    )

    # Mock connection get
    mock_connection = MagicMock()
    mock_connection.id = "custom-connection-id"
    mock_ai_project_client.connections.get = AsyncMock(return_value=mock_connection)

    # Mock BingCustomSearchTool
    with patch("agent_framework_azure_ai._chat_client.BingCustomSearchTool") as mock_custom_bing:
        mock_custom_tool = MagicMock()
        mock_custom_tool.definitions = [{"type": "bing_custom_search"}]
        mock_custom_bing.return_value = mock_custom_tool

        result = await chat_client._prep_tools([web_search_tool])  # type: ignore

        assert len(result) == 1
        assert result[0] == {"type": "bing_custom_search"}
        mock_ai_project_client.connections.get.assert_called_once_with(name="custom-bing-connection")
        mock_custom_bing.assert_called_once_with(
            connection_id="custom-connection-id", instance_name="custom-instance", count=10
        )


async def test_azure_ai_chat_client_prep_tools_web_search_custom_bing_connection_error(
    mock_ai_project_client: MagicMock,
) -> None:
    """Test _prep_tools with HostedWebSearchTool when custom connection is not found."""

    chat_client = create_test_azure_ai_chat_client(mock_ai_project_client, agent_id="test-agent")

    web_search_tool = HostedWebSearchTool(
        additional_properties={
            "custom_connection_name": "nonexistent-connection",
            "custom_instance_name": "custom-instance",
        }
    )

    # Mock connection get to raise HttpResponseError
    mock_ai_project_client.connections.get = AsyncMock(side_effect=HttpResponseError("Connection not found"))

    with pytest.raises(
        ServiceInitializationError,
        match="Bing custom connection 'nonexistent-connection' not found in the Azure AI Project",
    ):
        await chat_client._prep_tools([web_search_tool])  # type: ignore


async def test_azure_ai_chat_client_prep_tools_web_search_bing_grounding_connection_error(
    mock_ai_project_client: MagicMock,
) -> None:
    """Test _prep_tools with HostedWebSearchTool when Bing Grounding connection is not found."""

    chat_client = create_test_azure_ai_chat_client(mock_ai_project_client, agent_id="test-agent")

    web_search_tool = HostedWebSearchTool(
        additional_properties={
            "connection_name": "nonexistent-bing-connection",
        }
    )

    # Mock connection get to raise HttpResponseError
    mock_ai_project_client.connections.get = AsyncMock(side_effect=HttpResponseError("Connection not found"))

    with pytest.raises(
        ServiceInitializationError,
        match="Bing connection 'nonexistent-bing-connection' not found in the Azure AI Project",
    ):
        await chat_client._prep_tools([web_search_tool])  # type: ignore


>>>>>>> 3714267b
async def test_azure_ai_chat_client_prep_tools_file_search_with_vector_stores(
    mock_agents_client: MagicMock,
) -> None:
    """Test _prep_tools with HostedFileSearchTool using vector stores."""

    chat_client = create_test_azure_ai_chat_client(mock_agents_client, agent_id="test-agent")

    vector_store_input = HostedVectorStoreContent(vector_store_id="vs-123")
    file_search_tool = HostedFileSearchTool(inputs=[vector_store_input])

    # Mock FileSearchTool
    with patch("agent_framework_azure_ai._chat_client.FileSearchTool") as mock_file_search:
        mock_file_tool = MagicMock()
        mock_file_tool.definitions = [{"type": "file_search"}]
        mock_file_tool.resources = {"vector_store_ids": ["vs-123"]}
        mock_file_search.return_value = mock_file_tool

        run_options = {}
        result = await chat_client._prep_tools([file_search_tool], run_options)  # type: ignore

        assert len(result) == 1
        assert result[0] == {"type": "file_search"}
        assert run_options["tool_resources"] == {"vector_store_ids": ["vs-123"]}
        mock_file_search.assert_called_once_with(vector_store_ids=["vs-123"])


async def test_azure_ai_chat_client_setup_azure_ai_observability_success(
    mock_agents_client: MagicMock,
) -> None:
    """Test setup_azure_ai_observability success case with connection string."""
    chat_client = create_test_azure_ai_chat_client(mock_agents_client, agent_id="test-agent")
    mock_ai_project_client = MagicMock()

    # Mock successful connection string retrieval
    mock_ai_project_client.telemetry.get_application_insights_connection_string = AsyncMock(
        return_value="InstrumentationKey=test-key;IngestionEndpoint=https://test.com"
    )

    # Mock setup_observability function (it's imported inside the method)
    with patch("agent_framework.observability.setup_observability") as mock_setup:
        await chat_client.setup_azure_ai_observability(mock_ai_project_client, enable_sensitive_data=True)

        # Verify setup_observability was called with the correct parameters
        mock_setup.assert_called_once_with(
            applicationinsights_connection_string="InstrumentationKey=test-key;IngestionEndpoint=https://test.com",
            enable_sensitive_data=True,
        )


async def test_azure_ai_chat_client_create_agent_stream_submit_tool_approvals(
    mock_agents_client: MagicMock,
) -> None:
    """Test _create_agent_stream with tool approvals submission path."""
    chat_client = create_test_azure_ai_chat_client(mock_agents_client, agent_id="test-agent")

    # Mock active thread run that matches the tool run ID
    mock_thread_run = MagicMock()
    mock_thread_run.thread_id = "test-thread"
    mock_thread_run.id = "test-run-id"
    chat_client._get_active_thread_run = AsyncMock(return_value=mock_thread_run)  # type: ignore

    # Mock required action results with approval response that matches run ID
    approval_response = FunctionApprovalResponseContent(
        id='["test-run-id", "test-call-id"]',
        function_call=FunctionCallContent(
            call_id='["test-run-id", "test-call-id"]', name="test_function", arguments="{}"
        ),
        approved=True,
    )

    # Mock submit_tool_outputs_stream
    mock_handler = MagicMock()
    mock_agents_client.runs.submit_tool_outputs_stream = AsyncMock()

    with patch("azure.ai.agents.models.AsyncAgentEventHandler", return_value=mock_handler):
        stream, final_thread_id = await chat_client._create_agent_stream(  # type: ignore
            "test-thread", "test-agent", {}, [approval_response]
        )

        # Verify the approvals path was taken
        assert final_thread_id == "test-thread"

        # Verify submit_tool_outputs_stream was called with approvals
        mock_agents_client.runs.submit_tool_outputs_stream.assert_called_once()
        call_args = mock_agents_client.runs.submit_tool_outputs_stream.call_args[1]
        assert "tool_approvals" in call_args
        assert call_args["tool_approvals"][0].tool_call_id == "test-call-id"
        assert call_args["tool_approvals"][0].approve is True


async def test_azure_ai_chat_client_prep_tools_dict_tool(mock_agents_client: MagicMock) -> None:
    """Test _prep_tools with dictionary tool definition."""
    chat_client = create_test_azure_ai_chat_client(mock_agents_client, agent_id="test-agent")

    dict_tool = {"type": "custom_tool", "config": {"param": "value"}}

    result = await chat_client._prep_tools([dict_tool])  # type: ignore

    assert len(result) == 1
    assert result[0] == dict_tool


async def test_azure_ai_chat_client_prep_tools_unsupported_tool(mock_agents_client: MagicMock) -> None:
    """Test _prep_tools with unsupported tool type."""
    chat_client = create_test_azure_ai_chat_client(mock_agents_client, agent_id="test-agent")

    unsupported_tool = "not_a_tool"

    with pytest.raises(ServiceInitializationError, match="Unsupported tool type: <class 'str'>"):
        await chat_client._prep_tools([unsupported_tool])  # type: ignore


async def test_azure_ai_chat_client_get_active_thread_run_with_active_run(mock_agents_client: MagicMock) -> None:
    """Test _get_active_thread_run when there's an active run."""

    chat_client = create_test_azure_ai_chat_client(mock_agents_client, agent_id="test-agent")

    # Mock an active run
    mock_run = MagicMock()
    mock_run.status = RunStatus.IN_PROGRESS

    async def mock_list_runs(*args, **kwargs):  # type: ignore
        yield mock_run

    mock_agents_client.runs.list = mock_list_runs

    result = await chat_client._get_active_thread_run("thread-123")  # type: ignore

    assert result == mock_run


async def test_azure_ai_chat_client_get_active_thread_run_no_active_run(mock_agents_client: MagicMock) -> None:
    """Test _get_active_thread_run when there's no active run."""

    chat_client = create_test_azure_ai_chat_client(mock_agents_client, agent_id="test-agent")

    # Mock a completed run (not active)
    mock_run = MagicMock()
    mock_run.status = RunStatus.COMPLETED

    async def mock_list_runs(*args, **kwargs):  # type: ignore
        yield mock_run

    mock_agents_client.runs.list = mock_list_runs

    result = await chat_client._get_active_thread_run("thread-123")  # type: ignore

    assert result is None


async def test_azure_ai_chat_client_get_active_thread_run_no_thread(mock_agents_client: MagicMock) -> None:
    """Test _get_active_thread_run with None thread_id."""
    chat_client = create_test_azure_ai_chat_client(mock_agents_client, agent_id="test-agent")

    result = await chat_client._get_active_thread_run(None)  # type: ignore

    assert result is None
    # Should not call list since thread_id is None
    mock_agents_client.runs.list.assert_not_called()


async def test_azure_ai_chat_client_service_url(mock_agents_client: MagicMock) -> None:
    """Test service_url method."""
    chat_client = create_test_azure_ai_chat_client(mock_agents_client, agent_id="test-agent")

    # Mock the config endpoint
    mock_config = MagicMock()
    mock_config.endpoint = "https://test-endpoint.com/"
    mock_agents_client._config = mock_config

    result = chat_client.service_url()

    assert result == "https://test-endpoint.com/"


async def test_azure_ai_chat_client_convert_required_action_to_tool_output_function_result(
    mock_agents_client: MagicMock,
) -> None:
    """Test _convert_required_action_to_tool_output with FunctionResultContent."""
    chat_client = create_test_azure_ai_chat_client(mock_agents_client, agent_id="test-agent")

    # Test with simple result
    function_result = FunctionResultContent(call_id='["run_123", "call_456"]', result="Simple result")

    run_id, tool_outputs, tool_approvals = chat_client._convert_required_action_to_tool_output([function_result])  # type: ignore

    assert run_id == "run_123"
    assert tool_approvals is None
    assert tool_outputs is not None
    assert len(tool_outputs) == 1
    assert tool_outputs[0].tool_call_id == "call_456"
    assert tool_outputs[0].output == "Simple result"


async def test_azure_ai_chat_client_convert_required_action_invalid_call_id(mock_agents_client: MagicMock) -> None:
    """Test _convert_required_action_to_tool_output with invalid call_id format."""

    chat_client = create_test_azure_ai_chat_client(mock_agents_client, agent_id="test-agent")

    # Invalid call_id format - should raise JSONDecodeError
    function_result = FunctionResultContent(call_id="invalid_json", result="result")

    with pytest.raises(json.JSONDecodeError):
        chat_client._convert_required_action_to_tool_output([function_result])  # type: ignore


async def test_azure_ai_chat_client_convert_required_action_invalid_structure(
    mock_agents_client: MagicMock,
) -> None:
    """Test _convert_required_action_to_tool_output with invalid call_id structure."""
    chat_client = create_test_azure_ai_chat_client(mock_agents_client, agent_id="test-agent")

    # Valid JSON but invalid structure (missing second element)
    function_result = FunctionResultContent(call_id='["run_123"]', result="result")

    run_id, tool_outputs, tool_approvals = chat_client._convert_required_action_to_tool_output([function_result])  # type: ignore

    # Should return None values when structure is invalid
    assert run_id is None
    assert tool_outputs is None
    assert tool_approvals is None


async def test_azure_ai_chat_client_convert_required_action_serde_model_results(
    mock_agents_client: MagicMock,
) -> None:
    """Test _convert_required_action_to_tool_output with BaseModel results."""

    class MockResult(SerializationMixin):
        def __init__(self, name: str, value: int):
            self.name = name
            self.value = value

    chat_client = create_test_azure_ai_chat_client(mock_agents_client, agent_id="test-agent")

    # Test with BaseModel result
    mock_result = MockResult(name="test", value=42)
    function_result = FunctionResultContent(call_id='["run_123", "call_456"]', result=mock_result)

    run_id, tool_outputs, tool_approvals = chat_client._convert_required_action_to_tool_output([function_result])  # type: ignore

    assert run_id == "run_123"
    assert tool_approvals is None
    assert tool_outputs is not None
    assert len(tool_outputs) == 1
    assert tool_outputs[0].tool_call_id == "call_456"
    # Should use model_dump_json for BaseModel
    expected_json = mock_result.to_json()
    assert tool_outputs[0].output == expected_json


async def test_azure_ai_chat_client_convert_required_action_multiple_results(
    mock_agents_client: MagicMock,
) -> None:
    """Test _convert_required_action_to_tool_output with multiple results."""

    class MockResult(SerializationMixin):
        def __init__(self, data: str):
            self.data = data

    chat_client = create_test_azure_ai_chat_client(mock_agents_client, agent_id="test-agent")

    # Test with multiple results - mix of BaseModel and regular objects
    mock_basemodel = MockResult(data="model_data")
    results_list = [mock_basemodel, {"key": "value"}, "string_result"]
    function_result = FunctionResultContent(call_id='["run_123", "call_456"]', result=results_list)

    run_id, tool_outputs, tool_approvals = chat_client._convert_required_action_to_tool_output([function_result])  # type: ignore

    assert run_id == "run_123"
    assert tool_outputs is not None
    assert len(tool_outputs) == 1
    assert tool_outputs[0].tool_call_id == "call_456"

    # Should JSON dump the entire results array since len > 1
    expected_results = [
        mock_basemodel.to_dict(),
        {"key": "value"},
        "string_result",
    ]
    expected_output = json.dumps(expected_results)
    assert tool_outputs[0].output == expected_output


async def test_azure_ai_chat_client_convert_required_action_approval_response(
    mock_agents_client: MagicMock,
) -> None:
    """Test _convert_required_action_to_tool_output with FunctionApprovalResponseContent."""
    chat_client = create_test_azure_ai_chat_client(mock_agents_client, agent_id="test-agent")

    # Test with approval response - need to provide required fields
    approval_response = FunctionApprovalResponseContent(
        id='["run_123", "call_456"]',
        function_call=FunctionCallContent(call_id='["run_123", "call_456"]', name="test_function", arguments="{}"),
        approved=True,
    )

    run_id, tool_outputs, tool_approvals = chat_client._convert_required_action_to_tool_output([approval_response])  # type: ignore

    assert run_id == "run_123"
    assert tool_outputs is None
    assert tool_approvals is not None
    assert len(tool_approvals) == 1
    assert tool_approvals[0].tool_call_id == "call_456"
    assert tool_approvals[0].approve is True


async def test_azure_ai_chat_client_create_function_call_contents_approval_request(
    mock_agents_client: MagicMock,
) -> None:
    """Test _create_function_call_contents with approval action."""
    chat_client = create_test_azure_ai_chat_client(mock_agents_client, agent_id="test-agent")

    # Mock SubmitToolApprovalAction with RequiredMcpToolCall
    mock_tool_call = MagicMock(spec=RequiredMcpToolCall)
    mock_tool_call.id = "approval_call_123"
    mock_tool_call.name = "approve_action"
    mock_tool_call.arguments = '{"action": "approve"}'

    mock_approval_action = MagicMock(spec=SubmitToolApprovalAction)
    mock_approval_action.submit_tool_approval.tool_calls = [mock_tool_call]

    mock_event_data = MagicMock(spec=ThreadRun)
    mock_event_data.required_action = mock_approval_action

    result = chat_client._create_function_call_contents(mock_event_data, "response_123")  # type: ignore

    assert len(result) == 1
    assert isinstance(result[0], FunctionApprovalRequestContent)
    assert result[0].id == '["response_123", "approval_call_123"]'
    assert result[0].function_call.name == "approve_action"
    assert result[0].function_call.call_id == '["response_123", "approval_call_123"]'


async def test_azure_ai_chat_client_get_agent_id_or_create_with_agent_name(
    mock_agents_client: MagicMock, azure_ai_unit_test_env: dict[str, str]
) -> None:
    """Test _get_agent_id_or_create uses default name when no agent_name set."""
    azure_ai_settings = AzureAISettings(model_deployment_name=azure_ai_unit_test_env["AZURE_AI_MODEL_DEPLOYMENT_NAME"])
    chat_client = create_test_azure_ai_chat_client(mock_agents_client, azure_ai_settings=azure_ai_settings)

    # Ensure agent_name is None to test the default
    chat_client.agent_name = None  # type: ignore

    agent_id = await chat_client._get_agent_id_or_create(run_options={"model": azure_ai_settings.model_deployment_name})  # type: ignore

    assert agent_id == "test-agent-id"
    # Verify create_agent was called with default "UnnamedAgent"
    mock_agents_client.create_agent.assert_called_once()
    call_kwargs = mock_agents_client.create_agent.call_args[1]
    assert call_kwargs["name"] == "UnnamedAgent"


async def test_azure_ai_chat_client_get_agent_id_or_create_with_response_format(
    mock_agents_client: MagicMock, azure_ai_unit_test_env: dict[str, str]
) -> None:
    """Test _get_agent_id_or_create with response_format in run_options."""
    azure_ai_settings = AzureAISettings(model_deployment_name=azure_ai_unit_test_env["AZURE_AI_MODEL_DEPLOYMENT_NAME"])
    chat_client = create_test_azure_ai_chat_client(mock_agents_client, azure_ai_settings=azure_ai_settings)

    # Test with response_format in run_options
    run_options = {"response_format": {"type": "json_object"}, "model": azure_ai_settings.model_deployment_name}

    agent_id = await chat_client._get_agent_id_or_create(run_options)  # type: ignore

    assert agent_id == "test-agent-id"
    # Verify create_agent was called with response_format
    mock_agents_client.create_agent.assert_called_once()
    call_kwargs = mock_agents_client.create_agent.call_args[1]
    assert call_kwargs["response_format"] == {"type": "json_object"}


async def test_azure_ai_chat_client_get_agent_id_or_create_with_tool_resources(
    mock_agents_client: MagicMock, azure_ai_unit_test_env: dict[str, str]
) -> None:
    """Test _get_agent_id_or_create with tool_resources in run_options."""
    azure_ai_settings = AzureAISettings(model_deployment_name=azure_ai_unit_test_env["AZURE_AI_MODEL_DEPLOYMENT_NAME"])
    chat_client = create_test_azure_ai_chat_client(mock_agents_client, azure_ai_settings=azure_ai_settings)

    # Test with tool_resources in run_options
    run_options = {
        "tool_resources": {"vector_store_ids": ["vs-123"]},
        "model": azure_ai_settings.model_deployment_name,
    }

    agent_id = await chat_client._get_agent_id_or_create(run_options)  # type: ignore

    assert agent_id == "test-agent-id"
    # Verify create_agent was called with tool_resources
    mock_agents_client.create_agent.assert_called_once()
    call_kwargs = mock_agents_client.create_agent.call_args[1]
    assert call_kwargs["tool_resources"] == {"vector_store_ids": ["vs-123"]}


async def test_azure_ai_chat_client_close_method(mock_agents_client: MagicMock) -> None:
    """Test close method."""
    chat_client = create_test_azure_ai_chat_client(mock_agents_client, should_delete_agent=True)
    chat_client._should_close_client = True  # type: ignore
    chat_client.agent_id = "test-agent"

    # Mock cleanup methods
    mock_agents_client.delete_agent = AsyncMock()
    mock_agents_client.close = AsyncMock()

    await chat_client.close()

    # Verify cleanup was called
    mock_agents_client.delete_agent.assert_called_once_with("test-agent")
    mock_agents_client.close.assert_called_once()


async def test_azure_ai_chat_client_create_agent_stream_submit_tool_outputs(
    mock_agents_client: MagicMock,
) -> None:
    """Test _create_agent_stream with tool outputs submission path."""
    chat_client = create_test_azure_ai_chat_client(mock_agents_client, agent_id="test-agent")

    # Mock active thread run that matches the tool run ID
    mock_thread_run = MagicMock()
    mock_thread_run.thread_id = "test-thread"
    mock_thread_run.id = "test-run-id"
    chat_client._get_active_thread_run = AsyncMock(return_value=mock_thread_run)  # type: ignore

    # Mock required action results with matching run ID
    function_result = FunctionResultContent(call_id='["test-run-id", "test-call-id"]', result="test result")

    # Mock submit_tool_outputs_stream
    mock_handler = MagicMock()
    mock_agents_client.runs.submit_tool_outputs_stream = AsyncMock()

    with patch("azure.ai.agents.models.AsyncAgentEventHandler", return_value=mock_handler):
        stream, final_thread_id = await chat_client._create_agent_stream(  # type: ignore
            thread_id="test-thread", agent_id="test-agent", run_options={}, required_action_results=[function_result]
        )

        # Should call submit_tool_outputs_stream since we have matching run ID
        mock_agents_client.runs.submit_tool_outputs_stream.assert_called_once()
        assert final_thread_id == "test-thread"


def test_azure_ai_chat_client_extract_url_citations_with_citations(mock_agents_client: MagicMock) -> None:
    """Test _extract_url_citations with MessageDeltaChunk containing URL citations."""
    chat_client = create_test_azure_ai_chat_client(mock_agents_client, agent_id="test-agent")

    # Create mock URL citation annotation
    mock_url_citation = MagicMock()
    mock_url_citation.url = "https://example.com/test"
    mock_url_citation.title = "Test Title"

    mock_annotation = MagicMock(spec=MessageDeltaTextUrlCitationAnnotation)
    mock_annotation.url_citation = mock_url_citation
    mock_annotation.start_index = 10
    mock_annotation.end_index = 20

    # Create mock text content with annotations
    mock_text = MagicMock()
    mock_text.annotations = [mock_annotation]

    mock_text_content = MagicMock(spec=MessageDeltaTextContent)
    mock_text_content.text = mock_text

    # Create mock delta
    mock_delta = MagicMock()
    mock_delta.content = [mock_text_content]

    # Create mock MessageDeltaChunk
    mock_chunk = MagicMock(spec=MessageDeltaChunk)
    mock_chunk.delta = mock_delta

    # Call the method
    citations = chat_client._extract_url_citations(mock_chunk)  # type: ignore

    # Verify results
    assert len(citations) == 1
    citation = citations[0]
    assert isinstance(citation, CitationAnnotation)
    assert citation.url == "https://example.com/test"
    assert citation.title == "Test Title"
    assert citation.snippet is None
    assert citation.annotated_regions is not None
    assert len(citation.annotated_regions) == 1
    assert citation.annotated_regions[0].start_index == 10
    assert citation.annotated_regions[0].end_index == 20


async def test_azure_ai_chat_client_setup_azure_ai_observability_resource_not_found(
    mock_agents_client: MagicMock,
) -> None:
    """Test setup_azure_ai_observability when Application Insights connection string is not found."""
    chat_client = create_test_azure_ai_chat_client(mock_agents_client, agent_id="test-agent")
    mock_ai_project_client = MagicMock()

    # Mock telemetry.get_application_insights_connection_string to raise ResourceNotFoundError
    mock_ai_project_client.telemetry.get_application_insights_connection_string = AsyncMock(
        side_effect=ResourceNotFoundError("No Application Insights found")
    )

    # Mock logger.warning to capture the warning message
    with patch("agent_framework_azure_ai._chat_client.logger") as mock_logger:
        await chat_client.setup_azure_ai_observability(mock_ai_project_client)

        # Verify warning was logged
        mock_logger.warning.assert_called_once_with(
            "No Application Insights connection string found for the Azure AI Project, "
            "please call setup_observability() manually."
        )


def get_weather(
    location: Annotated[str, Field(description="The location to get the weather for.")],
) -> str:
    """Get the weather for a given location."""
    return f"The weather in {location} is sunny with a high of 25°C."


@pytest.mark.flaky
@skip_if_azure_ai_integration_tests_disabled
async def test_azure_ai_chat_client_get_response() -> None:
    """Test Azure AI Chat Client response."""
    async with AzureAIAgentClient(async_credential=AzureCliCredential()) as azure_ai_chat_client:
        assert isinstance(azure_ai_chat_client, ChatClientProtocol)

        messages: list[ChatMessage] = []
        messages.append(
            ChatMessage(
                role="user",
                text="The weather in Seattle is currently sunny with a high of 25°C. "
                "It's a beautiful day for outdoor activities.",
            )
        )
        messages.append(ChatMessage(role="user", text="What's the weather like today?"))

        # Test that the agents_client can be used to get a response
        response = await azure_ai_chat_client.get_response(messages=messages)

        assert response is not None
        assert isinstance(response, ChatResponse)
        assert any(word in response.text.lower() for word in ["sunny", "25"])


@pytest.mark.flaky
@skip_if_azure_ai_integration_tests_disabled
async def test_azure_ai_chat_client_get_response_tools() -> None:
    """Test Azure AI Chat Client response with tools."""
    async with AzureAIAgentClient(async_credential=AzureCliCredential()) as azure_ai_chat_client:
        assert isinstance(azure_ai_chat_client, ChatClientProtocol)

        messages: list[ChatMessage] = []
        messages.append(ChatMessage(role="user", text="What's the weather like in Seattle?"))

        # Test that the agents_client can be used to get a response
        response = await azure_ai_chat_client.get_response(
            messages=messages,
            tools=[get_weather],
            tool_choice="auto",
        )

        assert response is not None
        assert isinstance(response, ChatResponse)
        assert any(word in response.text.lower() for word in ["sunny", "25"])


@pytest.mark.flaky
@skip_if_azure_ai_integration_tests_disabled
async def test_azure_ai_chat_client_streaming() -> None:
    """Test Azure AI Chat Client streaming response."""
    async with AzureAIAgentClient(async_credential=AzureCliCredential()) as azure_ai_chat_client:
        assert isinstance(azure_ai_chat_client, ChatClientProtocol)

        messages: list[ChatMessage] = []
        messages.append(
            ChatMessage(
                role="user",
                text="The weather in Seattle is currently sunny with a high of 25°C. "
                "It's a beautiful day for outdoor activities.",
            )
        )
        messages.append(ChatMessage(role="user", text="What's the weather like today?"))

        # Test that the agents_client can be used to get a response
        response = azure_ai_chat_client.get_streaming_response(messages=messages)

        full_message: str = ""
        async for chunk in response:
            assert chunk is not None
            assert isinstance(chunk, ChatResponseUpdate)
            for content in chunk.contents:
                if isinstance(content, TextContent) and content.text:
                    full_message += content.text

        assert any(word in full_message.lower() for word in ["sunny", "25"])


@pytest.mark.flaky
@skip_if_azure_ai_integration_tests_disabled
async def test_azure_ai_chat_client_streaming_tools() -> None:
    """Test Azure AI Chat Client streaming response with tools."""
    async with AzureAIAgentClient(async_credential=AzureCliCredential()) as azure_ai_chat_client:
        assert isinstance(azure_ai_chat_client, ChatClientProtocol)

        messages: list[ChatMessage] = []
        messages.append(ChatMessage(role="user", text="What's the weather like in Seattle?"))

        # Test that the agents_client can be used to get a response
        response = azure_ai_chat_client.get_streaming_response(
            messages=messages,
            tools=[get_weather],
            tool_choice="auto",
        )
        full_message: str = ""
        async for chunk in response:
            assert chunk is not None
            assert isinstance(chunk, ChatResponseUpdate)
            for content in chunk.contents:
                if isinstance(content, TextContent) and content.text:
                    full_message += content.text

        assert any(word in full_message.lower() for word in ["sunny", "25"])


@pytest.mark.flaky
@skip_if_azure_ai_integration_tests_disabled
async def test_azure_ai_chat_client_agent_basic_run() -> None:
    """Test ChatAgent basic run functionality with AzureAIAgentClient."""
    async with ChatAgent(
        chat_client=AzureAIAgentClient(async_credential=AzureCliCredential()),
    ) as agent:
        # Run a simple query
        response = await agent.run("Hello! Please respond with 'Hello World' exactly.")

        # Validate response
        assert isinstance(response, AgentRunResponse)
        assert response.text is not None
        assert len(response.text) > 0
        assert "Hello World" in response.text


@pytest.mark.flaky
@skip_if_azure_ai_integration_tests_disabled
async def test_azure_ai_chat_client_agent_basic_run_streaming() -> None:
    """Test ChatAgent basic streaming functionality with AzureAIAgentClient."""
    async with ChatAgent(
        chat_client=AzureAIAgentClient(async_credential=AzureCliCredential()),
    ) as agent:
        # Run streaming query
        full_message: str = ""
        async for chunk in agent.run_stream("Please respond with exactly: 'This is a streaming response test.'"):
            assert chunk is not None
            assert isinstance(chunk, AgentRunResponseUpdate)
            if chunk.text:
                full_message += chunk.text

        # Validate streaming response
        assert len(full_message) > 0
        assert "streaming response test" in full_message.lower()


@pytest.mark.flaky
@skip_if_azure_ai_integration_tests_disabled
async def test_azure_ai_chat_client_agent_thread_persistence() -> None:
    """Test ChatAgent thread persistence across runs with AzureAIAgentClient."""
    async with ChatAgent(
        chat_client=AzureAIAgentClient(async_credential=AzureCliCredential()),
        instructions="You are a helpful assistant with good memory.",
    ) as agent:
        # Create a new thread that will be reused
        thread = agent.get_new_thread()

        # First message - establish context
        first_response = await agent.run(
            "Remember this number: 42. What number did I just tell you to remember?", thread=thread
        )
        assert isinstance(first_response, AgentRunResponse)
        assert "42" in first_response.text

        # Second message - test conversation memory
        second_response = await agent.run(
            "What number did I tell you to remember in my previous message?", thread=thread
        )
        assert isinstance(second_response, AgentRunResponse)
        assert "42" in second_response.text


@pytest.mark.flaky
@skip_if_azure_ai_integration_tests_disabled
async def test_azure_ai_chat_client_agent_existing_thread_id() -> None:
    """Test ChatAgent existing thread ID functionality with AzureAIAgentClient."""
    async with ChatAgent(
        chat_client=AzureAIAgentClient(async_credential=AzureCliCredential()),
        instructions="You are a helpful assistant with good memory.",
    ) as first_agent:
        # Start a conversation and get the thread ID
        thread = first_agent.get_new_thread()
        first_response = await first_agent.run("My name is Alice. Remember this.", thread=thread)

        # Validate first response
        assert isinstance(first_response, AgentRunResponse)
        assert first_response.text is not None

        # The thread ID is set after the first response
        existing_thread_id = thread.service_thread_id
        assert existing_thread_id is not None

    # Now continue with the same thread ID in a new agent instance
    async with ChatAgent(
        chat_client=AzureAIAgentClient(thread_id=existing_thread_id, async_credential=AzureCliCredential()),
        instructions="You are a helpful assistant with good memory.",
    ) as second_agent:
        # Create a thread with the existing ID
        thread = AgentThread(service_thread_id=existing_thread_id)

        # Ask about the previous conversation
        response2 = await second_agent.run("What is my name?", thread=thread)

        # Validate that the agent remembers the previous conversation
        assert isinstance(response2, AgentRunResponse)
        assert response2.text is not None
        # Should reference Alice from the previous conversation
        assert "alice" in response2.text.lower()


@pytest.mark.flaky
@skip_if_azure_ai_integration_tests_disabled
async def test_azure_ai_chat_client_agent_code_interpreter():
    """Test ChatAgent with code interpreter through AzureAIAgentClient."""

    async with ChatAgent(
        chat_client=AzureAIAgentClient(async_credential=AzureCliCredential()),
        instructions="You are a helpful assistant that can write and execute Python code.",
        tools=[HostedCodeInterpreterTool()],
    ) as agent:
        # Request code execution
        response = await agent.run("Write Python code to calculate the factorial of 5 and show the result.")

        # Validate response
        assert isinstance(response, AgentRunResponse)
        assert response.text is not None
        # Factorial of 5 is 120
        assert "120" in response.text or "factorial" in response.text.lower()


@pytest.mark.flaky
@skip_if_azure_ai_integration_tests_disabled
async def test_azure_ai_chat_client_agent_file_search():
    """Test ChatAgent with file search through AzureAIAgentClient."""

    client = AzureAIAgentClient(async_credential=AzureCliCredential())
    file: FileInfo | None = None
    vector_store: VectorStore | None = None

    try:
        # 1. Read and upload the test file to the Azure AI agent service
        test_file_path = Path(__file__).parent / "resources" / "employees.pdf"
        file = await client.agents_client.files.upload_and_poll(file_path=str(test_file_path), purpose="assistants")
        vector_store = await client.agents_client.vector_stores.create_and_poll(
            file_ids=[file.id], name="test_employees_vectorstore"
        )

        # 2. Create file search tool with uploaded resources
        file_search_tool = HostedFileSearchTool(inputs=[HostedVectorStoreContent(vector_store_id=vector_store.id)])

        async with ChatAgent(
            chat_client=client,
            instructions="You are a helpful assistant that can search through uploaded employee files.",
            tools=[file_search_tool],
        ) as agent:
            # 3. Test file search functionality
            response = await agent.run("Who is the youngest employee in the files?")

            # Validate response
            assert isinstance(response, AgentRunResponse)
            assert response.text is not None
            # Should find information about Alice Johnson (age 24) being the youngest
            assert any(term in response.text.lower() for term in ["alice", "johnson", "24"])

    finally:
        # 4. Cleanup: Delete the vector store and file
        try:
            if vector_store:
                await client.agents_client.vector_stores.delete(vector_store.id)
            if file:
                await client.agents_client.files.delete(file.id)
        except Exception:
            # Ignore cleanup errors to avoid masking the actual test failure
            pass
        finally:
            await client.close()


@skip_if_azure_ai_integration_tests_disabled
async def test_azure_ai_chat_client_agent_hosted_mcp_tool() -> None:
    """Integration test for HostedMCPTool with Azure AI Agent using Microsoft Learn MCP."""

    mcp_tool = HostedMCPTool(
        name="Microsoft Learn MCP",
        url="https://learn.microsoft.com/api/mcp",
        description="A Microsoft Learn MCP server for documentation questions",
        approval_mode="never_require",
    )

    async with ChatAgent(
        chat_client=AzureAIAgentClient(async_credential=AzureCliCredential()),
        instructions="You are a helpful assistant that can help with microsoft documentation questions.",
        tools=[mcp_tool],
    ) as agent:
        response = await agent.run(
            "How to create an Azure storage account using az cli?",
            max_tokens=200,
        )

        assert isinstance(response, AgentRunResponse)
        assert response.text is not None
        assert len(response.text) > 0

        # With never_require approval mode, there should be no approval requests
        assert len(response.user_input_requests) == 0, (
            f"Expected no approval requests with never_require mode, but got {len(response.user_input_requests)}"
        )

        # Should contain Azure-related content since it's asking about Azure CLI
        assert any(term in response.text.lower() for term in ["azure", "storage", "account", "cli"])


@pytest.mark.flaky
@skip_if_azure_ai_integration_tests_disabled
async def test_azure_ai_chat_client_agent_level_tool_persistence():
    """Test that agent-level tools persist across multiple runs with AzureAIAgentClient."""
    async with ChatAgent(
        chat_client=AzureAIAgentClient(async_credential=AzureCliCredential()),
        instructions="You are a helpful assistant that uses available tools.",
        tools=[get_weather],
    ) as agent:
        # First run - agent-level tool should be available
        first_response = await agent.run("What's the weather like in Chicago?")

        assert isinstance(first_response, AgentRunResponse)
        assert first_response.text is not None
        # Should use the agent-level weather tool
        assert any(term in first_response.text.lower() for term in ["chicago", "sunny", "25"])

        # Second run - agent-level tool should still be available (persistence test)
        second_response = await agent.run("What's the weather in Miami?")

        assert isinstance(second_response, AgentRunResponse)
        assert second_response.text is not None
        # Should use the agent-level weather tool again
        assert any(term in second_response.text.lower() for term in ["miami", "sunny", "25"])


@skip_if_azure_ai_integration_tests_disabled
async def test_azure_ai_chat_client_agent_chat_options_run_level() -> None:
    """Test ChatOptions parameter coverage at run level."""
    async with ChatAgent(
        chat_client=AzureAIAgentClient(async_credential=AzureCliCredential()),
        instructions="You are a helpful assistant.",
    ) as agent:
        response = await agent.run(
            "Provide a brief, helpful response.",
            max_tokens=100,
            temperature=0.7,
            top_p=0.9,
            seed=123,
            user="comprehensive-test-user",
            tools=[get_weather],
            tool_choice="auto",
            frequency_penalty=0.1,
            presence_penalty=0.1,
            stop=["END"],
            store=True,
            logit_bias={"test": 1},
            metadata={"test": "value"},
            additional_properties={"custom_param": "test_value"},
        )

        assert isinstance(response, AgentRunResponse)
        assert response.text is not None
        assert len(response.text) > 0


@skip_if_azure_ai_integration_tests_disabled
async def test_azure_ai_chat_client_agent_chat_options_agent_level() -> None:
    """Test ChatOptions parameter coverage agent level."""
    async with ChatAgent(
        chat_client=AzureAIAgentClient(async_credential=AzureCliCredential()),
        instructions="You are a helpful assistant.",
        max_tokens=100,
        temperature=0.7,
        top_p=0.9,
        seed=123,
        user="comprehensive-test-user",
        tools=[get_weather],
        tool_choice="auto",
        frequency_penalty=0.1,
        presence_penalty=0.1,
        stop=["END"],
        store=True,
        logit_bias={"test": 1},
        metadata={"test": "value"},
        request_kwargs={"custom_param": "test_value"},
    ) as agent:
        response = await agent.run(
            "Provide a brief, helpful response.",
        )

        assert isinstance(response, AgentRunResponse)
        assert response.text is not None
        assert len(response.text) > 0<|MERGE_RESOLUTION|>--- conflicted
+++ resolved
@@ -272,11 +272,11 @@
 
 
 async def test_azure_ai_chat_client_get_agent_id_or_create_with_temperature_and_top_p(
-    mock_ai_project_client: MagicMock, azure_ai_unit_test_env: dict[str, str]
+    mock_agents_client: MagicMock, azure_ai_unit_test_env: dict[str, str]
 ) -> None:
     """Test _get_agent_id_or_create with temperature and top_p in run_options."""
     azure_ai_settings = AzureAISettings(model_deployment_name=azure_ai_unit_test_env["AZURE_AI_MODEL_DEPLOYMENT_NAME"])
-    chat_client = create_test_azure_ai_chat_client(mock_ai_project_client, azure_ai_settings=azure_ai_settings)
+    chat_client = create_test_azure_ai_chat_client(mock_agents_client, azure_ai_settings=azure_ai_settings)
 
     run_options = {
         "model": azure_ai_settings.model_deployment_name,
@@ -288,8 +288,8 @@
 
     assert agent_id == "test-agent-id"
     # Verify create_agent was called with temperature and top_p parameters
-    mock_ai_project_client.agents.create_agent.assert_called_once()
-    call_kwargs = mock_ai_project_client.agents.create_agent.call_args[1]
+    mock_agents_client.create_agent.assert_called_once()
+    call_kwargs = mock_agents_client.create_agent.call_args[1]
     assert call_kwargs["temperature"] == 0.7
     assert call_kwargs["top_p"] == 0.9
 
@@ -559,24 +559,7 @@
     assert len(run_options["additional_messages"]) == 1  # Only user message
 
 
-<<<<<<< HEAD
-async def test_azure_ai_chat_client_instructions_sent_once(mock_agents_client: MagicMock) -> None:
-    """Ensure instructions are only sent once for AzureAIAgentClient."""
-    chat_client = create_test_azure_ai_chat_client(mock_agents_client)
-
-    instructions = "You are a helpful assistant."
-    chat_options = ChatOptions(instructions=instructions)
-    messages = chat_client.prepare_messages([ChatMessage(role=Role.USER, text="Hello")], chat_options)
-
-    run_options, _ = await chat_client._create_run_options(messages, chat_options)  # type: ignore
-
-    assert run_options.get("instructions") == instructions
-
-
 async def test_azure_ai_chat_client_inner_get_response(mock_agents_client: MagicMock) -> None:
-=======
-async def test_azure_ai_chat_client_inner_get_response(mock_ai_project_client: MagicMock) -> None:
->>>>>>> 3714267b
     """Test _inner_get_response method."""
     chat_client = create_test_azure_ai_chat_client(mock_agents_client, agent_id="test-agent")
     messages = [ChatMessage(role=Role.USER, text="Hello")]
@@ -726,10 +709,10 @@
 
 
 async def test_azure_ai_chat_client_prepare_tool_choice_none_string(
-    mock_ai_project_client: MagicMock,
+    mock_agents_client: MagicMock,
 ) -> None:
     """Test _prepare_tool_choice when tool_choice is string 'none'."""
-    chat_client = create_test_azure_ai_chat_client(mock_ai_project_client)
+    chat_client = create_test_azure_ai_chat_client(mock_agents_client)
 
     # Create a mock tool for testing
     mock_tool = MagicMock()
@@ -744,10 +727,10 @@
 
 
 async def test_azure_ai_chat_client_create_run_options_tool_choice_required_specific_function(
-    mock_ai_project_client: MagicMock,
+    mock_agents_client: MagicMock,
 ) -> None:
     """Test _create_run_options with ToolMode.REQUIRED specifying a specific function name."""
-    chat_client = create_test_azure_ai_chat_client(mock_ai_project_client)
+    chat_client = create_test_azure_ai_chat_client(mock_agents_client)
 
     required_tool_mode = ToolMode.REQUIRED("specific_function_name")
 
@@ -909,27 +892,20 @@
         assert mcp_resource["headers"] == headers
 
 
-<<<<<<< HEAD
-=======
-async def test_azure_ai_chat_client_prep_tools_web_search_bing_grounding(mock_ai_project_client: MagicMock) -> None:
+async def test_azure_ai_chat_client_prep_tools_web_search_bing_grounding(mock_agents_client: MagicMock) -> None:
     """Test _prep_tools with HostedWebSearchTool using Bing Grounding."""
 
-    chat_client = create_test_azure_ai_chat_client(mock_ai_project_client, agent_id="test-agent")
+    chat_client = create_test_azure_ai_chat_client(mock_agents_client, agent_id="test-agent")
 
     web_search_tool = HostedWebSearchTool(
         additional_properties={
-            "connection_name": "test-connection-name",
+            "connection_id": "test-connection-id",
             "count": 5,
             "freshness": "Day",
             "market": "en-US",
             "set_lang": "en",
         }
     )
-
-    # Mock connection get
-    mock_connection = MagicMock()
-    mock_connection.id = "test-connection-id"
-    mock_ai_project_client.connections.get = AsyncMock(return_value=mock_connection)
 
     # Mock BingGroundingTool
     with patch("agent_framework_azure_ai._chat_client.BingGroundingTool") as mock_bing_grounding:
@@ -949,7 +925,6 @@
         assert "connection_id" in call_args
 
 
->>>>>>> 3714267b
 async def test_azure_ai_chat_client_prep_tools_web_search_bing_grounding_with_connection_id(
     mock_agents_client: MagicMock,
 ) -> None:
@@ -977,25 +952,18 @@
         mock_bing_grounding.assert_called_once_with(connection_id="direct-connection-id", count=3)
 
 
-<<<<<<< HEAD
-=======
-async def test_azure_ai_chat_client_prep_tools_web_search_custom_bing(mock_ai_project_client: MagicMock) -> None:
+async def test_azure_ai_chat_client_prep_tools_web_search_custom_bing(mock_agents_client: MagicMock) -> None:
     """Test _prep_tools with HostedWebSearchTool using Custom Bing Search."""
 
-    chat_client = create_test_azure_ai_chat_client(mock_ai_project_client, agent_id="test-agent")
+    chat_client = create_test_azure_ai_chat_client(mock_agents_client, agent_id="test-agent")
 
     web_search_tool = HostedWebSearchTool(
         additional_properties={
-            "custom_connection_name": "custom-bing-connection",
+            "custom_connection_id": "custom-connection-id",
             "custom_instance_name": "custom-instance",
             "count": 10,
         }
     )
-
-    # Mock connection get
-    mock_connection = MagicMock()
-    mock_connection.id = "custom-connection-id"
-    mock_ai_project_client.connections.get = AsyncMock(return_value=mock_connection)
 
     # Mock BingCustomSearchTool
     with patch("agent_framework_azure_ai._chat_client.BingCustomSearchTool") as mock_custom_bing:
@@ -1007,60 +975,8 @@
 
         assert len(result) == 1
         assert result[0] == {"type": "bing_custom_search"}
-        mock_ai_project_client.connections.get.assert_called_once_with(name="custom-bing-connection")
-        mock_custom_bing.assert_called_once_with(
-            connection_id="custom-connection-id", instance_name="custom-instance", count=10
-        )
-
-
-async def test_azure_ai_chat_client_prep_tools_web_search_custom_bing_connection_error(
-    mock_ai_project_client: MagicMock,
-) -> None:
-    """Test _prep_tools with HostedWebSearchTool when custom connection is not found."""
-
-    chat_client = create_test_azure_ai_chat_client(mock_ai_project_client, agent_id="test-agent")
-
-    web_search_tool = HostedWebSearchTool(
-        additional_properties={
-            "custom_connection_name": "nonexistent-connection",
-            "custom_instance_name": "custom-instance",
-        }
-    )
-
-    # Mock connection get to raise HttpResponseError
-    mock_ai_project_client.connections.get = AsyncMock(side_effect=HttpResponseError("Connection not found"))
-
-    with pytest.raises(
-        ServiceInitializationError,
-        match="Bing custom connection 'nonexistent-connection' not found in the Azure AI Project",
-    ):
-        await chat_client._prep_tools([web_search_tool])  # type: ignore
-
-
-async def test_azure_ai_chat_client_prep_tools_web_search_bing_grounding_connection_error(
-    mock_ai_project_client: MagicMock,
-) -> None:
-    """Test _prep_tools with HostedWebSearchTool when Bing Grounding connection is not found."""
-
-    chat_client = create_test_azure_ai_chat_client(mock_ai_project_client, agent_id="test-agent")
-
-    web_search_tool = HostedWebSearchTool(
-        additional_properties={
-            "connection_name": "nonexistent-bing-connection",
-        }
-    )
-
-    # Mock connection get to raise HttpResponseError
-    mock_ai_project_client.connections.get = AsyncMock(side_effect=HttpResponseError("Connection not found"))
-
-    with pytest.raises(
-        ServiceInitializationError,
-        match="Bing connection 'nonexistent-bing-connection' not found in the Azure AI Project",
-    ):
-        await chat_client._prep_tools([web_search_tool])  # type: ignore
-
-
->>>>>>> 3714267b
+
+
 async def test_azure_ai_chat_client_prep_tools_file_search_with_vector_stores(
     mock_agents_client: MagicMock,
 ) -> None:
