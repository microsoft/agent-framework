# Copyright (c) Microsoft. All rights reserved.

import json
import os
from pathlib import Path
from typing import Annotated
from unittest.mock import AsyncMock, MagicMock, patch

import pytest
from agent_framework import (
    AgentRunResponse,
    AgentRunResponseUpdate,
    AgentThread,
    AIFunction,
    ChatAgent,
    ChatClientProtocol,
    ChatMessage,
    ChatOptions,
    ChatResponse,
    ChatResponseUpdate,
    FunctionApprovalRequestContent,
    FunctionApprovalResponseContent,
    FunctionCallContent,
    FunctionResultContent,
    HostedCodeInterpreterTool,
    HostedFileSearchTool,
    HostedMCPTool,
    HostedVectorStoreContent,
    HostedWebSearchTool,
    Role,
    TextContent,
    UriContent,
)
from agent_framework.exceptions import ServiceInitializationError
from azure.ai.agents.models import (
    CodeInterpreterToolDefinition,
    FileInfo,
    RequiredFunctionToolCall,
    RequiredMcpToolCall,
    RunStatus,
    SubmitToolApprovalAction,
    SubmitToolOutputsAction,
    ThreadRun,
    VectorStore,
)
from azure.ai.projects.models import ConnectionType
from azure.core.credentials_async import AsyncTokenCredential
from azure.core.exceptions import HttpResponseError
from azure.identity.aio import AzureCliCredential
from pydantic import BaseModel, Field, ValidationError

from agent_framework_azure_ai import AzureAIAgentClient, AzureAISettings

skip_if_azure_ai_integration_tests_disabled = pytest.mark.skipif(
    os.getenv("RUN_INTEGRATION_TESTS", "false").lower() != "true"
    or os.getenv("AZURE_AI_PROJECT_ENDPOINT", "") in ("", "https://test-project.cognitiveservices.azure.com/"),
    reason="No real AZURE_AI_PROJECT_ENDPOINT provided; skipping integration tests."
    if os.getenv("RUN_INTEGRATION_TESTS", "false").lower() == "true"
    else "Integration tests are disabled.",
)


def create_test_azure_ai_chat_client(
    mock_ai_project_client: MagicMock,
    agent_id: str | None = None,
    thread_id: str | None = None,
    azure_ai_settings: AzureAISettings | None = None,
    should_delete_agent: bool = False,
    agent_name: str | None = None,
) -> AzureAIAgentClient:
    """Helper function to create AzureAIAgentClient instances for testing, bypassing normal validation."""
    if azure_ai_settings is None:
        azure_ai_settings = AzureAISettings(env_file_path="test.env")

<<<<<<< HEAD
    # Use model_construct to properly initialize the Pydantic model
    return AzureAIAgentClient.model_construct(
        project_client=mock_ai_project_client,
        credential=None,
        agent_id=agent_id,
        agent_name=None,
        ai_model_id=azure_ai_settings.model_deployment_name,
        thread_id=thread_id,
        _should_delete_agent=should_delete_agent,
        _should_close_client=False,
        additional_properties={},
        middleware=None,
    )
=======
    # Create client instance directly
    client = object.__new__(AzureAIAgentClient)

    # Set attributes directly
    client.project_client = mock_ai_project_client
    client.credential = None
    client.agent_id = agent_id
    client.agent_name = None
    client.model_id = azure_ai_settings.model_deployment_name
    client.thread_id = thread_id
    client._should_delete_agent = should_delete_agent
    client._should_close_client = False
    client.additional_properties = {}
    client.middleware = None

    return client
>>>>>>> 40f5b6d8


def test_azure_ai_settings_init(azure_ai_unit_test_env: dict[str, str]) -> None:
    """Test AzureAISettings initialization."""
    settings = AzureAISettings()

    assert settings.project_endpoint == azure_ai_unit_test_env["AZURE_AI_PROJECT_ENDPOINT"]
    assert settings.model_deployment_name == azure_ai_unit_test_env["AZURE_AI_MODEL_DEPLOYMENT_NAME"]


def test_azure_ai_settings_init_with_explicit_values() -> None:
    """Test AzureAISettings initialization with explicit values."""
    settings = AzureAISettings(
        project_endpoint="https://custom-endpoint.com/",
        model_deployment_name="custom-model",
    )

    assert settings.project_endpoint == "https://custom-endpoint.com/"
    assert settings.model_deployment_name == "custom-model"


def test_azure_ai_chat_client_init_with_client(mock_ai_project_client: MagicMock) -> None:
    """Test AzureAIAgentClient initialization with existing project_client."""
    chat_client = create_test_azure_ai_chat_client(
        mock_ai_project_client, agent_id="existing-agent-id", thread_id="test-thread-id"
    )

    assert chat_client.project_client is mock_ai_project_client
    assert chat_client.agent_id == "existing-agent-id"
    assert chat_client.thread_id == "test-thread-id"
    assert not chat_client._should_delete_agent  # type: ignore
    assert isinstance(chat_client, ChatClientProtocol)


def test_azure_ai_chat_client_init_auto_create_client(
    azure_ai_unit_test_env: dict[str, str],
    mock_ai_project_client: MagicMock,
) -> None:
    """Test AzureAIAgentClient initialization with auto-created project_client."""
    azure_ai_settings = AzureAISettings(**azure_ai_unit_test_env)  # type: ignore

    # Create client instance directly
    chat_client = object.__new__(AzureAIAgentClient)
    chat_client.project_client = mock_ai_project_client
    chat_client.agent_id = None
    chat_client.thread_id = None
    chat_client._should_delete_agent = False
    chat_client._should_close_client = False
    chat_client.credential = None
    chat_client.model_id = azure_ai_settings.model_deployment_name
    chat_client.agent_name = None
    chat_client.additional_properties = {}
    chat_client.middleware = None

    assert chat_client.project_client is mock_ai_project_client
    assert chat_client.agent_id is None
    assert not chat_client._should_delete_agent  # type: ignore


def test_azure_ai_chat_client_init_missing_project_endpoint() -> None:
    """Test AzureAIAgentClient initialization when project_endpoint is missing and no project_client provided."""
    # Mock AzureAISettings to return settings with None project_endpoint
    with patch("agent_framework_azure_ai._chat_client.AzureAISettings") as mock_settings:
        mock_settings_instance = MagicMock()
        mock_settings_instance.project_endpoint = None  # This should trigger the error
        mock_settings_instance.model_deployment_name = "test-model"
        mock_settings_instance.agent_name = "test-agent"
        mock_settings.return_value = mock_settings_instance

        with pytest.raises(ServiceInitializationError, match="project endpoint is required"):
            AzureAIAgentClient(
                project_client=None,
                agent_id=None,
                project_endpoint=None,  # Missing endpoint
                model_deployment_name="test-model",
                async_credential=AsyncMock(spec=AsyncTokenCredential),
            )


def test_azure_ai_chat_client_init_missing_model_deployment_for_agent_creation() -> None:
    """Test AzureAIAgentClient initialization when model deployment is missing for agent creation."""
    # Mock AzureAISettings to return settings with None model_deployment_name
    with patch("agent_framework_azure_ai._chat_client.AzureAISettings") as mock_settings:
        mock_settings_instance = MagicMock()
        mock_settings_instance.project_endpoint = "https://test.com"
        mock_settings_instance.model_deployment_name = None  # This should trigger the error
        mock_settings_instance.agent_name = "test-agent"
        mock_settings.return_value = mock_settings_instance

        with pytest.raises(ServiceInitializationError, match="model deployment name is required"):
            AzureAIAgentClient(
                project_client=None,
                agent_id=None,  # No existing agent
                project_endpoint="https://test.com",
                model_deployment_name=None,  # Missing for agent creation
                async_credential=AsyncMock(spec=AsyncTokenCredential),
            )


def test_azure_ai_chat_client_from_dict(mock_ai_project_client: MagicMock) -> None:
    """Test AzureAIAgentClient.from_dict method."""
    settings = {
        "project_client": mock_ai_project_client,
        "agent_id": "test-agent-id",
        "thread_id": "test-thread-id",
        "project_endpoint": "https://test-endpoint.com/",
        "model_deployment_name": "test-model",
        "agent_name": "TestAgent",
    }

    azure_ai_settings = AzureAISettings(
        project_endpoint=settings["project_endpoint"],
        model_deployment_name=settings["model_deployment_name"],
    )

    chat_client: AzureAIAgentClient = create_test_azure_ai_chat_client(
        mock_ai_project_client,
        agent_id=settings["agent_id"],  # type: ignore
        thread_id=settings["thread_id"],  # type: ignore
        azure_ai_settings=azure_ai_settings,
    )

    assert chat_client.project_client is mock_ai_project_client
    assert chat_client.agent_id == "test-agent-id"
    assert chat_client.thread_id == "test-thread-id"


def test_azure_ai_chat_client_init_missing_credential(azure_ai_unit_test_env: dict[str, str]) -> None:
    """Test AzureAIAgentClient.__init__ when async_credential is missing and no project_client provided."""
    with pytest.raises(
        ServiceInitializationError, match="Azure credential is required when project_client is not provided"
    ):
        AzureAIAgentClient(
            project_client=None,
            agent_id="existing-agent",
            project_endpoint=azure_ai_unit_test_env["AZURE_AI_PROJECT_ENDPOINT"],
            model_deployment_name=azure_ai_unit_test_env["AZURE_AI_MODEL_DEPLOYMENT_NAME"],
            async_credential=None,  # Missing credential
        )


def test_azure_ai_chat_client_init_validation_error(mock_azure_credential: MagicMock) -> None:
    """Test that ValidationError in AzureAISettings is properly handled."""
    with patch("agent_framework_azure_ai._chat_client.AzureAISettings") as mock_settings:
        # Create a proper ValidationError with empty errors list and model dict
        mock_settings.side_effect = ValidationError.from_exception_data("AzureAISettings", [])

        with pytest.raises(ServiceInitializationError, match="Failed to create Azure AI settings."):
            AzureAIAgentClient(
                project_endpoint="https://test.com",
                model_deployment_name="test-model",
                async_credential=mock_azure_credential,
            )


async def test_azure_ai_chat_client_get_agent_id_or_create_existing_agent(
    mock_ai_project_client: MagicMock,
) -> None:
    """Test _get_agent_id_or_create when agent_id is already provided."""
    chat_client = create_test_azure_ai_chat_client(mock_ai_project_client, agent_id="existing-agent-id")

    agent_id = await chat_client._get_agent_id_or_create()  # type: ignore

    assert agent_id == "existing-agent-id"
    assert not chat_client._should_delete_agent  # type: ignore


async def test_azure_ai_chat_client_get_agent_id_or_create_create_new(
    mock_ai_project_client: MagicMock,
    azure_ai_unit_test_env: dict[str, str],
) -> None:
    """Test _get_agent_id_or_create when creating a new agent."""
    azure_ai_settings = AzureAISettings(model_deployment_name=azure_ai_unit_test_env["AZURE_AI_MODEL_DEPLOYMENT_NAME"])
    chat_client = create_test_azure_ai_chat_client(mock_ai_project_client, azure_ai_settings=azure_ai_settings)

    agent_id = await chat_client._get_agent_id_or_create()  # type: ignore

    assert agent_id == "test-agent-id"
    assert chat_client._should_delete_agent  # type: ignore


async def test_azure_ai_chat_client_tool_results_without_thread_error_via_public_api(
    mock_ai_project_client: MagicMock,
) -> None:
    """Test that tool results without thread ID raise error through public API."""
    chat_client = create_test_azure_ai_chat_client(mock_ai_project_client, agent_id="test-agent")

    # Create messages with tool results but no thread/conversation ID
    messages = [
        ChatMessage(role=Role.USER, text="Hello"),
        ChatMessage(
            role=Role.TOOL, contents=[FunctionResultContent(call_id='["run_123", "call_456"]', result="Result")]
        ),
    ]

    # This should raise ValueError when called through public API
    with pytest.raises(ValueError, match="No thread ID was provided, but chat messages includes tool results"):
        async for _ in chat_client.get_streaming_response(messages):
            pass


async def test_azure_ai_chat_client_thread_management_through_public_api(mock_ai_project_client: MagicMock) -> None:
    """Test thread creation and management through public API."""
    chat_client = create_test_azure_ai_chat_client(mock_ai_project_client, agent_id="test-agent")

    mock_thread = MagicMock()
    mock_thread.id = "new-thread-456"
    mock_ai_project_client.agents.threads.create = AsyncMock(return_value=mock_thread)

    mock_stream = AsyncMock()
    mock_ai_project_client.agents.runs.stream = AsyncMock(return_value=mock_stream)

    # Create an async iterator that yields nothing (empty stream)
    async def empty_async_iter():
        return
        yield  # Make this a generator (unreachable)

    mock_stream.__aenter__ = AsyncMock(return_value=empty_async_iter())
    mock_stream.__aexit__ = AsyncMock(return_value=None)

    messages = [ChatMessage(role=Role.USER, text="Hello")]

    # Call without existing thread - should create new one
    response = chat_client.get_streaming_response(messages)
    # Consume the generator to trigger the method execution
    async for _ in response:
        pass

    # Verify thread creation was called
    mock_ai_project_client.agents.threads.create.assert_called_once()


@pytest.mark.parametrize("exclude_list", [["AZURE_AI_MODEL_DEPLOYMENT_NAME"]], indirect=True)
async def test_azure_ai_chat_client_get_agent_id_or_create_missing_model(
    mock_ai_project_client: MagicMock, azure_ai_unit_test_env: dict[str, str]
) -> None:
    """Test _get_agent_id_or_create when model_deployment_name is missing."""
    chat_client = create_test_azure_ai_chat_client(mock_ai_project_client)

    with pytest.raises(ServiceInitializationError, match="Model deployment name is required"):
        await chat_client._get_agent_id_or_create()  # type: ignore


async def test_azure_ai_chat_client_cleanup_agent_if_needed_should_delete(
    mock_ai_project_client: MagicMock,
) -> None:
    """Test _cleanup_agent_if_needed when agent should be deleted."""
    chat_client = create_test_azure_ai_chat_client(
        mock_ai_project_client, agent_id="agent-to-delete", should_delete_agent=True
    )

    await chat_client._cleanup_agent_if_needed()  # type: ignore
    # Verify agent deletion was called
    mock_ai_project_client.agents.delete_agent.assert_called_once_with("agent-to-delete")
    assert not chat_client._should_delete_agent  # type: ignore


async def test_azure_ai_chat_client_cleanup_agent_if_needed_should_not_delete(
    mock_ai_project_client: MagicMock,
) -> None:
    """Test _cleanup_agent_if_needed when agent should not be deleted."""
    chat_client = create_test_azure_ai_chat_client(
        mock_ai_project_client, agent_id="agent-to-keep", should_delete_agent=False
    )

    await chat_client._cleanup_agent_if_needed()  # type: ignore

    # Verify agent deletion was not called
    mock_ai_project_client.agents.delete_agent.assert_not_called()
    assert not chat_client._should_delete_agent  # type: ignore


async def test_azure_ai_chat_client_cleanup_agent_if_needed_exception_handling(
    mock_ai_project_client: MagicMock,
) -> None:
    """Test _cleanup_agent_if_needed propagates exceptions (it doesn't handle them)."""
    chat_client = create_test_azure_ai_chat_client(
        mock_ai_project_client, agent_id="agent-to-delete", should_delete_agent=True
    )
    mock_ai_project_client.agents.delete_agent.side_effect = Exception("Deletion failed")

    with pytest.raises(Exception, match="Deletion failed"):
        await chat_client._cleanup_agent_if_needed()  # type: ignore


async def test_azure_ai_chat_client_aclose(mock_ai_project_client: MagicMock) -> None:
    """Test aclose method calls cleanup."""
    chat_client = create_test_azure_ai_chat_client(
        mock_ai_project_client, agent_id="agent-to-delete", should_delete_agent=True
    )

    await chat_client.close()

    # Verify agent deletion was called
    mock_ai_project_client.agents.delete_agent.assert_called_once_with("agent-to-delete")


async def test_azure_ai_chat_client_async_context_manager(mock_ai_project_client: MagicMock) -> None:
    """Test async context manager functionality."""
    chat_client = create_test_azure_ai_chat_client(
        mock_ai_project_client, agent_id="agent-to-delete", should_delete_agent=True
    )

    # Test context manager
    async with chat_client:
        pass  # Just test that we can enter and exit

    # Verify cleanup was called on exit
    mock_ai_project_client.agents.delete_agent.assert_called_once_with("agent-to-delete")


async def test_azure_ai_chat_client_create_run_options_basic(mock_ai_project_client: MagicMock) -> None:
    """Test _create_run_options with basic ChatOptions."""
    chat_client = create_test_azure_ai_chat_client(mock_ai_project_client)

    messages = [ChatMessage(role=Role.USER, text="Hello")]
    chat_options = ChatOptions(max_tokens=100, temperature=0.7)

    run_options, tool_results = await chat_client._create_run_options(messages, chat_options)  # type: ignore

    assert run_options is not None
    assert tool_results is None


async def test_azure_ai_chat_client_create_run_options_no_chat_options(mock_ai_project_client: MagicMock) -> None:
    """Test _create_run_options with no ChatOptions."""
    chat_client = create_test_azure_ai_chat_client(mock_ai_project_client)

    messages = [ChatMessage(role=Role.USER, text="Hello")]

    run_options, tool_results = await chat_client._create_run_options(messages, None)  # type: ignore

    assert run_options is not None
    assert tool_results is None


async def test_azure_ai_chat_client_create_run_options_with_image_content(mock_ai_project_client: MagicMock) -> None:
    """Test _create_run_options with image content."""

    chat_client = create_test_azure_ai_chat_client(mock_ai_project_client, agent_id="test-agent")

    image_content = UriContent(uri="https://example.com/image.jpg", media_type="image/jpeg")
    messages = [ChatMessage(role=Role.USER, contents=[image_content])]

    run_options, _ = await chat_client._create_run_options(messages, None)  # type: ignore

    assert "additional_messages" in run_options
    assert len(run_options["additional_messages"]) == 1
    # Verify image was converted to MessageInputImageUrlBlock
    message = run_options["additional_messages"][0]
    assert len(message.content) == 1


def test_azure_ai_chat_client_convert_function_results_to_tool_output_none(mock_ai_project_client: MagicMock) -> None:
    """Test _convert_required_action_to_tool_output with None input."""
    chat_client = create_test_azure_ai_chat_client(mock_ai_project_client)

    run_id, tool_outputs, tool_approvals = chat_client._convert_required_action_to_tool_output(None)  # type: ignore

    assert run_id is None
    assert tool_outputs is None
    assert tool_approvals is None


async def test_azure_ai_chat_client_close_client_when_should_close_true(mock_ai_project_client: MagicMock) -> None:
    """Test _close_client_if_needed closes project_client when should_close_client is True."""
    chat_client = create_test_azure_ai_chat_client(mock_ai_project_client)
    chat_client._should_close_client = True  # type: ignore

    mock_ai_project_client.close = AsyncMock()

    await chat_client._close_client_if_needed()  # type: ignore

    mock_ai_project_client.close.assert_called_once()


async def test_azure_ai_chat_client_close_client_when_should_close_false(mock_ai_project_client: MagicMock) -> None:
    """Test _close_client_if_needed does not close project_client when should_close_client is False."""
    chat_client = create_test_azure_ai_chat_client(mock_ai_project_client)
    chat_client._should_close_client = False  # type: ignore

    await chat_client._close_client_if_needed()  # type: ignore

    mock_ai_project_client.close.assert_not_called()


def test_azure_ai_chat_client_update_agent_name_when_current_is_none(mock_ai_project_client: MagicMock) -> None:
    """Test _update_agent_name updates name when current agent_name is None."""
    chat_client = create_test_azure_ai_chat_client(mock_ai_project_client)
    chat_client.agent_name = None  # type: ignore

    chat_client._update_agent_name("NewAgentName")  # type: ignore

    assert chat_client.agent_name == "NewAgentName"


def test_azure_ai_chat_client_update_agent_name_when_current_exists(mock_ai_project_client: MagicMock) -> None:
    """Test _update_agent_name does not update when current agent_name exists."""
    chat_client = create_test_azure_ai_chat_client(mock_ai_project_client)
    chat_client.agent_name = "ExistingName"  # type: ignore

    chat_client._update_agent_name("NewAgentName")  # type: ignore

    assert chat_client.agent_name == "ExistingName"


def test_azure_ai_chat_client_update_agent_name_with_none_input(mock_ai_project_client: MagicMock) -> None:
    """Test _update_agent_name with None input."""
    chat_client = create_test_azure_ai_chat_client(mock_ai_project_client)
    chat_client.agent_name = None  # type: ignore

    chat_client._update_agent_name(None)  # type: ignore

    assert chat_client.agent_name is None


async def test_azure_ai_chat_client_create_run_options_with_messages(mock_ai_project_client: MagicMock) -> None:
    """Test _create_run_options with different message types."""
    chat_client = create_test_azure_ai_chat_client(mock_ai_project_client)

    # Test with system message (becomes instruction)
    messages = [
        ChatMessage(role=Role.SYSTEM, text="You are a helpful assistant"),
        ChatMessage(role=Role.USER, text="Hello"),
    ]

    run_options, _ = await chat_client._create_run_options(messages, None)  # type: ignore

    assert "instructions" in run_options
    assert "You are a helpful assistant" in run_options["instructions"]
    assert "additional_messages" in run_options
    assert len(run_options["additional_messages"]) == 1  # Only user message


async def test_azure_ai_chat_client_inner_get_response(mock_ai_project_client: MagicMock) -> None:
    """Test _inner_get_response method."""
    chat_client = create_test_azure_ai_chat_client(mock_ai_project_client, agent_id="test-agent")
    messages = [ChatMessage(role=Role.USER, text="Hello")]
    chat_options = ChatOptions()

    async def mock_streaming_response():
        yield ChatResponseUpdate(role=Role.ASSISTANT, text="Hello back")

    with (
        patch.object(chat_client, "_inner_get_streaming_response", return_value=mock_streaming_response()),
        patch("agent_framework.ChatResponse.from_chat_response_generator") as mock_from_generator,
    ):
        mock_response = ChatResponse(role=Role.ASSISTANT, text="Hello back")
        mock_from_generator.return_value = mock_response

        result = await chat_client._inner_get_response(messages=messages, chat_options=chat_options)  # type: ignore

        assert result is mock_response
        mock_from_generator.assert_called_once()


async def test_azure_ai_chat_client_get_agent_id_or_create_with_run_options(
    mock_ai_project_client: MagicMock, azure_ai_unit_test_env: dict[str, str]
) -> None:
    """Test _get_agent_id_or_create with run_options containing tools and instructions."""
    azure_ai_settings = AzureAISettings(model_deployment_name=azure_ai_unit_test_env["AZURE_AI_MODEL_DEPLOYMENT_NAME"])
    chat_client = create_test_azure_ai_chat_client(mock_ai_project_client, azure_ai_settings=azure_ai_settings)

    run_options = {
        "tools": [{"type": "function", "function": {"name": "test_tool"}}],
        "instructions": "Test instructions",
        "response_format": {"type": "json_object"},
    }

    agent_id = await chat_client._get_agent_id_or_create(run_options)  # type: ignore

    assert agent_id == "test-agent-id"
    # Verify create_agent was called with run_options parameters
    mock_ai_project_client.agents.create_agent.assert_called_once()
    call_args = mock_ai_project_client.agents.create_agent.call_args[1]
    assert "tools" in call_args
    assert "instructions" in call_args
    assert "response_format" in call_args


async def test_azure_ai_chat_client_prepare_thread_cancels_active_run(mock_ai_project_client: MagicMock) -> None:
    """Test _prepare_thread cancels active thread run when provided."""
    chat_client = create_test_azure_ai_chat_client(mock_ai_project_client, agent_id="test-agent")

    mock_thread_run = MagicMock()
    mock_thread_run.id = "run_123"
    mock_thread_run.thread_id = "test-thread"

    run_options = {"additional_messages": []}  # type: ignore

    result = await chat_client._prepare_thread("test-thread", mock_thread_run, run_options)  # type: ignore

    assert result == "test-thread"
    mock_ai_project_client.agents.runs.cancel.assert_called_once_with("test-thread", "run_123")


def test_azure_ai_chat_client_create_function_call_contents_basic(mock_ai_project_client: MagicMock) -> None:
    """Test _create_function_call_contents with basic function call."""
    chat_client = create_test_azure_ai_chat_client(mock_ai_project_client)

    mock_tool_call = MagicMock(spec=RequiredFunctionToolCall)
    mock_tool_call.id = "call_123"
    mock_tool_call.function.name = "get_weather"
    mock_tool_call.function.arguments = '{"location": "Seattle"}'

    mock_submit_action = MagicMock(spec=SubmitToolOutputsAction)
    mock_submit_action.submit_tool_outputs.tool_calls = [mock_tool_call]

    mock_event_data = MagicMock(spec=ThreadRun)
    mock_event_data.required_action = mock_submit_action

    result = chat_client._create_function_call_contents(mock_event_data, "response_123")  # type: ignore

    assert len(result) == 1
    assert isinstance(result[0], FunctionCallContent)
    assert result[0].name == "get_weather"
    assert result[0].call_id == '["response_123", "call_123"]'


def test_azure_ai_chat_client_create_function_call_contents_no_submit_action(mock_ai_project_client: MagicMock) -> None:
    """Test _create_function_call_contents when required_action is not SubmitToolOutputsAction."""
    chat_client = create_test_azure_ai_chat_client(mock_ai_project_client)

    mock_event_data = MagicMock(spec=ThreadRun)
    mock_event_data.required_action = MagicMock()

    result = chat_client._create_function_call_contents(mock_event_data, "response_123")  # type: ignore

    assert result == []


def test_azure_ai_chat_client_create_function_call_contents_non_function_tool_call(
    mock_ai_project_client: MagicMock,
) -> None:
    """Test _create_function_call_contents with non-function tool call."""
    chat_client = create_test_azure_ai_chat_client(mock_ai_project_client)

    mock_tool_call = MagicMock()

    mock_submit_action = MagicMock(spec=SubmitToolOutputsAction)
    mock_submit_action.submit_tool_outputs.tool_calls = [mock_tool_call]

    mock_event_data = MagicMock(spec=ThreadRun)
    mock_event_data.required_action = mock_submit_action

    result = chat_client._create_function_call_contents(mock_event_data, "response_123")  # type: ignore

    assert result == []


async def test_azure_ai_chat_client_init_without_project_client_missing_endpoint() -> None:
    """Test AzureAIAgentClient initialization without endpoint raises error."""
    mock_credential = MagicMock(spec=AsyncTokenCredential)
    with pytest.raises(ServiceInitializationError, match="Azure AI project endpoint is required"):
        AzureAIAgentClient(
            async_credential=mock_credential,
            model_deployment_name="test-model",
        )


async def test_azure_ai_chat_client_init_without_model_when_no_agent() -> None:
    """Test AzureAIAgentClient initialization without model deployment name raises error."""
    mock_credential = MagicMock(spec=AsyncTokenCredential)
    with pytest.raises(ServiceInitializationError, match="Azure AI model deployment name is required"):
        AzureAIAgentClient(
            project_endpoint="https://test.com/",
            async_credential=mock_credential,
        )


async def test_azure_ai_chat_client_create_run_options_with_none_tool_choice(
    mock_ai_project_client: MagicMock,
) -> None:
    """Test _create_run_options with tool_choice set to 'none'."""
    chat_client = create_test_azure_ai_chat_client(mock_ai_project_client)

    chat_options = ChatOptions()
    chat_options.tool_choice = "none"

    run_options, _ = await chat_client._create_run_options([], chat_options)

    from azure.ai.agents.models import AgentsToolChoiceOptionMode

    assert run_options["tool_choice"] == AgentsToolChoiceOptionMode.NONE


async def test_azure_ai_chat_client_create_run_options_with_auto_tool_choice(
    mock_ai_project_client: MagicMock,
) -> None:
    """Test _create_run_options with tool_choice set to 'auto'."""
    chat_client = create_test_azure_ai_chat_client(mock_ai_project_client)

    chat_options = ChatOptions()
    chat_options.tool_choice = "auto"

    run_options, _ = await chat_client._create_run_options([], chat_options)

    from azure.ai.agents.models import AgentsToolChoiceOptionMode

    assert run_options["tool_choice"] == AgentsToolChoiceOptionMode.AUTO


async def test_azure_ai_chat_client_create_run_options_with_response_format(
    mock_ai_project_client: MagicMock,
) -> None:
    """Test _create_run_options with response_format configured."""
    chat_client = create_test_azure_ai_chat_client(mock_ai_project_client)

    class TestResponseModel(BaseModel):
        name: str = Field(description="Test name")

    chat_options = ChatOptions()
    chat_options.response_format = TestResponseModel

    run_options, _ = await chat_client._create_run_options([], chat_options)

    assert "response_format" in run_options
    response_format = run_options["response_format"]
    assert response_format.json_schema.name == "TestResponseModel"


def test_azure_ai_chat_client_service_url_method(mock_ai_project_client: MagicMock) -> None:
    """Test service_url method returns endpoint."""
    mock_ai_project_client._config.endpoint = "https://test-endpoint.com/"
    chat_client = create_test_azure_ai_chat_client(mock_ai_project_client)

    url = chat_client.service_url()
    assert url == "https://test-endpoint.com/"


async def test_azure_ai_chat_client_prep_tools_ai_function(mock_ai_project_client: MagicMock) -> None:
    """Test _prep_tools with AIFunction tool."""

    chat_client = create_test_azure_ai_chat_client(mock_ai_project_client, agent_id="test-agent")

    # Create a mock AIFunction
    mock_ai_function = MagicMock(spec=AIFunction)
    mock_ai_function.to_json_schema_spec.return_value = {"type": "function", "function": {"name": "test_function"}}

    result = await chat_client._prep_tools([mock_ai_function])  # type: ignore

    assert len(result) == 1
    assert result[0] == {"type": "function", "function": {"name": "test_function"}}
    mock_ai_function.to_json_schema_spec.assert_called_once()


async def test_azure_ai_chat_client_prep_tools_code_interpreter(mock_ai_project_client: MagicMock) -> None:
    """Test _prep_tools with HostedCodeInterpreterTool."""

    chat_client = create_test_azure_ai_chat_client(mock_ai_project_client, agent_id="test-agent")

    code_interpreter_tool = HostedCodeInterpreterTool()

    result = await chat_client._prep_tools([code_interpreter_tool])  # type: ignore

    assert len(result) == 1
    assert isinstance(result[0], CodeInterpreterToolDefinition)


async def test_azure_ai_chat_client_prep_tools_mcp_tool(mock_ai_project_client: MagicMock) -> None:
    """Test _prep_tools with HostedMCPTool."""

    chat_client = create_test_azure_ai_chat_client(mock_ai_project_client, agent_id="test-agent")

    mcp_tool = HostedMCPTool(name="Test MCP Tool", url="https://example.com/mcp", allowed_tools=["tool1", "tool2"])

    # Mock McpTool to have a definitions attribute
    with patch("agent_framework_azure_ai._chat_client.McpTool") as mock_mcp_tool_class:
        mock_mcp_tool = MagicMock()
        mock_mcp_tool.definitions = [{"type": "mcp", "name": "test_mcp"}]
        mock_mcp_tool_class.return_value = mock_mcp_tool

        result = await chat_client._prep_tools([mcp_tool])  # type: ignore

        assert len(result) == 1
        assert result[0] == {"type": "mcp", "name": "test_mcp"}
        # Check that the call was made (order of allowed_tools may vary)
        mock_mcp_tool_class.assert_called_once()
        call_args = mock_mcp_tool_class.call_args[1]
        assert call_args["server_label"] == "Test_MCP_Tool"
        assert call_args["server_url"] == "https://example.com/mcp"
        assert set(call_args["allowed_tools"]) == {"tool1", "tool2"}


async def test_azure_ai_chat_client_prep_tools_web_search_bing_grounding(mock_ai_project_client: MagicMock) -> None:
    """Test _prep_tools with HostedWebSearchTool using Bing Grounding."""

    chat_client = create_test_azure_ai_chat_client(mock_ai_project_client, agent_id="test-agent")

    web_search_tool = HostedWebSearchTool(
        additional_properties={
            "connection_id": "test-connection-id",
            "count": 5,
            "freshness": "Day",
            "market": "en-US",
            "set_lang": "en",
        }
    )

    # Mock BingGroundingTool
    with patch("agent_framework_azure_ai._chat_client.BingGroundingTool") as mock_bing_grounding:
        mock_bing_tool = MagicMock()
        mock_bing_tool.definitions = [{"type": "bing_grounding"}]
        mock_bing_grounding.return_value = mock_bing_tool

        result = await chat_client._prep_tools([web_search_tool])  # type: ignore

        assert len(result) == 1
        assert result[0] == {"type": "bing_grounding"}
        mock_bing_grounding.assert_called_once_with(
            connection_id="test-connection-id", count=5, freshness="Day", market="en-US", set_lang="en"
        )


async def test_azure_ai_chat_client_prep_tools_web_search_custom_bing(mock_ai_project_client: MagicMock) -> None:
    """Test _prep_tools with HostedWebSearchTool using Custom Bing Search."""

    chat_client = create_test_azure_ai_chat_client(mock_ai_project_client, agent_id="test-agent")

    web_search_tool = HostedWebSearchTool(
        additional_properties={
            "custom_connection_name": "custom-bing-connection",
            "custom_instance_name": "custom-instance",
            "count": 10,
        }
    )

    # Mock connection get
    mock_connection = MagicMock()
    mock_connection.id = "custom-connection-id"
    mock_ai_project_client.connections.get = AsyncMock(return_value=mock_connection)

    # Mock BingCustomSearchTool
    with patch("agent_framework_azure_ai._chat_client.BingCustomSearchTool") as mock_custom_bing:
        mock_custom_tool = MagicMock()
        mock_custom_tool.definitions = [{"type": "bing_custom_search"}]
        mock_custom_bing.return_value = mock_custom_tool

        result = await chat_client._prep_tools([web_search_tool])  # type: ignore

        assert len(result) == 1
        assert result[0] == {"type": "bing_custom_search"}
        mock_ai_project_client.connections.get.assert_called_once_with(name="custom-bing-connection")
        mock_custom_bing.assert_called_once_with(
            connection_id="custom-connection-id", instance_name="custom-instance", count=10
        )


async def test_azure_ai_chat_client_prep_tools_web_search_custom_bing_connection_error(
    mock_ai_project_client: MagicMock,
) -> None:
    """Test _prep_tools with HostedWebSearchTool when custom connection is not found."""

    chat_client = create_test_azure_ai_chat_client(mock_ai_project_client, agent_id="test-agent")

    web_search_tool = HostedWebSearchTool(
        additional_properties={
            "custom_connection_name": "nonexistent-connection",
            "custom_instance_name": "custom-instance",
        }
    )

    # Mock connection get to raise HttpResponseError
    mock_ai_project_client.connections.get = AsyncMock(side_effect=HttpResponseError("Connection not found"))

    with pytest.raises(ServiceInitializationError, match="Bing custom connection 'nonexistent-connection' not found"):
        await chat_client._prep_tools([web_search_tool])  # type: ignore


async def test_azure_ai_chat_client_prep_tools_web_search_missing_config(mock_ai_project_client: MagicMock) -> None:
    """Test _prep_tools with HostedWebSearchTool missing required configuration."""

    chat_client = create_test_azure_ai_chat_client(mock_ai_project_client, agent_id="test-agent")

    # Web search tool with no connection configuration
    web_search_tool = HostedWebSearchTool()

    with pytest.raises(ServiceInitializationError, match="Bing search tool requires either a 'connection_id'"):
        await chat_client._prep_tools([web_search_tool])  # type: ignore


async def test_azure_ai_chat_client_prep_tools_file_search_with_vector_stores(
    mock_ai_project_client: MagicMock,
) -> None:
    """Test _prep_tools with HostedFileSearchTool using vector stores."""

    chat_client = create_test_azure_ai_chat_client(mock_ai_project_client, agent_id="test-agent")

    vector_store_input = HostedVectorStoreContent(vector_store_id="vs-123")
    file_search_tool = HostedFileSearchTool(inputs=[vector_store_input])

    # Mock FileSearchTool
    with patch("agent_framework_azure_ai._chat_client.FileSearchTool") as mock_file_search:
        mock_file_tool = MagicMock()
        mock_file_tool.definitions = [{"type": "file_search"}]
        mock_file_tool.resources = {"vector_store_ids": ["vs-123"]}
        mock_file_search.return_value = mock_file_tool

        run_options = {}
        result = await chat_client._prep_tools([file_search_tool], run_options)  # type: ignore

        assert len(result) == 1
        assert result[0] == {"type": "file_search"}
        assert run_options["tool_resources"] == {"vector_store_ids": ["vs-123"]}
        mock_file_search.assert_called_once_with(vector_store_ids=["vs-123"])


async def test_azure_ai_chat_client_prep_tools_file_search_with_ai_search(mock_ai_project_client: MagicMock) -> None:
    """Test _prep_tools with HostedFileSearchTool using Azure AI Search."""

    chat_client = create_test_azure_ai_chat_client(mock_ai_project_client, agent_id="test-agent")

    file_search_tool = HostedFileSearchTool(
        additional_properties={
            "index_name": "test-index",
            "query_type": "simple",
            "top_k": 5,
            "filter": "category eq 'docs'",
        }
    )

    # Mock connections.get_default
    mock_connection = MagicMock()
    mock_connection.id = "search-connection-id"
    mock_ai_project_client.connections.get_default = AsyncMock(return_value=mock_connection)

    # Mock AzureAISearchTool
    with patch("agent_framework_azure_ai._chat_client.AzureAISearchTool") as mock_ai_search:
        mock_search_tool = MagicMock()
        mock_search_tool.definitions = [{"type": "azure_ai_search"}]
        mock_ai_search.return_value = mock_search_tool

        # Mock AzureAISearchQueryType
        with patch("agent_framework_azure_ai._chat_client.AzureAISearchQueryType") as mock_query_type:
            mock_query_type.SIMPLE = "simple"
            mock_query_type.return_value = "simple"

            result = await chat_client._prep_tools([file_search_tool])  # type: ignore

            assert len(result) == 1
            assert result[0] == {"type": "azure_ai_search"}
            mock_ai_project_client.connections.get_default.assert_called_once_with(ConnectionType.AZURE_AI_SEARCH)
            mock_ai_search.assert_called_once_with(
                index_connection_id="search-connection-id",
                index_name="test-index",
                query_type="simple",
                top_k=5,
                filter="category eq 'docs'",
            )


async def test_azure_ai_chat_client_prep_tools_file_search_invalid_query_type(
    mock_ai_project_client: MagicMock,
) -> None:
    """Test _prep_tools with HostedFileSearchTool using invalid query_type."""

    chat_client = create_test_azure_ai_chat_client(mock_ai_project_client, agent_id="test-agent")

    file_search_tool = HostedFileSearchTool(
        additional_properties={"index_name": "test-index", "query_type": "invalid_type"}
    )

    # Mock connections.get_default
    mock_connection = MagicMock()
    mock_connection.id = "search-connection-id"
    mock_ai_project_client.connections.get_default = AsyncMock(return_value=mock_connection)

    # Mock AzureAISearchQueryType to raise ValueError
    with patch("agent_framework_azure_ai._chat_client.AzureAISearchQueryType") as mock_query_type:
        mock_query_type.side_effect = ValueError("Invalid query type")

        with pytest.raises(ServiceInitializationError, match="Invalid query_type 'invalid_type'"):
            await chat_client._prep_tools([file_search_tool])  # type: ignore


async def test_azure_ai_chat_client_prep_tools_file_search_no_connection(mock_ai_project_client: MagicMock) -> None:
    """Test _prep_tools with HostedFileSearchTool when no AI Search connection exists."""

    chat_client = create_test_azure_ai_chat_client(mock_ai_project_client, agent_id="test-agent")

    file_search_tool = HostedFileSearchTool(additional_properties={"index_name": "test-index"})

    # Mock connections.get_default to raise HttpResponseError
    mock_ai_project_client.connections.get_default = AsyncMock(side_effect=HttpResponseError("No connection found"))

    with pytest.raises(ServiceInitializationError, match="No default Azure AI Search connection found"):
        await chat_client._prep_tools([file_search_tool])  # type: ignore


async def test_azure_ai_chat_client_prep_tools_file_search_no_index_name(mock_ai_project_client: MagicMock) -> None:
    """Test _prep_tools with HostedFileSearchTool missing index_name and vector stores."""

    chat_client = create_test_azure_ai_chat_client(mock_ai_project_client, agent_id="test-agent")

    # File search tool with no vector stores and no index_name
    file_search_tool = HostedFileSearchTool()

    with pytest.raises(ServiceInitializationError, match="File search tool requires at least one vector store input"):
        await chat_client._prep_tools([file_search_tool])  # type: ignore


async def test_azure_ai_chat_client_prep_tools_dict_tool(mock_ai_project_client: MagicMock) -> None:
    """Test _prep_tools with dictionary tool definition."""
    chat_client = create_test_azure_ai_chat_client(mock_ai_project_client, agent_id="test-agent")

    dict_tool = {"type": "custom_tool", "config": {"param": "value"}}

    result = await chat_client._prep_tools([dict_tool])  # type: ignore

    assert len(result) == 1
    assert result[0] == dict_tool


async def test_azure_ai_chat_client_prep_tools_unsupported_tool(mock_ai_project_client: MagicMock) -> None:
    """Test _prep_tools with unsupported tool type."""
    chat_client = create_test_azure_ai_chat_client(mock_ai_project_client, agent_id="test-agent")

    unsupported_tool = "not_a_tool"

    with pytest.raises(ServiceInitializationError, match="Unsupported tool type: <class 'str'>"):
        await chat_client._prep_tools([unsupported_tool])  # type: ignore


async def test_azure_ai_chat_client_get_active_thread_run_with_active_run(mock_ai_project_client: MagicMock) -> None:
    """Test _get_active_thread_run when there's an active run."""

    chat_client = create_test_azure_ai_chat_client(mock_ai_project_client, agent_id="test-agent")

    # Mock an active run
    mock_run = MagicMock()
    mock_run.status = RunStatus.IN_PROGRESS

    async def mock_list_runs(*args, **kwargs):
        yield mock_run

    mock_ai_project_client.agents.runs.list = mock_list_runs

    result = await chat_client._get_active_thread_run("thread-123")  # type: ignore

    assert result == mock_run


async def test_azure_ai_chat_client_get_active_thread_run_no_active_run(mock_ai_project_client: MagicMock) -> None:
    """Test _get_active_thread_run when there's no active run."""

    chat_client = create_test_azure_ai_chat_client(mock_ai_project_client, agent_id="test-agent")

    # Mock a completed run (not active)
    mock_run = MagicMock()
    mock_run.status = RunStatus.COMPLETED

    async def mock_list_runs(*args, **kwargs):
        yield mock_run

    mock_ai_project_client.agents.runs.list = mock_list_runs

    result = await chat_client._get_active_thread_run("thread-123")  # type: ignore

    assert result is None


async def test_azure_ai_chat_client_get_active_thread_run_no_thread(mock_ai_project_client: MagicMock) -> None:
    """Test _get_active_thread_run with None thread_id."""
    chat_client = create_test_azure_ai_chat_client(mock_ai_project_client, agent_id="test-agent")

    result = await chat_client._get_active_thread_run(None)  # type: ignore

    assert result is None
    # Should not call list since thread_id is None
    mock_ai_project_client.agents.runs.list.assert_not_called()


async def test_azure_ai_chat_client_service_url(mock_ai_project_client: MagicMock) -> None:
    """Test service_url method."""
    chat_client = create_test_azure_ai_chat_client(mock_ai_project_client, agent_id="test-agent")

    # Mock the config endpoint
    mock_config = MagicMock()
    mock_config.endpoint = "https://test-endpoint.com/"
    mock_ai_project_client._config = mock_config

    result = chat_client.service_url()

    assert result == "https://test-endpoint.com/"


async def test_azure_ai_chat_client_convert_required_action_to_tool_output_function_result(
    mock_ai_project_client: MagicMock,
) -> None:
    """Test _convert_required_action_to_tool_output with FunctionResultContent."""
    chat_client = create_test_azure_ai_chat_client(mock_ai_project_client, agent_id="test-agent")

    # Test with simple result
    function_result = FunctionResultContent(call_id='["run_123", "call_456"]', result="Simple result")

    run_id, tool_outputs, tool_approvals = chat_client._convert_required_action_to_tool_output([function_result])  # type: ignore

    assert run_id == "run_123"
    assert tool_approvals is None
    assert tool_outputs is not None
    assert len(tool_outputs) == 1
    assert tool_outputs[0].tool_call_id == "call_456"
    assert tool_outputs[0].output == '"Simple result"'


async def test_azure_ai_chat_client_convert_required_action_invalid_call_id(mock_ai_project_client: MagicMock) -> None:
    """Test _convert_required_action_to_tool_output with invalid call_id format."""

    chat_client = create_test_azure_ai_chat_client(mock_ai_project_client, agent_id="test-agent")

    # Invalid call_id format - should raise JSONDecodeError
    function_result = FunctionResultContent(call_id="invalid_json", result="result")

    with pytest.raises(json.JSONDecodeError):
        chat_client._convert_required_action_to_tool_output([function_result])  # type: ignore


async def test_azure_ai_chat_client_convert_required_action_invalid_structure(
    mock_ai_project_client: MagicMock,
) -> None:
    """Test _convert_required_action_to_tool_output with invalid call_id structure."""
    chat_client = create_test_azure_ai_chat_client(mock_ai_project_client, agent_id="test-agent")

    # Valid JSON but invalid structure (missing second element)
    function_result = FunctionResultContent(call_id='["run_123"]', result="result")

    run_id, tool_outputs, tool_approvals = chat_client._convert_required_action_to_tool_output([function_result])  # type: ignore

    # Should return None values when structure is invalid
    assert run_id is None
    assert tool_outputs is None
    assert tool_approvals is None


async def test_azure_ai_chat_client_convert_required_action_basemodel_results(
    mock_ai_project_client: MagicMock,
) -> None:
    """Test _convert_required_action_to_tool_output with BaseModel results."""

    class MockResult(BaseModel):
        name: str
        value: int

    chat_client = create_test_azure_ai_chat_client(mock_ai_project_client, agent_id="test-agent")

    # Test with BaseModel result
    mock_result = MockResult(name="test", value=42)
    function_result = FunctionResultContent(call_id='["run_123", "call_456"]', result=mock_result)

    run_id, tool_outputs, tool_approvals = chat_client._convert_required_action_to_tool_output([function_result])  # type: ignore

    assert run_id == "run_123"
    assert tool_approvals is None
    assert tool_outputs is not None
    assert len(tool_outputs) == 1
    assert tool_outputs[0].tool_call_id == "call_456"
    # Should use model_dump_json for BaseModel
    expected_json = mock_result.model_dump_json()
    assert tool_outputs[0].output == expected_json


async def test_azure_ai_chat_client_convert_required_action_multiple_results(
    mock_ai_project_client: MagicMock,
) -> None:
    """Test _convert_required_action_to_tool_output with multiple results."""

    class MockResult(BaseModel):
        data: str

    chat_client = create_test_azure_ai_chat_client(mock_ai_project_client, agent_id="test-agent")

    # Test with multiple results - mix of BaseModel and regular objects
    mock_basemodel = MockResult(data="model_data")
    results_list = [mock_basemodel, {"key": "value"}, "string_result"]
    function_result = FunctionResultContent(call_id='["run_123", "call_456"]', result=results_list)

    run_id, tool_outputs, tool_approvals = chat_client._convert_required_action_to_tool_output([function_result])  # type: ignore

    assert run_id == "run_123"
    assert tool_outputs is not None
    assert len(tool_outputs) == 1
    assert tool_outputs[0].tool_call_id == "call_456"

    # Should JSON dump the entire results array since len > 1
    expected_results = [
        mock_basemodel.model_dump_json(),  # BaseModel uses model_dump_json
        json.dumps({"key": "value"}),  # Dict uses json.dumps
        json.dumps("string_result"),  # String uses json.dumps
    ]
    expected_output = json.dumps(expected_results)
    assert tool_outputs[0].output == expected_output


async def test_azure_ai_chat_client_convert_required_action_approval_response(
    mock_ai_project_client: MagicMock,
) -> None:
    """Test _convert_required_action_to_tool_output with FunctionApprovalResponseContent."""
    chat_client = create_test_azure_ai_chat_client(mock_ai_project_client, agent_id="test-agent")

    # Test with approval response - need to provide required fields
    approval_response = FunctionApprovalResponseContent(
        id='["run_123", "call_456"]',
        function_call=FunctionCallContent(call_id='["run_123", "call_456"]', name="test_function", arguments="{}"),
        approved=True,
    )

    run_id, tool_outputs, tool_approvals = chat_client._convert_required_action_to_tool_output([approval_response])  # type: ignore

    assert run_id == "run_123"
    assert tool_outputs is None
    assert tool_approvals is not None
    assert len(tool_approvals) == 1
    assert tool_approvals[0].tool_call_id == "call_456"
    assert tool_approvals[0].approve is True


async def test_azure_ai_chat_client_create_function_call_contents_approval_request(
    mock_ai_project_client: MagicMock,
) -> None:
    """Test _create_function_call_contents with approval action."""
    chat_client = create_test_azure_ai_chat_client(mock_ai_project_client, agent_id="test-agent")

    # Mock SubmitToolApprovalAction with RequiredMcpToolCall
    mock_tool_call = MagicMock(spec=RequiredMcpToolCall)
    mock_tool_call.id = "approval_call_123"
    mock_tool_call.name = "approve_action"
    mock_tool_call.arguments = '{"action": "approve"}'

    mock_approval_action = MagicMock(spec=SubmitToolApprovalAction)
    mock_approval_action.submit_tool_approval.tool_calls = [mock_tool_call]

    mock_event_data = MagicMock(spec=ThreadRun)
    mock_event_data.required_action = mock_approval_action

    result = chat_client._create_function_call_contents(mock_event_data, "response_123")  # type: ignore

    assert len(result) == 1
    assert isinstance(result[0], FunctionApprovalRequestContent)
    assert result[0].id == '["response_123", "approval_call_123"]'
    assert result[0].function_call.name == "approve_action"
    assert result[0].function_call.call_id == '["response_123", "approval_call_123"]'


async def test_azure_ai_chat_client_from_dict_complete_settings(mock_ai_project_client: MagicMock) -> None:
    """Test from_dict class method with model_construct."""
    # Use model_construct directly which is what from_dict uses internally
    chat_client = AzureAIAgentClient.model_construct(
        project_client=mock_ai_project_client,
        agent_id="test-agent-id",
        thread_id="test-thread-id",
        ai_model_id="test-model",
        _should_delete_agent=False,
    )

    assert chat_client.agent_id == "test-agent-id"
    assert chat_client.thread_id == "test-thread-id"
    assert chat_client.project_client is mock_ai_project_client


async def test_azure_ai_chat_client_get_agent_id_or_create_with_agent_name(
    mock_ai_project_client: MagicMock, azure_ai_unit_test_env: dict[str, str]
) -> None:
    """Test _get_agent_id_or_create uses default name when no agent_name set."""
    azure_ai_settings = AzureAISettings(model_deployment_name=azure_ai_unit_test_env["AZURE_AI_MODEL_DEPLOYMENT_NAME"])
    chat_client = create_test_azure_ai_chat_client(mock_ai_project_client, azure_ai_settings=azure_ai_settings)

    # Ensure agent_name is None to test the default
    chat_client.agent_name = None  # type: ignore

    agent_id = await chat_client._get_agent_id_or_create()  # type: ignore

    assert agent_id == "test-agent-id"
    # Verify create_agent was called with default "UnnamedAgent"
    mock_ai_project_client.agents.create_agent.assert_called_once()
    call_kwargs = mock_ai_project_client.agents.create_agent.call_args[1]
    assert call_kwargs["name"] == "UnnamedAgent"


async def test_azure_ai_chat_client_get_agent_id_or_create_with_response_format(
    mock_ai_project_client: MagicMock, azure_ai_unit_test_env: dict[str, str]
) -> None:
    """Test _get_agent_id_or_create with response_format in run_options."""
    azure_ai_settings = AzureAISettings(model_deployment_name=azure_ai_unit_test_env["AZURE_AI_MODEL_DEPLOYMENT_NAME"])
    chat_client = create_test_azure_ai_chat_client(mock_ai_project_client, azure_ai_settings=azure_ai_settings)

    # Test with response_format in run_options
    run_options = {"response_format": {"type": "json_object"}}

    agent_id = await chat_client._get_agent_id_or_create(run_options)  # type: ignore

    assert agent_id == "test-agent-id"
    # Verify create_agent was called with response_format
    mock_ai_project_client.agents.create_agent.assert_called_once()
    call_kwargs = mock_ai_project_client.agents.create_agent.call_args[1]
    assert call_kwargs["response_format"] == {"type": "json_object"}


async def test_azure_ai_chat_client_get_agent_id_or_create_with_tool_resources(
    mock_ai_project_client: MagicMock, azure_ai_unit_test_env: dict[str, str]
) -> None:
    """Test _get_agent_id_or_create with tool_resources in run_options."""
    azure_ai_settings = AzureAISettings(model_deployment_name=azure_ai_unit_test_env["AZURE_AI_MODEL_DEPLOYMENT_NAME"])
    chat_client = create_test_azure_ai_chat_client(mock_ai_project_client, azure_ai_settings=azure_ai_settings)

    # Test with tool_resources in run_options
    run_options = {"tool_resources": {"vector_store_ids": ["vs-123"]}}

    agent_id = await chat_client._get_agent_id_or_create(run_options)  # type: ignore

    assert agent_id == "test-agent-id"
    # Verify create_agent was called with tool_resources
    mock_ai_project_client.agents.create_agent.assert_called_once()
    call_kwargs = mock_ai_project_client.agents.create_agent.call_args[1]
    assert call_kwargs["tool_resources"] == {"vector_store_ids": ["vs-123"]}


async def test_azure_ai_chat_client_setup_observability_method(mock_ai_project_client: MagicMock) -> None:
    """Test setup_observability method."""
    chat_client = create_test_azure_ai_chat_client(mock_ai_project_client)

    # Mock telemetry method
    mock_ai_project_client.telemetry.get_application_insights_connection_string = AsyncMock(
        return_value="InstrumentationKey=test-key"
    )

    with patch("agent_framework.observability.setup_observability") as mock_setup:
        await chat_client.setup_observability()
        mock_setup.assert_called_once_with(applicationinsights_connection_string="InstrumentationKey=test-key")


async def test_azure_ai_chat_client_close_method(mock_ai_project_client: MagicMock) -> None:
    """Test close method."""
    chat_client = create_test_azure_ai_chat_client(mock_ai_project_client, should_delete_agent=True)
    chat_client._should_close_client = True
    chat_client.agent_id = "test-agent"

    # Mock cleanup methods
    mock_ai_project_client.agents.delete_agent = AsyncMock()
    mock_ai_project_client.close = AsyncMock()

    await chat_client.close()

    # Verify cleanup was called
    mock_ai_project_client.agents.delete_agent.assert_called_once_with("test-agent")
    mock_ai_project_client.close.assert_called_once()


async def test_azure_ai_chat_client_create_agent_stream_submit_tool_outputs(
    mock_ai_project_client: MagicMock,
) -> None:
    """Test _create_agent_stream with tool outputs submission path."""
    chat_client = create_test_azure_ai_chat_client(mock_ai_project_client, agent_id="test-agent")

    # Mock active thread run that matches the tool run ID
    mock_thread_run = MagicMock()
    mock_thread_run.thread_id = "test-thread"
    mock_thread_run.id = "test-run-id"
    chat_client._get_active_thread_run = AsyncMock(return_value=mock_thread_run)

    # Mock required action results with matching run ID
    function_result = FunctionResultContent(call_id='["test-run-id", "test-call-id"]', result="test result")

    # Mock submit_tool_outputs_stream
    mock_handler = MagicMock()
    mock_ai_project_client.agents.runs.submit_tool_outputs_stream = AsyncMock()

    with patch("azure.ai.agents.models.AsyncAgentEventHandler", return_value=mock_handler):
        stream, final_thread_id = await chat_client._create_agent_stream(
            thread_id="test-thread", agent_id="test-agent", run_options={}, required_action_results=[function_result]
        )

        # Should call submit_tool_outputs_stream since we have matching run ID
        mock_ai_project_client.agents.runs.submit_tool_outputs_stream.assert_called_once()
        assert final_thread_id == "test-thread"


def get_weather(
    location: Annotated[str, Field(description="The location to get the weather for.")],
) -> str:
    """Get the weather for a given location."""
    return f"The weather in {location} is sunny with a high of 25°C."


@pytest.mark.flaky
@skip_if_azure_ai_integration_tests_disabled
async def test_azure_ai_chat_client_get_response() -> None:
    """Test Azure AI Chat Client response."""
    async with AzureAIAgentClient(async_credential=AzureCliCredential()) as azure_ai_chat_client:
        assert isinstance(azure_ai_chat_client, ChatClientProtocol)

        messages: list[ChatMessage] = []
        messages.append(
            ChatMessage(
                role="user",
                text="The weather in Seattle is currently sunny with a high of 25°C. "
                "It's a beautiful day for outdoor activities.",
            )
        )
        messages.append(ChatMessage(role="user", text="What's the weather like today?"))

        # Test that the project_client can be used to get a response
        response = await azure_ai_chat_client.get_response(messages=messages)

        assert response is not None
        assert isinstance(response, ChatResponse)
        assert any(word in response.text.lower() for word in ["sunny", "25"])


@pytest.mark.flaky
@skip_if_azure_ai_integration_tests_disabled
async def test_azure_ai_chat_client_get_response_tools() -> None:
    """Test Azure AI Chat Client response with tools."""
    async with AzureAIAgentClient(async_credential=AzureCliCredential()) as azure_ai_chat_client:
        assert isinstance(azure_ai_chat_client, ChatClientProtocol)

        messages: list[ChatMessage] = []
        messages.append(ChatMessage(role="user", text="What's the weather like in Seattle?"))

        # Test that the project_client can be used to get a response
        response = await azure_ai_chat_client.get_response(
            messages=messages,
            tools=[get_weather],
            tool_choice="auto",
        )

        assert response is not None
        assert isinstance(response, ChatResponse)
        assert any(word in response.text.lower() for word in ["sunny", "25"])


@pytest.mark.flaky
@skip_if_azure_ai_integration_tests_disabled
async def test_azure_ai_chat_client_streaming() -> None:
    """Test Azure AI Chat Client streaming response."""
    async with AzureAIAgentClient(async_credential=AzureCliCredential()) as azure_ai_chat_client:
        assert isinstance(azure_ai_chat_client, ChatClientProtocol)

        messages: list[ChatMessage] = []
        messages.append(
            ChatMessage(
                role="user",
                text="The weather in Seattle is currently sunny with a high of 25°C. "
                "It's a beautiful day for outdoor activities.",
            )
        )
        messages.append(ChatMessage(role="user", text="What's the weather like today?"))

        # Test that the project_client can be used to get a response
        response = azure_ai_chat_client.get_streaming_response(messages=messages)

        full_message: str = ""
        async for chunk in response:
            assert chunk is not None
            assert isinstance(chunk, ChatResponseUpdate)
            for content in chunk.contents:
                if isinstance(content, TextContent) and content.text:
                    full_message += content.text

        assert any(word in full_message.lower() for word in ["sunny", "25"])


@pytest.mark.flaky
@skip_if_azure_ai_integration_tests_disabled
async def test_azure_ai_chat_client_streaming_tools() -> None:
    """Test Azure AI Chat Client streaming response with tools."""
    async with AzureAIAgentClient(async_credential=AzureCliCredential()) as azure_ai_chat_client:
        assert isinstance(azure_ai_chat_client, ChatClientProtocol)

        messages: list[ChatMessage] = []
        messages.append(ChatMessage(role="user", text="What's the weather like in Seattle?"))

        # Test that the project_client can be used to get a response
        response = azure_ai_chat_client.get_streaming_response(
            messages=messages,
            tools=[get_weather],
            tool_choice="auto",
        )
        full_message: str = ""
        async for chunk in response:
            assert chunk is not None
            assert isinstance(chunk, ChatResponseUpdate)
            for content in chunk.contents:
                if isinstance(content, TextContent) and content.text:
                    full_message += content.text

        assert any(word in full_message.lower() for word in ["sunny", "25"])


@pytest.mark.flaky
@skip_if_azure_ai_integration_tests_disabled
async def test_azure_ai_chat_client_agent_basic_run() -> None:
    """Test ChatAgent basic run functionality with AzureAIAgentClient."""
    async with ChatAgent(
        chat_client=AzureAIAgentClient(async_credential=AzureCliCredential()),
    ) as agent:
        # Run a simple query
        response = await agent.run("Hello! Please respond with 'Hello World' exactly.")

        # Validate response
        assert isinstance(response, AgentRunResponse)
        assert response.text is not None
        assert len(response.text) > 0
        assert "Hello World" in response.text


@pytest.mark.flaky
@skip_if_azure_ai_integration_tests_disabled
async def test_azure_ai_chat_client_agent_basic_run_streaming() -> None:
    """Test ChatAgent basic streaming functionality with AzureAIAgentClient."""
    async with ChatAgent(
        chat_client=AzureAIAgentClient(async_credential=AzureCliCredential()),
    ) as agent:
        # Run streaming query
        full_message: str = ""
        async for chunk in agent.run_stream("Please respond with exactly: 'This is a streaming response test.'"):
            assert chunk is not None
            assert isinstance(chunk, AgentRunResponseUpdate)
            if chunk.text:
                full_message += chunk.text

        # Validate streaming response
        assert len(full_message) > 0
        assert "streaming response test" in full_message.lower()


@pytest.mark.flaky
@skip_if_azure_ai_integration_tests_disabled
async def test_azure_ai_chat_client_agent_thread_persistence() -> None:
    """Test ChatAgent thread persistence across runs with AzureAIAgentClient."""
    async with ChatAgent(
        chat_client=AzureAIAgentClient(async_credential=AzureCliCredential()),
        instructions="You are a helpful assistant with good memory.",
    ) as agent:
        # Create a new thread that will be reused
        thread = agent.get_new_thread()

        # First message - establish context
        first_response = await agent.run(
            "Remember this number: 42. What number did I just tell you to remember?", thread=thread
        )
        assert isinstance(first_response, AgentRunResponse)
        assert "42" in first_response.text

        # Second message - test conversation memory
        second_response = await agent.run(
            "What number did I tell you to remember in my previous message?", thread=thread
        )
        assert isinstance(second_response, AgentRunResponse)
        assert "42" in second_response.text


@pytest.mark.flaky
@skip_if_azure_ai_integration_tests_disabled
async def test_azure_ai_chat_client_agent_existing_thread_id() -> None:
    """Test ChatAgent existing thread ID functionality with AzureAIAgentClient."""
    async with ChatAgent(
        chat_client=AzureAIAgentClient(async_credential=AzureCliCredential()),
        instructions="You are a helpful assistant with good memory.",
    ) as first_agent:
        # Start a conversation and get the thread ID
        thread = first_agent.get_new_thread()
        first_response = await first_agent.run("My name is Alice. Remember this.", thread=thread)

        # Validate first response
        assert isinstance(first_response, AgentRunResponse)
        assert first_response.text is not None

        # The thread ID is set after the first response
        existing_thread_id = thread.service_thread_id
        assert existing_thread_id is not None

    # Now continue with the same thread ID in a new agent instance
    async with ChatAgent(
        chat_client=AzureAIAgentClient(thread_id=existing_thread_id, async_credential=AzureCliCredential()),
        instructions="You are a helpful assistant with good memory.",
    ) as second_agent:
        # Create a thread with the existing ID
        thread = AgentThread(service_thread_id=existing_thread_id)

        # Ask about the previous conversation
        response2 = await second_agent.run("What is my name?", thread=thread)

        # Validate that the agent remembers the previous conversation
        assert isinstance(response2, AgentRunResponse)
        assert response2.text is not None
        # Should reference Alice from the previous conversation
        assert "alice" in response2.text.lower()


@pytest.mark.flaky
@skip_if_azure_ai_integration_tests_disabled
async def test_azure_ai_chat_client_agent_code_interpreter():
    """Test ChatAgent with code interpreter through AzureAIAgentClient."""

    async with ChatAgent(
        chat_client=AzureAIAgentClient(async_credential=AzureCliCredential()),
        instructions="You are a helpful assistant that can write and execute Python code.",
        tools=[HostedCodeInterpreterTool()],
    ) as agent:
        # Request code execution
        response = await agent.run("Write Python code to calculate the factorial of 5 and show the result.")

        # Validate response
        assert isinstance(response, AgentRunResponse)
        assert response.text is not None
        # Factorial of 5 is 120
        assert "120" in response.text or "factorial" in response.text.lower()


@pytest.mark.flaky
@skip_if_azure_ai_integration_tests_disabled
async def test_azure_ai_chat_client_agent_file_search():
    """Test ChatAgent with file search through AzureAIAgentClient."""

    client = AzureAIAgentClient(async_credential=AzureCliCredential())
    file: FileInfo | None = None
    vector_store: VectorStore | None = None

    try:
        # 1. Read and upload the test file to the Azure AI agent service
        test_file_path = Path(__file__).parent / "resources" / "employees.pdf"
        file = await client.project_client.agents.files.upload_and_poll(
            file_path=str(test_file_path), purpose="assistants"
        )
        vector_store = await client.project_client.agents.vector_stores.create_and_poll(
            file_ids=[file.id], name="test_employees_vectorstore"
        )

        # 2. Create file search tool with uploaded resources
        file_search_tool = HostedFileSearchTool(inputs=[HostedVectorStoreContent(vector_store_id=vector_store.id)])

        async with ChatAgent(
            chat_client=client,
            instructions="You are a helpful assistant that can search through uploaded employee files.",
            tools=[file_search_tool],
        ) as agent:
            # 3. Test file search functionality
            response = await agent.run("Who is the youngest employee in the files?")

            # Validate response
            assert isinstance(response, AgentRunResponse)
            assert response.text is not None
            # Should find information about Alice Johnson (age 24) being the youngest
            assert any(term in response.text.lower() for term in ["alice", "johnson", "24"])

    finally:
        # 4. Cleanup: Delete the vector store and file
        try:
            if vector_store:
                await client.project_client.agents.vector_stores.delete(vector_store.id)
            if file:
                await client.project_client.agents.files.delete(file.id)
        except Exception:
            # Ignore cleanup errors to avoid masking the actual test failure
            pass
        finally:
            await client.close()


@skip_if_azure_ai_integration_tests_disabled
async def test_azure_ai_chat_client_agent_hosted_mcp_tool() -> None:
    """Integration test for HostedMCPTool with Azure AI Agent using Microsoft Learn MCP."""

    mcp_tool = HostedMCPTool(
        name="Microsoft Learn MCP",
        url="https://learn.microsoft.com/api/mcp",
        description="A Microsoft Learn MCP server for documentation questions",
        approval_mode="never_require",
    )

    async with ChatAgent(
        chat_client=AzureAIAgentClient(async_credential=AzureCliCredential()),
        instructions="You are a helpful assistant that can help with microsoft documentation questions.",
        tools=[mcp_tool],
    ) as agent:
        response = await agent.run(
            "How to create an Azure storage account using az cli?",
            max_tokens=200,
        )

        assert isinstance(response, AgentRunResponse)
        assert response.text is not None
        assert len(response.text) > 0
        # Should contain Azure-related content since it's asking about Azure CLI
        assert any(term in response.text.lower() for term in ["azure", "storage", "account", "cli"])


@pytest.mark.flaky
@skip_if_azure_ai_integration_tests_disabled
async def test_azure_ai_chat_client_agent_level_tool_persistence():
    """Test that agent-level tools persist across multiple runs with AzureAIAgentClient."""
    async with ChatAgent(
        chat_client=AzureAIAgentClient(async_credential=AzureCliCredential()),
        instructions="You are a helpful assistant that uses available tools.",
        tools=[get_weather],
    ) as agent:
        # First run - agent-level tool should be available
        first_response = await agent.run("What's the weather like in Chicago?")

        assert isinstance(first_response, AgentRunResponse)
        assert first_response.text is not None
        # Should use the agent-level weather tool
        assert any(term in first_response.text.lower() for term in ["chicago", "sunny", "25"])

        # Second run - agent-level tool should still be available (persistence test)
        second_response = await agent.run("What's the weather in Miami?")

        assert isinstance(second_response, AgentRunResponse)
        assert second_response.text is not None
        # Should use the agent-level weather tool again
        assert any(term in second_response.text.lower() for term in ["miami", "sunny", "25"])


@skip_if_azure_ai_integration_tests_disabled
async def test_azure_ai_chat_client_agent_chat_options_run_level() -> None:
    """Test ChatOptions parameter coverage at run level."""
    async with ChatAgent(
        chat_client=AzureAIAgentClient(async_credential=AzureCliCredential()),
        instructions="You are a helpful assistant.",
    ) as agent:
        response = await agent.run(
            "Provide a brief, helpful response.",
            max_tokens=100,
            temperature=0.7,
            top_p=0.9,
            seed=123,
            user="comprehensive-test-user",
            tools=[get_weather],
            tool_choice="auto",
            frequency_penalty=0.1,
            presence_penalty=0.1,
            stop=["END"],
            store=True,
            logit_bias={"test": 1},
            metadata={"test": "value"},
            additional_properties={"custom_param": "test_value"},
        )

        assert isinstance(response, AgentRunResponse)
        assert response.text is not None
        assert len(response.text) > 0


@skip_if_azure_ai_integration_tests_disabled
async def test_azure_ai_chat_client_agent_chat_options_agent_level() -> None:
    """Test ChatOptions parameter coverage agent level."""
    async with ChatAgent(
        chat_client=AzureAIAgentClient(async_credential=AzureCliCredential()),
        instructions="You are a helpful assistant.",
        max_tokens=100,
        temperature=0.7,
        top_p=0.9,
        seed=123,
        user="comprehensive-test-user",
        tools=[get_weather],
        tool_choice="auto",
        frequency_penalty=0.1,
        presence_penalty=0.1,
        stop=["END"],
        store=True,
        logit_bias={"test": 1},
        metadata={"test": "value"},
        request_kwargs={"custom_param": "test_value"},
    ) as agent:
        response = await agent.run(
            "Provide a brief, helpful response.",
        )

        assert isinstance(response, AgentRunResponse)
        assert response.text is not None
        assert len(response.text) > 0<|MERGE_RESOLUTION|>--- conflicted
+++ resolved
@@ -72,7 +72,6 @@
     if azure_ai_settings is None:
         azure_ai_settings = AzureAISettings(env_file_path="test.env")
 
-<<<<<<< HEAD
     # Use model_construct to properly initialize the Pydantic model
     return AzureAIAgentClient.model_construct(
         project_client=mock_ai_project_client,
@@ -86,24 +85,6 @@
         additional_properties={},
         middleware=None,
     )
-=======
-    # Create client instance directly
-    client = object.__new__(AzureAIAgentClient)
-
-    # Set attributes directly
-    client.project_client = mock_ai_project_client
-    client.credential = None
-    client.agent_id = agent_id
-    client.agent_name = None
-    client.model_id = azure_ai_settings.model_deployment_name
-    client.thread_id = thread_id
-    client._should_delete_agent = should_delete_agent
-    client._should_close_client = False
-    client.additional_properties = {}
-    client.middleware = None
-
-    return client
->>>>>>> 40f5b6d8
 
 
 def test_azure_ai_settings_init(azure_ai_unit_test_env: dict[str, str]) -> None:
