# Copyright (c) Microsoft. All rights reserved.

import json
import os
from pathlib import Path
from typing import Annotated
from unittest.mock import AsyncMock, MagicMock, patch

import pytest
from agent_framework import (
    AgentRunResponse,
    AgentRunResponseUpdate,
    AgentThread,
    AIFunction,
    ChatAgent,
    ChatClientProtocol,
    ChatMessage,
    ChatOptions,
    ChatResponse,
    ChatResponseUpdate,
    CitationAnnotation,
    FunctionApprovalRequestContent,
    FunctionApprovalResponseContent,
    FunctionCallContent,
    FunctionResultContent,
    HostedCodeInterpreterTool,
    HostedFileSearchTool,
    HostedMCPTool,
    HostedVectorStoreContent,
    HostedWebSearchTool,
    Role,
    TextContent,
    ToolMode,
    UriContent,
)
from agent_framework._serialization import SerializationMixin
from agent_framework.exceptions import ServiceInitializationError
from azure.ai.agents.models import (
    AgentsNamedToolChoice,
    AgentsNamedToolChoiceType,
    CodeInterpreterToolDefinition,
    FileInfo,
    MessageDeltaChunk,
    MessageDeltaTextContent,
    MessageDeltaTextUrlCitationAnnotation,
    RequiredFunctionToolCall,
    RequiredMcpToolCall,
    RunStatus,
    SubmitToolApprovalAction,
    SubmitToolOutputsAction,
    ThreadRun,
    VectorStore,
)
from azure.core.credentials_async import AsyncTokenCredential
from azure.identity.aio import AzureCliCredential
from pydantic import BaseModel, Field, ValidationError

from agent_framework_azure_ai import AzureAIAgentClient, AzureAISettings

skip_if_azure_ai_integration_tests_disabled = pytest.mark.skipif(
    os.getenv("RUN_INTEGRATION_TESTS", "false").lower() != "true"
    or os.getenv("AZURE_AI_PROJECT_ENDPOINT", "") in ("", "https://test-project.cognitiveservices.azure.com/"),
    reason="No real AZURE_AI_PROJECT_ENDPOINT provided; skipping integration tests."
    if os.getenv("RUN_INTEGRATION_TESTS", "false").lower() == "true"
    else "Integration tests are disabled.",
)


def create_test_azure_ai_chat_client(
    mock_agents_client: MagicMock,
    agent_id: str | None = None,
    thread_id: str | None = None,
    azure_ai_settings: AzureAISettings | None = None,
    should_cleanup_agent: bool = True,
    agent_name: str | None = None,
) -> AzureAIAgentClient:
    """Helper function to create AzureAIAgentClient instances for testing, bypassing normal validation."""
    if azure_ai_settings is None:
        azure_ai_settings = AzureAISettings(env_file_path="test.env")

    # Create client instance directly
    client = object.__new__(AzureAIAgentClient)

    # Set attributes directly
    client.agents_client = mock_agents_client
    client.credential = None
    client.agent_id = agent_id
    client.agent_name = agent_name
    client.model_id = azure_ai_settings.model_deployment_name
    client.thread_id = thread_id
    client.should_cleanup_agent = should_cleanup_agent
    client._agent_created = False
    client._should_close_client = False
    client._agent_definition = None
    client.additional_properties = {}
    client.middleware = None

    return client


def test_azure_ai_settings_init(azure_ai_unit_test_env: dict[str, str]) -> None:
    """Test AzureAISettings initialization."""
    settings = AzureAISettings()

    assert settings.project_endpoint == azure_ai_unit_test_env["AZURE_AI_PROJECT_ENDPOINT"]
    assert settings.model_deployment_name == azure_ai_unit_test_env["AZURE_AI_MODEL_DEPLOYMENT_NAME"]


def test_azure_ai_settings_init_with_explicit_values() -> None:
    """Test AzureAISettings initialization with explicit values."""
    settings = AzureAISettings(
        project_endpoint="https://custom-endpoint.com/",
        model_deployment_name="custom-model",
    )

    assert settings.project_endpoint == "https://custom-endpoint.com/"
    assert settings.model_deployment_name == "custom-model"


def test_azure_ai_chat_client_init_with_client(mock_agents_client: MagicMock) -> None:
    """Test AzureAIAgentClient initialization with existing agents_client."""
    chat_client = create_test_azure_ai_chat_client(
        mock_agents_client, agent_id="existing-agent-id", thread_id="test-thread-id"
    )

    assert chat_client.agents_client is mock_agents_client
    assert chat_client.agent_id == "existing-agent-id"
    assert chat_client.thread_id == "test-thread-id"
    assert isinstance(chat_client, ChatClientProtocol)


def test_azure_ai_chat_client_init_auto_create_client(
    azure_ai_unit_test_env: dict[str, str],
    mock_agents_client: MagicMock,
) -> None:
    """Test AzureAIAgentClient initialization with auto-created agents_client."""
    azure_ai_settings = AzureAISettings(**azure_ai_unit_test_env)  # type: ignore

    # Create client instance directly
    chat_client = object.__new__(AzureAIAgentClient)
    chat_client.agents_client = mock_agents_client
    chat_client.agent_id = None
    chat_client.thread_id = None
    chat_client._should_close_client = False  # type: ignore
    chat_client.credential = None
    chat_client.model_id = azure_ai_settings.model_deployment_name
    chat_client.agent_name = None
    chat_client.additional_properties = {}
    chat_client.middleware = None

    assert chat_client.agents_client is mock_agents_client
    assert chat_client.agent_id is None


def test_azure_ai_chat_client_init_missing_project_endpoint() -> None:
    """Test AzureAIAgentClient initialization when project_endpoint is missing and no agents_client provided."""
    # Mock AzureAISettings to return settings with None project_endpoint
    with patch("agent_framework_azure_ai._chat_client.AzureAISettings") as mock_settings:
        mock_settings_instance = MagicMock()
        mock_settings_instance.project_endpoint = None  # This should trigger the error
        mock_settings_instance.model_deployment_name = "test-model"
        mock_settings_instance.agent_name = "test-agent"
        mock_settings.return_value = mock_settings_instance

        with pytest.raises(ServiceInitializationError, match="project endpoint is required"):
            AzureAIAgentClient(
                agents_client=None,
                agent_id=None,
                project_endpoint=None,  # Missing endpoint
                model_deployment_name="test-model",
                async_credential=AsyncMock(spec=AsyncTokenCredential),
            )


def test_azure_ai_chat_client_init_missing_model_deployment_for_agent_creation() -> None:
    """Test AzureAIAgentClient initialization when model deployment is missing for agent creation."""
    # Mock AzureAISettings to return settings with None model_deployment_name
    with patch("agent_framework_azure_ai._chat_client.AzureAISettings") as mock_settings:
        mock_settings_instance = MagicMock()
        mock_settings_instance.project_endpoint = "https://test.com"
        mock_settings_instance.model_deployment_name = None  # This should trigger the error
        mock_settings_instance.agent_name = "test-agent"
        mock_settings.return_value = mock_settings_instance

        with pytest.raises(ServiceInitializationError, match="model deployment name is required"):
            AzureAIAgentClient(
                agents_client=None,
                agent_id=None,  # No existing agent
                project_endpoint="https://test.com",
                model_deployment_name=None,  # Missing for agent creation
                async_credential=AsyncMock(spec=AsyncTokenCredential),
            )


def test_azure_ai_chat_client_from_dict(mock_agents_client: MagicMock) -> None:
    """Test AzureAIAgentClient.from_dict method."""
    settings = {
        "agents_client": mock_agents_client,
        "agent_id": "test-agent-id",
        "thread_id": "test-thread-id",
        "project_endpoint": "https://test-endpoint.com/",
        "model_deployment_name": "test-model",
        "agent_name": "TestAgent",
    }

    azure_ai_settings = AzureAISettings(
        project_endpoint=settings["project_endpoint"],
        model_deployment_name=settings["model_deployment_name"],
    )

    chat_client: AzureAIAgentClient = create_test_azure_ai_chat_client(
        mock_agents_client,
        agent_id=settings["agent_id"],  # type: ignore
        thread_id=settings["thread_id"],  # type: ignore
        azure_ai_settings=azure_ai_settings,
    )

    assert chat_client.agents_client is mock_agents_client
    assert chat_client.agent_id == "test-agent-id"
    assert chat_client.thread_id == "test-thread-id"


def test_azure_ai_chat_client_init_missing_credential(azure_ai_unit_test_env: dict[str, str]) -> None:
    """Test AzureAIAgentClient.__init__ when async_credential is missing and no agents_client provided."""
    with pytest.raises(
        ServiceInitializationError, match="Azure credential is required when agents_client is not provided"
    ):
        AzureAIAgentClient(
            agents_client=None,
            agent_id="existing-agent",
            project_endpoint=azure_ai_unit_test_env["AZURE_AI_PROJECT_ENDPOINT"],
            model_deployment_name=azure_ai_unit_test_env["AZURE_AI_MODEL_DEPLOYMENT_NAME"],
            async_credential=None,  # Missing credential
        )


def test_azure_ai_chat_client_init_validation_error(mock_azure_credential: MagicMock) -> None:
    """Test that ValidationError in AzureAISettings is properly handled."""
    with patch("agent_framework_azure_ai._chat_client.AzureAISettings") as mock_settings:
        # Create a proper ValidationError with empty errors list and model dict
        mock_settings.side_effect = ValidationError.from_exception_data("AzureAISettings", [])

        with pytest.raises(ServiceInitializationError, match="Failed to create Azure AI settings."):
            AzureAIAgentClient(
                project_endpoint="https://test.com",
                model_deployment_name="test-model",
                async_credential=mock_azure_credential,
            )


def test_azure_ai_chat_client_from_settings() -> None:
    """Test from_settings class method."""
    mock_agents_client = MagicMock()
    settings = {
        "agents_client": mock_agents_client,
        "agent_id": "test-agent",
        "thread_id": "test-thread",
        "project_endpoint": "https://test.com",
        "model_deployment_name": "test-model",
        "agent_name": "TestAgent",
    }

    client = AzureAIAgentClient.from_settings(settings)

    assert client.agents_client is mock_agents_client
    assert client.agent_id == "test-agent"
    assert client.thread_id == "test-thread"
    assert client.agent_name == "TestAgent"


async def test_azure_ai_chat_client_get_agent_id_or_create_with_temperature_and_top_p(
    mock_agents_client: MagicMock, azure_ai_unit_test_env: dict[str, str]
) -> None:
    """Test _get_agent_id_or_create with temperature and top_p in run_options."""
    azure_ai_settings = AzureAISettings(model_deployment_name=azure_ai_unit_test_env["AZURE_AI_MODEL_DEPLOYMENT_NAME"])
    chat_client = create_test_azure_ai_chat_client(mock_agents_client, azure_ai_settings=azure_ai_settings)

    run_options = {
        "model": azure_ai_settings.model_deployment_name,
        "temperature": 0.7,
        "top_p": 0.9,
    }

    agent_id = await chat_client._get_agent_id_or_create(run_options)  # type: ignore

    assert agent_id == "test-agent-id"
    # Verify create_agent was called with temperature and top_p parameters
    mock_agents_client.create_agent.assert_called_once()
    call_kwargs = mock_agents_client.create_agent.call_args[1]
    assert call_kwargs["temperature"] == 0.7
    assert call_kwargs["top_p"] == 0.9


async def test_azure_ai_chat_client_get_agent_id_or_create_existing_agent(
    mock_agents_client: MagicMock,
) -> None:
    """Test _get_agent_id_or_create when agent_id is already provided."""
    chat_client = create_test_azure_ai_chat_client(mock_agents_client, agent_id="existing-agent-id")

    agent_id = await chat_client._get_agent_id_or_create()  # type: ignore

    assert agent_id == "existing-agent-id"
    assert not chat_client._agent_created


async def test_azure_ai_chat_client_get_agent_id_or_create_create_new(
    mock_agents_client: MagicMock,
    azure_ai_unit_test_env: dict[str, str],
) -> None:
    """Test _get_agent_id_or_create when creating a new agent."""
    azure_ai_settings = AzureAISettings(model_deployment_name=azure_ai_unit_test_env["AZURE_AI_MODEL_DEPLOYMENT_NAME"])
    chat_client = create_test_azure_ai_chat_client(mock_agents_client, azure_ai_settings=azure_ai_settings)

    agent_id = await chat_client._get_agent_id_or_create(run_options={"model": azure_ai_settings.model_deployment_name})  # type: ignore

    assert agent_id == "test-agent-id"
    assert chat_client._agent_created


async def test_azure_ai_chat_client_thread_management_through_public_api(mock_agents_client: MagicMock) -> None:
    """Test thread creation and management through public API."""
    chat_client = create_test_azure_ai_chat_client(mock_agents_client, agent_id="test-agent")

    # Mock get_agent to avoid the async error
    mock_agents_client.get_agent = AsyncMock(return_value=None)

    mock_thread = MagicMock()
    mock_thread.id = "new-thread-456"
    mock_agents_client.threads.create = AsyncMock(return_value=mock_thread)

    mock_stream = AsyncMock()
    mock_agents_client.runs.stream = AsyncMock(return_value=mock_stream)

    # Create an async iterator that yields nothing (empty stream)
    async def empty_async_iter():
        return
        yield  # Make this a generator (unreachable)

    mock_stream.__aenter__ = AsyncMock(return_value=empty_async_iter())
    mock_stream.__aexit__ = AsyncMock(return_value=None)

    messages = [ChatMessage(role=Role.USER, text="Hello")]

    # Call without existing thread - should create new one
    response = chat_client.get_streaming_response(messages)
    # Consume the generator to trigger the method execution
    async for _ in response:
        pass

    # Verify thread creation was called
    mock_agents_client.threads.create.assert_called_once()


@pytest.mark.parametrize("exclude_list", [["AZURE_AI_MODEL_DEPLOYMENT_NAME"]], indirect=True)
async def test_azure_ai_chat_client_get_agent_id_or_create_missing_model(
    mock_agents_client: MagicMock, azure_ai_unit_test_env: dict[str, str]
) -> None:
    """Test _get_agent_id_or_create when model_deployment_name is missing."""
    chat_client = create_test_azure_ai_chat_client(mock_agents_client)

    with pytest.raises(ServiceInitializationError, match="Model deployment name is required"):
        await chat_client._get_agent_id_or_create()  # type: ignore


<<<<<<< HEAD
async def test_azure_ai_chat_client_cleanup_agent_if_needed_should_delete(
    mock_agents_client: MagicMock,
) -> None:
    """Test _cleanup_agent_if_needed when agent should be deleted."""
    chat_client = create_test_azure_ai_chat_client(
        mock_agents_client, agent_id="agent-to-delete", should_delete_agent=True
    )

    await chat_client._cleanup_agent_if_needed()  # type: ignore
    # Verify agent deletion was called
    mock_agents_client.delete_agent.assert_called_once_with("agent-to-delete")
    assert not chat_client._should_delete_agent  # type: ignore


async def test_azure_ai_chat_client_cleanup_agent_if_needed_should_not_delete(
    mock_agents_client: MagicMock,
) -> None:
    """Test _cleanup_agent_if_needed when agent should not be deleted."""
    chat_client = create_test_azure_ai_chat_client(
        mock_agents_client, agent_id="agent-to-keep", should_delete_agent=False
    )

    await chat_client._cleanup_agent_if_needed()  # type: ignore

    # Verify agent deletion was not called
    mock_agents_client.delete_agent.assert_not_called()
    assert not chat_client._should_delete_agent  # type: ignore


async def test_azure_ai_chat_client_cleanup_agent_if_needed_exception_handling(
    mock_agents_client: MagicMock,
) -> None:
    """Test _cleanup_agent_if_needed propagates exceptions (it doesn't handle them)."""
    chat_client = create_test_azure_ai_chat_client(
        mock_agents_client, agent_id="agent-to-delete", should_delete_agent=True
    )
    mock_agents_client.delete_agent.side_effect = Exception("Deletion failed")

    with pytest.raises(Exception, match="Deletion failed"):
        await chat_client._cleanup_agent_if_needed()  # type: ignore


async def test_azure_ai_chat_client_aclose(mock_agents_client: MagicMock) -> None:
    """Test aclose method calls cleanup."""
    chat_client = create_test_azure_ai_chat_client(
        mock_agents_client, agent_id="agent-to-delete", should_delete_agent=True
    )

    await chat_client.close()

    # Verify agent deletion was called
    mock_agents_client.delete_agent.assert_called_once_with("agent-to-delete")


async def test_azure_ai_chat_client_async_context_manager(mock_agents_client: MagicMock) -> None:
    """Test async context manager functionality."""
    chat_client = create_test_azure_ai_chat_client(
        mock_agents_client, agent_id="agent-to-delete", should_delete_agent=True
    )

    # Test context manager
    async with chat_client:
        pass  # Just test that we can enter and exit

    # Verify cleanup was called on exit
    mock_agents_client.delete_agent.assert_called_once_with("agent-to-delete")


async def test_azure_ai_chat_client_create_run_options_basic(mock_agents_client: MagicMock) -> None:
=======
async def test_azure_ai_chat_client_create_run_options_basic(mock_ai_project_client: MagicMock) -> None:
>>>>>>> 14aee7e3
    """Test _create_run_options with basic ChatOptions."""
    chat_client = create_test_azure_ai_chat_client(mock_agents_client)

    messages = [ChatMessage(role=Role.USER, text="Hello")]
    chat_options = ChatOptions(max_tokens=100, temperature=0.7)

    run_options, tool_results = await chat_client._create_run_options(messages, chat_options)  # type: ignore

    assert run_options is not None
    assert tool_results is None


async def test_azure_ai_chat_client_create_run_options_no_chat_options(mock_agents_client: MagicMock) -> None:
    """Test _create_run_options with no ChatOptions."""
    chat_client = create_test_azure_ai_chat_client(mock_agents_client)

    messages = [ChatMessage(role=Role.USER, text="Hello")]

    run_options, tool_results = await chat_client._create_run_options(messages, None)  # type: ignore

    assert run_options is not None
    assert tool_results is None


async def test_azure_ai_chat_client_create_run_options_with_image_content(mock_agents_client: MagicMock) -> None:
    """Test _create_run_options with image content."""

    chat_client = create_test_azure_ai_chat_client(mock_agents_client, agent_id="test-agent")

    # Mock get_agent
    mock_agents_client.get_agent = AsyncMock(return_value=None)

    image_content = UriContent(uri="https://example.com/image.jpg", media_type="image/jpeg")
    messages = [ChatMessage(role=Role.USER, contents=[image_content])]

    run_options, _ = await chat_client._create_run_options(messages, None)  # type: ignore

    assert "additional_messages" in run_options
    assert len(run_options["additional_messages"]) == 1
    # Verify image was converted to MessageInputImageUrlBlock
    message = run_options["additional_messages"][0]
    assert len(message.content) == 1


def test_azure_ai_chat_client_convert_function_results_to_tool_output_none(mock_agents_client: MagicMock) -> None:
    """Test _convert_required_action_to_tool_output with None input."""
    chat_client = create_test_azure_ai_chat_client(mock_agents_client)

    run_id, tool_outputs, tool_approvals = chat_client._convert_required_action_to_tool_output(None)  # type: ignore

    assert run_id is None
    assert tool_outputs is None
    assert tool_approvals is None


async def test_azure_ai_chat_client_close_client_when_should_close_true(mock_agents_client: MagicMock) -> None:
    """Test _close_client_if_needed closes agents_client when should_close_client is True."""
    chat_client = create_test_azure_ai_chat_client(mock_agents_client)
    chat_client._should_close_client = True  # type: ignore

    mock_agents_client.close = AsyncMock()

    await chat_client._close_client_if_needed()  # type: ignore

    mock_agents_client.close.assert_called_once()


async def test_azure_ai_chat_client_close_client_when_should_close_false(mock_agents_client: MagicMock) -> None:
    """Test _close_client_if_needed does not close agents_client when should_close_client is False."""
    chat_client = create_test_azure_ai_chat_client(mock_agents_client)
    chat_client._should_close_client = False  # type: ignore

    await chat_client._close_client_if_needed()  # type: ignore

    mock_agents_client.close.assert_not_called()


def test_azure_ai_chat_client_update_agent_name_when_current_is_none(mock_agents_client: MagicMock) -> None:
    """Test _update_agent_name updates name when current agent_name is None."""
    chat_client = create_test_azure_ai_chat_client(mock_agents_client)
    chat_client.agent_name = None  # type: ignore

    chat_client._update_agent_name("NewAgentName")  # type: ignore

    assert chat_client.agent_name == "NewAgentName"


def test_azure_ai_chat_client_update_agent_name_when_current_exists(mock_agents_client: MagicMock) -> None:
    """Test _update_agent_name does not update when current agent_name exists."""
    chat_client = create_test_azure_ai_chat_client(mock_agents_client)
    chat_client.agent_name = "ExistingName"  # type: ignore

    chat_client._update_agent_name("NewAgentName")  # type: ignore

    assert chat_client.agent_name == "ExistingName"


def test_azure_ai_chat_client_update_agent_name_with_none_input(mock_agents_client: MagicMock) -> None:
    """Test _update_agent_name with None input."""
    chat_client = create_test_azure_ai_chat_client(mock_agents_client)
    chat_client.agent_name = None  # type: ignore

    chat_client._update_agent_name(None)  # type: ignore

    assert chat_client.agent_name is None


async def test_azure_ai_chat_client_create_run_options_with_messages(mock_agents_client: MagicMock) -> None:
    """Test _create_run_options with different message types."""
    chat_client = create_test_azure_ai_chat_client(mock_agents_client)

    # Test with system message (becomes instruction)
    messages = [
        ChatMessage(role=Role.SYSTEM, text="You are a helpful assistant"),
        ChatMessage(role=Role.USER, text="Hello"),
    ]

    run_options, _ = await chat_client._create_run_options(messages, None)  # type: ignore

    assert "instructions" in run_options
    assert "You are a helpful assistant" in run_options["instructions"]
    assert "additional_messages" in run_options
    assert len(run_options["additional_messages"]) == 1  # Only user message


async def test_azure_ai_chat_client_inner_get_response(mock_agents_client: MagicMock) -> None:
    """Test _inner_get_response method."""
    chat_client = create_test_azure_ai_chat_client(mock_agents_client, agent_id="test-agent")
    messages = [ChatMessage(role=Role.USER, text="Hello")]
    chat_options = ChatOptions()

    async def mock_streaming_response():
        yield ChatResponseUpdate(role=Role.ASSISTANT, text="Hello back")

    with (
        patch.object(chat_client, "_inner_get_streaming_response", return_value=mock_streaming_response()),
        patch("agent_framework.ChatResponse.from_chat_response_generator") as mock_from_generator,
    ):
        mock_response = ChatResponse(role=Role.ASSISTANT, text="Hello back")
        mock_from_generator.return_value = mock_response

        result = await chat_client._inner_get_response(messages=messages, chat_options=chat_options)  # type: ignore

        assert result is mock_response
        mock_from_generator.assert_called_once()


async def test_azure_ai_chat_client_get_agent_id_or_create_with_run_options(
    mock_agents_client: MagicMock, azure_ai_unit_test_env: dict[str, str]
) -> None:
    """Test _get_agent_id_or_create with run_options containing tools and instructions."""
    azure_ai_settings = AzureAISettings(model_deployment_name=azure_ai_unit_test_env["AZURE_AI_MODEL_DEPLOYMENT_NAME"])
    chat_client = create_test_azure_ai_chat_client(mock_agents_client, azure_ai_settings=azure_ai_settings)

    run_options = {
        "tools": [{"type": "function", "function": {"name": "test_tool"}}],
        "instructions": "Test instructions",
        "response_format": {"type": "json_object"},
        "model": azure_ai_settings.model_deployment_name,
    }

    agent_id = await chat_client._get_agent_id_or_create(run_options)  # type: ignore

    assert agent_id == "test-agent-id"
    # Verify create_agent was called with run_options parameters
    mock_agents_client.create_agent.assert_called_once()
    call_args = mock_agents_client.create_agent.call_args[1]
    assert "tools" in call_args
    assert "instructions" in call_args
    assert "response_format" in call_args


async def test_azure_ai_chat_client_prepare_thread_cancels_active_run(mock_agents_client: MagicMock) -> None:
    """Test _prepare_thread cancels active thread run when provided."""
    chat_client = create_test_azure_ai_chat_client(mock_agents_client, agent_id="test-agent")

    mock_thread_run = MagicMock()
    mock_thread_run.id = "run_123"
    mock_thread_run.thread_id = "test-thread"

    run_options = {"additional_messages": []}  # type: ignore

    result = await chat_client._prepare_thread("test-thread", mock_thread_run, run_options)  # type: ignore

    assert result == "test-thread"
    mock_agents_client.runs.cancel.assert_called_once_with("test-thread", "run_123")


def test_azure_ai_chat_client_create_function_call_contents_basic(mock_agents_client: MagicMock) -> None:
    """Test _create_function_call_contents with basic function call."""
    chat_client = create_test_azure_ai_chat_client(mock_agents_client)

    mock_tool_call = MagicMock(spec=RequiredFunctionToolCall)
    mock_tool_call.id = "call_123"
    mock_tool_call.function.name = "get_weather"
    mock_tool_call.function.arguments = '{"location": "Seattle"}'

    mock_submit_action = MagicMock(spec=SubmitToolOutputsAction)
    mock_submit_action.submit_tool_outputs.tool_calls = [mock_tool_call]

    mock_event_data = MagicMock(spec=ThreadRun)
    mock_event_data.required_action = mock_submit_action

    result = chat_client._create_function_call_contents(mock_event_data, "response_123")  # type: ignore

    assert len(result) == 1
    assert isinstance(result[0], FunctionCallContent)
    assert result[0].name == "get_weather"
    assert result[0].call_id == '["response_123", "call_123"]'


def test_azure_ai_chat_client_create_function_call_contents_no_submit_action(mock_agents_client: MagicMock) -> None:
    """Test _create_function_call_contents when required_action is not SubmitToolOutputsAction."""
    chat_client = create_test_azure_ai_chat_client(mock_agents_client)

    mock_event_data = MagicMock(spec=ThreadRun)
    mock_event_data.required_action = MagicMock()

    result = chat_client._create_function_call_contents(mock_event_data, "response_123")  # type: ignore

    assert result == []


def test_azure_ai_chat_client_create_function_call_contents_non_function_tool_call(
    mock_agents_client: MagicMock,
) -> None:
    """Test _create_function_call_contents with non-function tool call."""
    chat_client = create_test_azure_ai_chat_client(mock_agents_client)

    mock_tool_call = MagicMock()

    mock_submit_action = MagicMock(spec=SubmitToolOutputsAction)
    mock_submit_action.submit_tool_outputs.tool_calls = [mock_tool_call]

    mock_event_data = MagicMock(spec=ThreadRun)
    mock_event_data.required_action = mock_submit_action

    result = chat_client._create_function_call_contents(mock_event_data, "response_123")  # type: ignore

    assert result == []


async def test_azure_ai_chat_client_create_run_options_with_none_tool_choice(
    mock_agents_client: MagicMock,
) -> None:
    """Test _create_run_options with tool_choice set to 'none'."""
    chat_client = create_test_azure_ai_chat_client(mock_agents_client)

    chat_options = ChatOptions()
    chat_options.tool_choice = "none"

    run_options, _ = await chat_client._create_run_options([], chat_options)  # type: ignore

    from azure.ai.agents.models import AgentsToolChoiceOptionMode

    assert run_options["tool_choice"] == AgentsToolChoiceOptionMode.NONE


async def test_azure_ai_chat_client_create_run_options_with_auto_tool_choice(
    mock_agents_client: MagicMock,
) -> None:
    """Test _create_run_options with tool_choice set to 'auto'."""
    chat_client = create_test_azure_ai_chat_client(mock_agents_client)

    chat_options = ChatOptions()
    chat_options.tool_choice = "auto"

    run_options, _ = await chat_client._create_run_options([], chat_options)  # type: ignore

    from azure.ai.agents.models import AgentsToolChoiceOptionMode

    assert run_options["tool_choice"] == AgentsToolChoiceOptionMode.AUTO


async def test_azure_ai_chat_client_prepare_tool_choice_none_string(
    mock_agents_client: MagicMock,
) -> None:
    """Test _prepare_tool_choice when tool_choice is string 'none'."""
    chat_client = create_test_azure_ai_chat_client(mock_agents_client)

    # Create a mock tool for testing
    mock_tool = MagicMock()
    chat_options = ChatOptions(tools=[mock_tool], tool_choice="none")

    # Call the method
    chat_client._prepare_tool_choice(chat_options)  # type: ignore

    # Verify tools are cleared and tool_choice is set to NONE mode
    assert chat_options.tools is None
    assert chat_options.tool_choice == ToolMode.NONE.mode


async def test_azure_ai_chat_client_create_run_options_tool_choice_required_specific_function(
    mock_agents_client: MagicMock,
) -> None:
    """Test _create_run_options with ToolMode.REQUIRED specifying a specific function name."""
    chat_client = create_test_azure_ai_chat_client(mock_agents_client)

    required_tool_mode = ToolMode.REQUIRED("specific_function_name")

    dict_tool = {"type": "function", "function": {"name": "test_function"}}

    chat_options = ChatOptions(tools=[dict_tool], tool_choice=required_tool_mode)
    messages = [ChatMessage(role=Role.USER, text="Hello")]

    run_options, _ = await chat_client._create_run_options(messages, chat_options)  # type: ignore

    # Verify tool_choice is set to the specific named function
    assert "tool_choice" in run_options
    tool_choice = run_options["tool_choice"]
    assert isinstance(tool_choice, AgentsNamedToolChoice)
    assert tool_choice.type == AgentsNamedToolChoiceType.FUNCTION
    assert tool_choice.function.name == "specific_function_name"  # type: ignore


async def test_azure_ai_chat_client_create_run_options_with_response_format(
    mock_agents_client: MagicMock,
) -> None:
    """Test _create_run_options with response_format configured."""
    chat_client = create_test_azure_ai_chat_client(mock_agents_client)

    class TestResponseModel(BaseModel):
        name: str = Field(description="Test name")

    chat_options = ChatOptions()
    chat_options.response_format = TestResponseModel

    run_options, _ = await chat_client._create_run_options([], chat_options)  # type: ignore

    assert "response_format" in run_options
    response_format = run_options["response_format"]
    assert response_format.json_schema.name == "TestResponseModel"


def test_azure_ai_chat_client_service_url_method(mock_agents_client: MagicMock) -> None:
    """Test service_url method returns endpoint."""
    mock_agents_client._config.endpoint = "https://test-endpoint.com/"
    chat_client = create_test_azure_ai_chat_client(mock_agents_client)

    url = chat_client.service_url()
    assert url == "https://test-endpoint.com/"


async def test_azure_ai_chat_client_prep_tools_ai_function(mock_agents_client: MagicMock) -> None:
    """Test _prep_tools with AIFunction tool."""

    chat_client = create_test_azure_ai_chat_client(mock_agents_client, agent_id="test-agent")

    # Create a mock AIFunction
    mock_ai_function = MagicMock(spec=AIFunction)
    mock_ai_function.to_json_schema_spec.return_value = {"type": "function", "function": {"name": "test_function"}}

    result = await chat_client._prep_tools([mock_ai_function])  # type: ignore

    assert len(result) == 1
    assert result[0] == {"type": "function", "function": {"name": "test_function"}}
    mock_ai_function.to_json_schema_spec.assert_called_once()


async def test_azure_ai_chat_client_prep_tools_code_interpreter(mock_agents_client: MagicMock) -> None:
    """Test _prep_tools with HostedCodeInterpreterTool."""

    chat_client = create_test_azure_ai_chat_client(mock_agents_client, agent_id="test-agent")

    code_interpreter_tool = HostedCodeInterpreterTool()

    result = await chat_client._prep_tools([code_interpreter_tool])  # type: ignore

    assert len(result) == 1
    assert isinstance(result[0], CodeInterpreterToolDefinition)


async def test_azure_ai_chat_client_prep_tools_mcp_tool(mock_agents_client: MagicMock) -> None:
    """Test _prep_tools with HostedMCPTool."""

    chat_client = create_test_azure_ai_chat_client(mock_agents_client, agent_id="test-agent")

    mcp_tool = HostedMCPTool(name="Test MCP Tool", url="https://example.com/mcp", allowed_tools=["tool1", "tool2"])

    # Mock McpTool to have a definitions attribute
    with patch("agent_framework_azure_ai._chat_client.McpTool") as mock_mcp_tool_class:
        mock_mcp_tool = MagicMock()
        mock_mcp_tool.definitions = [{"type": "mcp", "name": "test_mcp"}]
        mock_mcp_tool_class.return_value = mock_mcp_tool

        result = await chat_client._prep_tools([mcp_tool])  # type: ignore

        assert len(result) == 1
        assert result[0] == {"type": "mcp", "name": "test_mcp"}
        # Check that the call was made (order of allowed_tools may vary)
        mock_mcp_tool_class.assert_called_once()
        call_args = mock_mcp_tool_class.call_args[1]
        assert call_args["server_label"] == "Test_MCP_Tool"
        assert call_args["server_url"] == "https://example.com/mcp"
        assert set(call_args["allowed_tools"]) == {"tool1", "tool2"}


async def test_azure_ai_chat_client_create_run_options_mcp_never_require(mock_agents_client: MagicMock) -> None:
    """Test _create_run_options with HostedMCPTool having never_require approval mode."""
    chat_client = create_test_azure_ai_chat_client(mock_agents_client)

    mcp_tool = HostedMCPTool(name="Test MCP Tool", url="https://example.com/mcp", approval_mode="never_require")

    messages = [ChatMessage(role=Role.USER, text="Hello")]
    chat_options = ChatOptions(tools=[mcp_tool], tool_choice="auto")

    with patch("agent_framework_azure_ai._chat_client.McpTool") as mock_mcp_tool_class:
        # Mock _prep_tools to avoid actual tool preparation
        mock_mcp_tool_instance = MagicMock()
        mock_mcp_tool_instance.definitions = [{"type": "mcp", "name": "test_mcp"}]
        mock_mcp_tool_class.return_value = mock_mcp_tool_instance

        run_options, _ = await chat_client._create_run_options(messages, chat_options)  # type: ignore

        # Verify tool_resources is created with correct MCP approval structure
        assert "tool_resources" in run_options, (
            f"Expected 'tool_resources' in run_options keys: {list(run_options.keys())}"
        )
        assert "mcp" in run_options["tool_resources"]
        assert len(run_options["tool_resources"]["mcp"]) == 1

        mcp_resource = run_options["tool_resources"]["mcp"][0]
        assert mcp_resource["server_label"] == "Test_MCP_Tool"
        assert mcp_resource["require_approval"] == "never"


async def test_azure_ai_chat_client_create_run_options_mcp_with_headers(mock_agents_client: MagicMock) -> None:
    """Test _create_run_options with HostedMCPTool having headers."""
    chat_client = create_test_azure_ai_chat_client(mock_agents_client)

    # Test with headers
    headers = {"Authorization": "Bearer DUMMY_TOKEN", "X-API-Key": "DUMMY_KEY"}
    mcp_tool = HostedMCPTool(
        name="Test MCP Tool", url="https://example.com/mcp", headers=headers, approval_mode="never_require"
    )

    messages = [ChatMessage(role=Role.USER, text="Hello")]
    chat_options = ChatOptions(tools=[mcp_tool], tool_choice="auto")

    with patch("agent_framework_azure_ai._chat_client.McpTool") as mock_mcp_tool_class:
        # Mock _prep_tools to avoid actual tool preparation
        mock_mcp_tool_instance = MagicMock()
        mock_mcp_tool_instance.definitions = [{"type": "mcp", "name": "test_mcp"}]
        mock_mcp_tool_class.return_value = mock_mcp_tool_instance

        run_options, _ = await chat_client._create_run_options(messages, chat_options)  # type: ignore

        # Verify tool_resources is created with headers
        assert "tool_resources" in run_options
        assert "mcp" in run_options["tool_resources"]
        assert len(run_options["tool_resources"]["mcp"]) == 1

        mcp_resource = run_options["tool_resources"]["mcp"][0]
        assert mcp_resource["server_label"] == "Test_MCP_Tool"
        assert mcp_resource["require_approval"] == "never"
        assert mcp_resource["headers"] == headers


async def test_azure_ai_chat_client_prep_tools_web_search_bing_grounding(mock_agents_client: MagicMock) -> None:
    """Test _prep_tools with HostedWebSearchTool using Bing Grounding."""

    chat_client = create_test_azure_ai_chat_client(mock_agents_client, agent_id="test-agent")

    web_search_tool = HostedWebSearchTool(
        additional_properties={
            "connection_id": "test-connection-id",
            "count": 5,
            "freshness": "Day",
            "market": "en-US",
            "set_lang": "en",
        }
    )

    # Mock BingGroundingTool
    with patch("agent_framework_azure_ai._chat_client.BingGroundingTool") as mock_bing_grounding:
        mock_bing_tool = MagicMock()
        mock_bing_tool.definitions = [{"type": "bing_grounding"}]
        mock_bing_grounding.return_value = mock_bing_tool

        result = await chat_client._prep_tools([web_search_tool])  # type: ignore

        assert len(result) == 1
        assert result[0] == {"type": "bing_grounding"}
        call_args = mock_bing_grounding.call_args[1]
        assert call_args["count"] == 5
        assert call_args["freshness"] == "Day"
        assert call_args["market"] == "en-US"
        assert call_args["set_lang"] == "en"
        assert "connection_id" in call_args


async def test_azure_ai_chat_client_prep_tools_web_search_bing_grounding_with_connection_id(
    mock_agents_client: MagicMock,
) -> None:
    """Test _prep_tools with HostedWebSearchTool using Bing Grounding with connection_id (no HTTP call)."""

    chat_client = create_test_azure_ai_chat_client(mock_agents_client, agent_id="test-agent")

    web_search_tool = HostedWebSearchTool(
        additional_properties={
            "connection_id": "direct-connection-id",
            "count": 3,
        }
    )

    # Mock BingGroundingTool
    with patch("agent_framework_azure_ai._chat_client.BingGroundingTool") as mock_bing_grounding:
        mock_bing_tool = MagicMock()
        mock_bing_tool.definitions = [{"type": "bing_grounding"}]
        mock_bing_grounding.return_value = mock_bing_tool

        result = await chat_client._prep_tools([web_search_tool])  # type: ignore

        assert len(result) == 1
        assert result[0] == {"type": "bing_grounding"}
        mock_bing_grounding.assert_called_once_with(connection_id="direct-connection-id", count=3)


async def test_azure_ai_chat_client_prep_tools_web_search_custom_bing(mock_agents_client: MagicMock) -> None:
    """Test _prep_tools with HostedWebSearchTool using Custom Bing Search."""

    chat_client = create_test_azure_ai_chat_client(mock_agents_client, agent_id="test-agent")

    web_search_tool = HostedWebSearchTool(
        additional_properties={
            "custom_connection_id": "custom-connection-id",
            "custom_instance_name": "custom-instance",
            "count": 10,
        }
    )

    # Mock BingCustomSearchTool
    with patch("agent_framework_azure_ai._chat_client.BingCustomSearchTool") as mock_custom_bing:
        mock_custom_tool = MagicMock()
        mock_custom_tool.definitions = [{"type": "bing_custom_search"}]
        mock_custom_bing.return_value = mock_custom_tool

        result = await chat_client._prep_tools([web_search_tool])  # type: ignore

        assert len(result) == 1
        assert result[0] == {"type": "bing_custom_search"}


async def test_azure_ai_chat_client_prep_tools_file_search_with_vector_stores(
    mock_agents_client: MagicMock,
) -> None:
    """Test _prep_tools with HostedFileSearchTool using vector stores."""

    chat_client = create_test_azure_ai_chat_client(mock_agents_client, agent_id="test-agent")

    vector_store_input = HostedVectorStoreContent(vector_store_id="vs-123")
    file_search_tool = HostedFileSearchTool(inputs=[vector_store_input])

    # Mock FileSearchTool
    with patch("agent_framework_azure_ai._chat_client.FileSearchTool") as mock_file_search:
        mock_file_tool = MagicMock()
        mock_file_tool.definitions = [{"type": "file_search"}]
        mock_file_tool.resources = {"vector_store_ids": ["vs-123"]}
        mock_file_search.return_value = mock_file_tool

        run_options = {}
        result = await chat_client._prep_tools([file_search_tool], run_options)  # type: ignore

        assert len(result) == 1
        assert result[0] == {"type": "file_search"}
        assert run_options["tool_resources"] == {"vector_store_ids": ["vs-123"]}
        mock_file_search.assert_called_once_with(vector_store_ids=["vs-123"])


async def test_azure_ai_chat_client_create_agent_stream_submit_tool_approvals(
    mock_agents_client: MagicMock,
) -> None:
    """Test _create_agent_stream with tool approvals submission path."""
    chat_client = create_test_azure_ai_chat_client(mock_agents_client, agent_id="test-agent")

    # Mock active thread run that matches the tool run ID
    mock_thread_run = MagicMock()
    mock_thread_run.thread_id = "test-thread"
    mock_thread_run.id = "test-run-id"
    chat_client._get_active_thread_run = AsyncMock(return_value=mock_thread_run)  # type: ignore

    # Mock required action results with approval response that matches run ID
    approval_response = FunctionApprovalResponseContent(
        id='["test-run-id", "test-call-id"]',
        function_call=FunctionCallContent(
            call_id='["test-run-id", "test-call-id"]', name="test_function", arguments="{}"
        ),
        approved=True,
    )

    # Mock submit_tool_outputs_stream
    mock_handler = MagicMock()
    mock_agents_client.runs.submit_tool_outputs_stream = AsyncMock()

    with patch("azure.ai.agents.models.AsyncAgentEventHandler", return_value=mock_handler):
        stream, final_thread_id = await chat_client._create_agent_stream(  # type: ignore
            "test-thread", "test-agent", {}, [approval_response]
        )

        # Verify the approvals path was taken
        assert final_thread_id == "test-thread"

        # Verify submit_tool_outputs_stream was called with approvals
        mock_agents_client.runs.submit_tool_outputs_stream.assert_called_once()
        call_args = mock_agents_client.runs.submit_tool_outputs_stream.call_args[1]
        assert "tool_approvals" in call_args
        assert call_args["tool_approvals"][0].tool_call_id == "test-call-id"
        assert call_args["tool_approvals"][0].approve is True


async def test_azure_ai_chat_client_prep_tools_dict_tool(mock_agents_client: MagicMock) -> None:
    """Test _prep_tools with dictionary tool definition."""
    chat_client = create_test_azure_ai_chat_client(mock_agents_client, agent_id="test-agent")

    dict_tool = {"type": "custom_tool", "config": {"param": "value"}}

    result = await chat_client._prep_tools([dict_tool])  # type: ignore

    assert len(result) == 1
    assert result[0] == dict_tool


async def test_azure_ai_chat_client_prep_tools_unsupported_tool(mock_agents_client: MagicMock) -> None:
    """Test _prep_tools with unsupported tool type."""
    chat_client = create_test_azure_ai_chat_client(mock_agents_client, agent_id="test-agent")

    unsupported_tool = "not_a_tool"

    with pytest.raises(ServiceInitializationError, match="Unsupported tool type: <class 'str'>"):
        await chat_client._prep_tools([unsupported_tool])  # type: ignore


async def test_azure_ai_chat_client_get_active_thread_run_with_active_run(mock_agents_client: MagicMock) -> None:
    """Test _get_active_thread_run when there's an active run."""

    chat_client = create_test_azure_ai_chat_client(mock_agents_client, agent_id="test-agent")

    # Mock an active run
    mock_run = MagicMock()
    mock_run.status = RunStatus.IN_PROGRESS

    async def mock_list_runs(*args, **kwargs):  # type: ignore
        yield mock_run

    mock_agents_client.runs.list = mock_list_runs

    result = await chat_client._get_active_thread_run("thread-123")  # type: ignore

    assert result == mock_run


async def test_azure_ai_chat_client_get_active_thread_run_no_active_run(mock_agents_client: MagicMock) -> None:
    """Test _get_active_thread_run when there's no active run."""

    chat_client = create_test_azure_ai_chat_client(mock_agents_client, agent_id="test-agent")

    # Mock a completed run (not active)
    mock_run = MagicMock()
    mock_run.status = RunStatus.COMPLETED

    async def mock_list_runs(*args, **kwargs):  # type: ignore
        yield mock_run

    mock_agents_client.runs.list = mock_list_runs

    result = await chat_client._get_active_thread_run("thread-123")  # type: ignore

    assert result is None


async def test_azure_ai_chat_client_get_active_thread_run_no_thread(mock_agents_client: MagicMock) -> None:
    """Test _get_active_thread_run with None thread_id."""
    chat_client = create_test_azure_ai_chat_client(mock_agents_client, agent_id="test-agent")

    result = await chat_client._get_active_thread_run(None)  # type: ignore

    assert result is None
    # Should not call list since thread_id is None
    mock_agents_client.runs.list.assert_not_called()


async def test_azure_ai_chat_client_service_url(mock_agents_client: MagicMock) -> None:
    """Test service_url method."""
    chat_client = create_test_azure_ai_chat_client(mock_agents_client, agent_id="test-agent")

    # Mock the config endpoint
    mock_config = MagicMock()
    mock_config.endpoint = "https://test-endpoint.com/"
    mock_agents_client._config = mock_config

    result = chat_client.service_url()

    assert result == "https://test-endpoint.com/"


async def test_azure_ai_chat_client_convert_required_action_to_tool_output_function_result(
    mock_agents_client: MagicMock,
) -> None:
    """Test _convert_required_action_to_tool_output with FunctionResultContent."""
    chat_client = create_test_azure_ai_chat_client(mock_agents_client, agent_id="test-agent")

    # Test with simple result
    function_result = FunctionResultContent(call_id='["run_123", "call_456"]', result="Simple result")

    run_id, tool_outputs, tool_approvals = chat_client._convert_required_action_to_tool_output([function_result])  # type: ignore

    assert run_id == "run_123"
    assert tool_approvals is None
    assert tool_outputs is not None
    assert len(tool_outputs) == 1
    assert tool_outputs[0].tool_call_id == "call_456"
    assert tool_outputs[0].output == "Simple result"


async def test_azure_ai_chat_client_convert_required_action_invalid_call_id(mock_agents_client: MagicMock) -> None:
    """Test _convert_required_action_to_tool_output with invalid call_id format."""

    chat_client = create_test_azure_ai_chat_client(mock_agents_client, agent_id="test-agent")

    # Invalid call_id format - should raise JSONDecodeError
    function_result = FunctionResultContent(call_id="invalid_json", result="result")

    with pytest.raises(json.JSONDecodeError):
        chat_client._convert_required_action_to_tool_output([function_result])  # type: ignore


async def test_azure_ai_chat_client_convert_required_action_invalid_structure(
    mock_agents_client: MagicMock,
) -> None:
    """Test _convert_required_action_to_tool_output with invalid call_id structure."""
    chat_client = create_test_azure_ai_chat_client(mock_agents_client, agent_id="test-agent")

    # Valid JSON but invalid structure (missing second element)
    function_result = FunctionResultContent(call_id='["run_123"]', result="result")

    run_id, tool_outputs, tool_approvals = chat_client._convert_required_action_to_tool_output([function_result])  # type: ignore

    # Should return None values when structure is invalid
    assert run_id is None
    assert tool_outputs is None
    assert tool_approvals is None


async def test_azure_ai_chat_client_convert_required_action_serde_model_results(
    mock_agents_client: MagicMock,
) -> None:
    """Test _convert_required_action_to_tool_output with BaseModel results."""

    class MockResult(SerializationMixin):
        def __init__(self, name: str, value: int):
            self.name = name
            self.value = value

    chat_client = create_test_azure_ai_chat_client(mock_agents_client, agent_id="test-agent")

    # Test with BaseModel result
    mock_result = MockResult(name="test", value=42)
    function_result = FunctionResultContent(call_id='["run_123", "call_456"]', result=mock_result)

    run_id, tool_outputs, tool_approvals = chat_client._convert_required_action_to_tool_output([function_result])  # type: ignore

    assert run_id == "run_123"
    assert tool_approvals is None
    assert tool_outputs is not None
    assert len(tool_outputs) == 1
    assert tool_outputs[0].tool_call_id == "call_456"
    # Should use model_dump_json for BaseModel
    expected_json = mock_result.to_json()
    assert tool_outputs[0].output == expected_json


async def test_azure_ai_chat_client_convert_required_action_multiple_results(
    mock_agents_client: MagicMock,
) -> None:
    """Test _convert_required_action_to_tool_output with multiple results."""

    class MockResult(SerializationMixin):
        def __init__(self, data: str):
            self.data = data

    chat_client = create_test_azure_ai_chat_client(mock_agents_client, agent_id="test-agent")

    # Test with multiple results - mix of BaseModel and regular objects
    mock_basemodel = MockResult(data="model_data")
    results_list = [mock_basemodel, {"key": "value"}, "string_result"]
    function_result = FunctionResultContent(call_id='["run_123", "call_456"]', result=results_list)

    run_id, tool_outputs, tool_approvals = chat_client._convert_required_action_to_tool_output([function_result])  # type: ignore

    assert run_id == "run_123"
    assert tool_outputs is not None
    assert len(tool_outputs) == 1
    assert tool_outputs[0].tool_call_id == "call_456"

    # Should JSON dump the entire results array since len > 1
    expected_results = [
        mock_basemodel.to_dict(),
        {"key": "value"},
        "string_result",
    ]
    expected_output = json.dumps(expected_results)
    assert tool_outputs[0].output == expected_output


async def test_azure_ai_chat_client_convert_required_action_approval_response(
    mock_agents_client: MagicMock,
) -> None:
    """Test _convert_required_action_to_tool_output with FunctionApprovalResponseContent."""
    chat_client = create_test_azure_ai_chat_client(mock_agents_client, agent_id="test-agent")

    # Test with approval response - need to provide required fields
    approval_response = FunctionApprovalResponseContent(
        id='["run_123", "call_456"]',
        function_call=FunctionCallContent(call_id='["run_123", "call_456"]', name="test_function", arguments="{}"),
        approved=True,
    )

    run_id, tool_outputs, tool_approvals = chat_client._convert_required_action_to_tool_output([approval_response])  # type: ignore

    assert run_id == "run_123"
    assert tool_outputs is None
    assert tool_approvals is not None
    assert len(tool_approvals) == 1
    assert tool_approvals[0].tool_call_id == "call_456"
    assert tool_approvals[0].approve is True


async def test_azure_ai_chat_client_create_function_call_contents_approval_request(
    mock_agents_client: MagicMock,
) -> None:
    """Test _create_function_call_contents with approval action."""
    chat_client = create_test_azure_ai_chat_client(mock_agents_client, agent_id="test-agent")

    # Mock SubmitToolApprovalAction with RequiredMcpToolCall
    mock_tool_call = MagicMock(spec=RequiredMcpToolCall)
    mock_tool_call.id = "approval_call_123"
    mock_tool_call.name = "approve_action"
    mock_tool_call.arguments = '{"action": "approve"}'

    mock_approval_action = MagicMock(spec=SubmitToolApprovalAction)
    mock_approval_action.submit_tool_approval.tool_calls = [mock_tool_call]

    mock_event_data = MagicMock(spec=ThreadRun)
    mock_event_data.required_action = mock_approval_action

    result = chat_client._create_function_call_contents(mock_event_data, "response_123")  # type: ignore

    assert len(result) == 1
    assert isinstance(result[0], FunctionApprovalRequestContent)
    assert result[0].id == '["response_123", "approval_call_123"]'
    assert result[0].function_call.name == "approve_action"
    assert result[0].function_call.call_id == '["response_123", "approval_call_123"]'


async def test_azure_ai_chat_client_get_agent_id_or_create_with_agent_name(
    mock_agents_client: MagicMock, azure_ai_unit_test_env: dict[str, str]
) -> None:
    """Test _get_agent_id_or_create uses default name when no agent_name set."""
    azure_ai_settings = AzureAISettings(model_deployment_name=azure_ai_unit_test_env["AZURE_AI_MODEL_DEPLOYMENT_NAME"])
    chat_client = create_test_azure_ai_chat_client(mock_agents_client, azure_ai_settings=azure_ai_settings)

    # Ensure agent_name is None to test the default
    chat_client.agent_name = None  # type: ignore

    agent_id = await chat_client._get_agent_id_or_create(run_options={"model": azure_ai_settings.model_deployment_name})  # type: ignore

    assert agent_id == "test-agent-id"
    # Verify create_agent was called with default "UnnamedAgent"
    mock_agents_client.create_agent.assert_called_once()
    call_kwargs = mock_agents_client.create_agent.call_args[1]
    assert call_kwargs["name"] == "UnnamedAgent"


async def test_azure_ai_chat_client_get_agent_id_or_create_with_response_format(
    mock_agents_client: MagicMock, azure_ai_unit_test_env: dict[str, str]
) -> None:
    """Test _get_agent_id_or_create with response_format in run_options."""
    azure_ai_settings = AzureAISettings(model_deployment_name=azure_ai_unit_test_env["AZURE_AI_MODEL_DEPLOYMENT_NAME"])
    chat_client = create_test_azure_ai_chat_client(mock_agents_client, azure_ai_settings=azure_ai_settings)

    # Test with response_format in run_options
    run_options = {"response_format": {"type": "json_object"}, "model": azure_ai_settings.model_deployment_name}

    agent_id = await chat_client._get_agent_id_or_create(run_options)  # type: ignore

    assert agent_id == "test-agent-id"
    # Verify create_agent was called with response_format
    mock_agents_client.create_agent.assert_called_once()
    call_kwargs = mock_agents_client.create_agent.call_args[1]
    assert call_kwargs["response_format"] == {"type": "json_object"}


async def test_azure_ai_chat_client_get_agent_id_or_create_with_tool_resources(
    mock_agents_client: MagicMock, azure_ai_unit_test_env: dict[str, str]
) -> None:
    """Test _get_agent_id_or_create with tool_resources in run_options."""
    azure_ai_settings = AzureAISettings(model_deployment_name=azure_ai_unit_test_env["AZURE_AI_MODEL_DEPLOYMENT_NAME"])
    chat_client = create_test_azure_ai_chat_client(mock_agents_client, azure_ai_settings=azure_ai_settings)

    # Test with tool_resources in run_options
    run_options = {
        "tool_resources": {"vector_store_ids": ["vs-123"]},
        "model": azure_ai_settings.model_deployment_name,
    }

    agent_id = await chat_client._get_agent_id_or_create(run_options)  # type: ignore

    assert agent_id == "test-agent-id"
    # Verify create_agent was called with tool_resources
    mock_agents_client.create_agent.assert_called_once()
    call_kwargs = mock_agents_client.create_agent.call_args[1]
    assert call_kwargs["tool_resources"] == {"vector_store_ids": ["vs-123"]}


<<<<<<< HEAD
async def test_azure_ai_chat_client_close_method(mock_agents_client: MagicMock) -> None:
    """Test close method."""
    chat_client = create_test_azure_ai_chat_client(mock_agents_client, should_delete_agent=True)
    chat_client._should_close_client = True  # type: ignore
    chat_client.agent_id = "test-agent"

    # Mock cleanup methods
    mock_agents_client.delete_agent = AsyncMock()
    mock_agents_client.close = AsyncMock()

    await chat_client.close()

    # Verify cleanup was called
    mock_agents_client.delete_agent.assert_called_once_with("test-agent")
    mock_agents_client.close.assert_called_once()


=======
>>>>>>> 14aee7e3
async def test_azure_ai_chat_client_create_agent_stream_submit_tool_outputs(
    mock_agents_client: MagicMock,
) -> None:
    """Test _create_agent_stream with tool outputs submission path."""
    chat_client = create_test_azure_ai_chat_client(mock_agents_client, agent_id="test-agent")

    # Mock active thread run that matches the tool run ID
    mock_thread_run = MagicMock()
    mock_thread_run.thread_id = "test-thread"
    mock_thread_run.id = "test-run-id"
    chat_client._get_active_thread_run = AsyncMock(return_value=mock_thread_run)  # type: ignore

    # Mock required action results with matching run ID
    function_result = FunctionResultContent(call_id='["test-run-id", "test-call-id"]', result="test result")

    # Mock submit_tool_outputs_stream
    mock_handler = MagicMock()
    mock_agents_client.runs.submit_tool_outputs_stream = AsyncMock()

    with patch("azure.ai.agents.models.AsyncAgentEventHandler", return_value=mock_handler):
        stream, final_thread_id = await chat_client._create_agent_stream(  # type: ignore
            thread_id="test-thread", agent_id="test-agent", run_options={}, required_action_results=[function_result]
        )

        # Should call submit_tool_outputs_stream since we have matching run ID
        mock_agents_client.runs.submit_tool_outputs_stream.assert_called_once()
        assert final_thread_id == "test-thread"


def test_azure_ai_chat_client_extract_url_citations_with_citations(mock_agents_client: MagicMock) -> None:
    """Test _extract_url_citations with MessageDeltaChunk containing URL citations."""
    chat_client = create_test_azure_ai_chat_client(mock_agents_client, agent_id="test-agent")

    # Create mock URL citation annotation
    mock_url_citation = MagicMock()
    mock_url_citation.url = "https://example.com/test"
    mock_url_citation.title = "Test Title"

    mock_annotation = MagicMock(spec=MessageDeltaTextUrlCitationAnnotation)
    mock_annotation.url_citation = mock_url_citation
    mock_annotation.start_index = 10
    mock_annotation.end_index = 20

    # Create mock text content with annotations
    mock_text = MagicMock()
    mock_text.annotations = [mock_annotation]

    mock_text_content = MagicMock(spec=MessageDeltaTextContent)
    mock_text_content.text = mock_text

    # Create mock delta
    mock_delta = MagicMock()
    mock_delta.content = [mock_text_content]

    # Create mock MessageDeltaChunk
    mock_chunk = MagicMock(spec=MessageDeltaChunk)
    mock_chunk.delta = mock_delta

    # Call the method
    citations = chat_client._extract_url_citations(mock_chunk)  # type: ignore

    # Verify results
    assert len(citations) == 1
    citation = citations[0]
    assert isinstance(citation, CitationAnnotation)
    assert citation.url == "https://example.com/test"
    assert citation.title == "Test Title"
    assert citation.snippet is None
    assert citation.annotated_regions is not None
    assert len(citation.annotated_regions) == 1
    assert citation.annotated_regions[0].start_index == 10
    assert citation.annotated_regions[0].end_index == 20


def get_weather(
    location: Annotated[str, Field(description="The location to get the weather for.")],
) -> str:
    """Get the weather for a given location."""
    return f"The weather in {location} is sunny with a high of 25°C."


@pytest.mark.flaky
@skip_if_azure_ai_integration_tests_disabled
async def test_azure_ai_chat_client_get_response() -> None:
    """Test Azure AI Chat Client response."""
    async with AzureAIAgentClient(async_credential=AzureCliCredential()) as azure_ai_chat_client:
        assert isinstance(azure_ai_chat_client, ChatClientProtocol)

        messages: list[ChatMessage] = []
        messages.append(
            ChatMessage(
                role="user",
                text="The weather in Seattle is currently sunny with a high of 25°C. "
                "It's a beautiful day for outdoor activities.",
            )
        )
        messages.append(ChatMessage(role="user", text="What's the weather like today?"))

        # Test that the agents_client can be used to get a response
        response = await azure_ai_chat_client.get_response(messages=messages)

        assert response is not None
        assert isinstance(response, ChatResponse)
        assert any(word in response.text.lower() for word in ["sunny", "25"])


@pytest.mark.flaky
@skip_if_azure_ai_integration_tests_disabled
async def test_azure_ai_chat_client_get_response_tools() -> None:
    """Test Azure AI Chat Client response with tools."""
    async with AzureAIAgentClient(async_credential=AzureCliCredential()) as azure_ai_chat_client:
        assert isinstance(azure_ai_chat_client, ChatClientProtocol)

        messages: list[ChatMessage] = []
        messages.append(ChatMessage(role="user", text="What's the weather like in Seattle?"))

        # Test that the agents_client can be used to get a response
        response = await azure_ai_chat_client.get_response(
            messages=messages,
            tools=[get_weather],
            tool_choice="auto",
        )

        assert response is not None
        assert isinstance(response, ChatResponse)
        assert any(word in response.text.lower() for word in ["sunny", "25"])


@pytest.mark.flaky
@skip_if_azure_ai_integration_tests_disabled
async def test_azure_ai_chat_client_streaming() -> None:
    """Test Azure AI Chat Client streaming response."""
    async with AzureAIAgentClient(async_credential=AzureCliCredential()) as azure_ai_chat_client:
        assert isinstance(azure_ai_chat_client, ChatClientProtocol)

        messages: list[ChatMessage] = []
        messages.append(
            ChatMessage(
                role="user",
                text="The weather in Seattle is currently sunny with a high of 25°C. "
                "It's a beautiful day for outdoor activities.",
            )
        )
        messages.append(ChatMessage(role="user", text="What's the weather like today?"))

        # Test that the agents_client can be used to get a response
        response = azure_ai_chat_client.get_streaming_response(messages=messages)

        full_message: str = ""
        async for chunk in response:
            assert chunk is not None
            assert isinstance(chunk, ChatResponseUpdate)
            for content in chunk.contents:
                if isinstance(content, TextContent) and content.text:
                    full_message += content.text

        assert any(word in full_message.lower() for word in ["sunny", "25"])


@pytest.mark.flaky
@skip_if_azure_ai_integration_tests_disabled
async def test_azure_ai_chat_client_streaming_tools() -> None:
    """Test Azure AI Chat Client streaming response with tools."""
    async with AzureAIAgentClient(async_credential=AzureCliCredential()) as azure_ai_chat_client:
        assert isinstance(azure_ai_chat_client, ChatClientProtocol)

        messages: list[ChatMessage] = []
        messages.append(ChatMessage(role="user", text="What's the weather like in Seattle?"))

        # Test that the agents_client can be used to get a response
        response = azure_ai_chat_client.get_streaming_response(
            messages=messages,
            tools=[get_weather],
            tool_choice="auto",
        )
        full_message: str = ""
        async for chunk in response:
            assert chunk is not None
            assert isinstance(chunk, ChatResponseUpdate)
            for content in chunk.contents:
                if isinstance(content, TextContent) and content.text:
                    full_message += content.text

        assert any(word in full_message.lower() for word in ["sunny", "25"])


@pytest.mark.flaky
@skip_if_azure_ai_integration_tests_disabled
async def test_azure_ai_chat_client_agent_basic_run() -> None:
    """Test ChatAgent basic run functionality with AzureAIAgentClient."""
    async with ChatAgent(
        chat_client=AzureAIAgentClient(async_credential=AzureCliCredential()),
    ) as agent:
        # Run a simple query
        response = await agent.run("Hello! Please respond with 'Hello World' exactly.")

        # Validate response
        assert isinstance(response, AgentRunResponse)
        assert response.text is not None
        assert len(response.text) > 0
        assert "Hello World" in response.text


@pytest.mark.flaky
@skip_if_azure_ai_integration_tests_disabled
async def test_azure_ai_chat_client_agent_basic_run_streaming() -> None:
    """Test ChatAgent basic streaming functionality with AzureAIAgentClient."""
    async with ChatAgent(
        chat_client=AzureAIAgentClient(async_credential=AzureCliCredential()),
    ) as agent:
        # Run streaming query
        full_message: str = ""
        async for chunk in agent.run_stream("Please respond with exactly: 'This is a streaming response test.'"):
            assert chunk is not None
            assert isinstance(chunk, AgentRunResponseUpdate)
            if chunk.text:
                full_message += chunk.text

        # Validate streaming response
        assert len(full_message) > 0
        assert "streaming response test" in full_message.lower()


@pytest.mark.flaky
@skip_if_azure_ai_integration_tests_disabled
async def test_azure_ai_chat_client_agent_thread_persistence() -> None:
    """Test ChatAgent thread persistence across runs with AzureAIAgentClient."""
    async with ChatAgent(
        chat_client=AzureAIAgentClient(async_credential=AzureCliCredential()),
        instructions="You are a helpful assistant with good memory.",
    ) as agent:
        # Create a new thread that will be reused
        thread = agent.get_new_thread()

        # First message - establish context
        first_response = await agent.run(
            "Remember this number: 42. What number did I just tell you to remember?", thread=thread
        )
        assert isinstance(first_response, AgentRunResponse)
        assert "42" in first_response.text

        # Second message - test conversation memory
        second_response = await agent.run(
            "What number did I tell you to remember in my previous message?", thread=thread
        )
        assert isinstance(second_response, AgentRunResponse)
        assert "42" in second_response.text


@pytest.mark.flaky
@skip_if_azure_ai_integration_tests_disabled
async def test_azure_ai_chat_client_agent_existing_thread_id() -> None:
    """Test ChatAgent existing thread ID functionality with AzureAIAgentClient."""
    async with ChatAgent(
        chat_client=AzureAIAgentClient(async_credential=AzureCliCredential()),
        instructions="You are a helpful assistant with good memory.",
    ) as first_agent:
        # Start a conversation and get the thread ID
        thread = first_agent.get_new_thread()
        first_response = await first_agent.run("My name is Alice. Remember this.", thread=thread)

        # Validate first response
        assert isinstance(first_response, AgentRunResponse)
        assert first_response.text is not None

        # The thread ID is set after the first response
        existing_thread_id = thread.service_thread_id
        assert existing_thread_id is not None

    # Now continue with the same thread ID in a new agent instance
    async with ChatAgent(
        chat_client=AzureAIAgentClient(thread_id=existing_thread_id, async_credential=AzureCliCredential()),
        instructions="You are a helpful assistant with good memory.",
    ) as second_agent:
        # Create a thread with the existing ID
        thread = AgentThread(service_thread_id=existing_thread_id)

        # Ask about the previous conversation
        response2 = await second_agent.run("What is my name?", thread=thread)

        # Validate that the agent remembers the previous conversation
        assert isinstance(response2, AgentRunResponse)
        assert response2.text is not None
        # Should reference Alice from the previous conversation
        assert "alice" in response2.text.lower()


@pytest.mark.flaky
@skip_if_azure_ai_integration_tests_disabled
async def test_azure_ai_chat_client_agent_code_interpreter():
    """Test ChatAgent with code interpreter through AzureAIAgentClient."""

    async with ChatAgent(
        chat_client=AzureAIAgentClient(async_credential=AzureCliCredential()),
        instructions="You are a helpful assistant that can write and execute Python code.",
        tools=[HostedCodeInterpreterTool()],
    ) as agent:
        # Request code execution
        response = await agent.run("Write Python code to calculate the factorial of 5 and show the result.")

        # Validate response
        assert isinstance(response, AgentRunResponse)
        assert response.text is not None
        # Factorial of 5 is 120
        assert "120" in response.text or "factorial" in response.text.lower()


@pytest.mark.flaky
@skip_if_azure_ai_integration_tests_disabled
async def test_azure_ai_chat_client_agent_file_search():
    """Test ChatAgent with file search through AzureAIAgentClient."""

    client = AzureAIAgentClient(async_credential=AzureCliCredential())
    file: FileInfo | None = None
    vector_store: VectorStore | None = None

    try:
        # 1. Read and upload the test file to the Azure AI agent service
        test_file_path = Path(__file__).parent / "resources" / "employees.pdf"
        file = await client.agents_client.files.upload_and_poll(file_path=str(test_file_path), purpose="assistants")
        vector_store = await client.agents_client.vector_stores.create_and_poll(
            file_ids=[file.id], name="test_employees_vectorstore"
        )

        # 2. Create file search tool with uploaded resources
        file_search_tool = HostedFileSearchTool(inputs=[HostedVectorStoreContent(vector_store_id=vector_store.id)])

        async with ChatAgent(
            chat_client=client,
            instructions="You are a helpful assistant that can search through uploaded employee files.",
            tools=[file_search_tool],
        ) as agent:
            # 3. Test file search functionality
            response = await agent.run("Who is the youngest employee in the files?")

            # Validate response
            assert isinstance(response, AgentRunResponse)
            assert response.text is not None
            # Should find information about Alice Johnson (age 24) being the youngest
            assert any(term in response.text.lower() for term in ["alice", "johnson", "24"])

    finally:
        # 4. Cleanup: Delete the vector store and file
        try:
            if vector_store:
                await client.agents_client.vector_stores.delete(vector_store.id)
            if file:
                await client.agents_client.files.delete(file.id)
        except Exception:
            # Ignore cleanup errors to avoid masking the actual test failure
            pass
        finally:
            await client.close()


@skip_if_azure_ai_integration_tests_disabled
async def test_azure_ai_chat_client_agent_hosted_mcp_tool() -> None:
    """Integration test for HostedMCPTool with Azure AI Agent using Microsoft Learn MCP."""

    mcp_tool = HostedMCPTool(
        name="Microsoft Learn MCP",
        url="https://learn.microsoft.com/api/mcp",
        description="A Microsoft Learn MCP server for documentation questions",
        approval_mode="never_require",
    )

    async with ChatAgent(
        chat_client=AzureAIAgentClient(async_credential=AzureCliCredential()),
        instructions="You are a helpful assistant that can help with microsoft documentation questions.",
        tools=[mcp_tool],
    ) as agent:
        response = await agent.run(
            "How to create an Azure storage account using az cli?",
            max_tokens=200,
        )

        assert isinstance(response, AgentRunResponse)
        assert response.text is not None
        assert len(response.text) > 0

        # With never_require approval mode, there should be no approval requests
        assert len(response.user_input_requests) == 0, (
            f"Expected no approval requests with never_require mode, but got {len(response.user_input_requests)}"
        )

        # Should contain Azure-related content since it's asking about Azure CLI
        assert any(term in response.text.lower() for term in ["azure", "storage", "account", "cli"])


@pytest.mark.flaky
@skip_if_azure_ai_integration_tests_disabled
async def test_azure_ai_chat_client_agent_level_tool_persistence():
    """Test that agent-level tools persist across multiple runs with AzureAIAgentClient."""
    async with ChatAgent(
        chat_client=AzureAIAgentClient(async_credential=AzureCliCredential()),
        instructions="You are a helpful assistant that uses available tools.",
        tools=[get_weather],
    ) as agent:
        # First run - agent-level tool should be available
        first_response = await agent.run("What's the weather like in Chicago?")

        assert isinstance(first_response, AgentRunResponse)
        assert first_response.text is not None
        # Should use the agent-level weather tool
        assert any(term in first_response.text.lower() for term in ["chicago", "sunny", "25"])

        # Second run - agent-level tool should still be available (persistence test)
        second_response = await agent.run("What's the weather in Miami?")

        assert isinstance(second_response, AgentRunResponse)
        assert second_response.text is not None
        # Should use the agent-level weather tool again
        assert any(term in second_response.text.lower() for term in ["miami", "sunny", "25"])


@skip_if_azure_ai_integration_tests_disabled
async def test_azure_ai_chat_client_agent_chat_options_run_level() -> None:
    """Test ChatOptions parameter coverage at run level."""
    async with ChatAgent(
        chat_client=AzureAIAgentClient(async_credential=AzureCliCredential()),
        instructions="You are a helpful assistant.",
    ) as agent:
        response = await agent.run(
            "Provide a brief, helpful response.",
            max_tokens=100,
            temperature=0.7,
            top_p=0.9,
            seed=123,
            user="comprehensive-test-user",
            tools=[get_weather],
            tool_choice="auto",
            frequency_penalty=0.1,
            presence_penalty=0.1,
            stop=["END"],
            store=True,
            logit_bias={"test": 1},
            metadata={"test": "value"},
            additional_properties={"custom_param": "test_value"},
        )

        assert isinstance(response, AgentRunResponse)
        assert response.text is not None
        assert len(response.text) > 0


@skip_if_azure_ai_integration_tests_disabled
async def test_azure_ai_chat_client_agent_chat_options_agent_level() -> None:
    """Test ChatOptions parameter coverage agent level."""
    async with ChatAgent(
        chat_client=AzureAIAgentClient(async_credential=AzureCliCredential()),
        instructions="You are a helpful assistant.",
        max_tokens=100,
        temperature=0.7,
        top_p=0.9,
        seed=123,
        user="comprehensive-test-user",
        tools=[get_weather],
        tool_choice="auto",
        frequency_penalty=0.1,
        presence_penalty=0.1,
        stop=["END"],
        store=True,
        logit_bias={"test": 1},
        metadata={"test": "value"},
        request_kwargs={"custom_param": "test_value"},
    ) as agent:
        response = await agent.run(
            "Provide a brief, helpful response.",
        )

        assert isinstance(response, AgentRunResponse)
        assert response.text is not None
        assert len(response.text) > 0


async def test_azure_ai_chat_client_cleanup_agent_when_enabled_and_created(
    mock_ai_project_client: MagicMock,
) -> None:
    """Test that agent is cleaned up when should_cleanup_agent=True and agent was created by client."""
    chat_client = create_test_azure_ai_chat_client(mock_ai_project_client, agent_id=None, should_cleanup_agent=True)

    # Simulate agent creation
    chat_client.agent_id = "created-agent-id"
    chat_client._agent_created = True  # type: ignore

    await chat_client._cleanup_agent_if_needed()  # type: ignore

    # Verify agent was deleted
    mock_ai_project_client.agents.delete_agent.assert_called_once_with("created-agent-id")
    assert chat_client.agent_id is None
    assert chat_client._agent_created is False  # type: ignore


async def test_azure_ai_chat_client_no_cleanup_when_disabled(
    mock_ai_project_client: MagicMock,
) -> None:
    """Test that agent is not cleaned up when should_cleanup_agent=False."""
    chat_client = create_test_azure_ai_chat_client(mock_ai_project_client, agent_id=None, should_cleanup_agent=False)

    # Simulate agent creation
    chat_client.agent_id = "created-agent-id"
    chat_client._agent_created = True

    await chat_client._cleanup_agent_if_needed()  # type: ignore

    # Verify agent was NOT deleted
    mock_ai_project_client.agents.delete_agent.assert_not_called()
    assert chat_client.agent_id == "created-agent-id"
    assert chat_client._agent_created is True


async def test_azure_ai_chat_client_no_cleanup_when_agent_not_created_by_client(
    mock_ai_project_client: MagicMock,
) -> None:
    """Test that agent is not cleaned up when it was not created by this client instance."""
    chat_client = create_test_azure_ai_chat_client(
        mock_ai_project_client, agent_id="existing-agent-id", should_cleanup_agent=True
    )

    # Agent exists but was not created by this client (_agent_created = False)
    assert chat_client._agent_created is False  # type: ignore

    await chat_client._cleanup_agent_if_needed()  # type: ignore

    # Verify agent was NOT deleted
    mock_ai_project_client.agents.delete_agent.assert_not_called()
    assert chat_client.agent_id == "existing-agent-id"<|MERGE_RESOLUTION|>--- conflicted
+++ resolved
@@ -362,79 +362,7 @@
         await chat_client._get_agent_id_or_create()  # type: ignore
 
 
-<<<<<<< HEAD
-async def test_azure_ai_chat_client_cleanup_agent_if_needed_should_delete(
-    mock_agents_client: MagicMock,
-) -> None:
-    """Test _cleanup_agent_if_needed when agent should be deleted."""
-    chat_client = create_test_azure_ai_chat_client(
-        mock_agents_client, agent_id="agent-to-delete", should_delete_agent=True
-    )
-
-    await chat_client._cleanup_agent_if_needed()  # type: ignore
-    # Verify agent deletion was called
-    mock_agents_client.delete_agent.assert_called_once_with("agent-to-delete")
-    assert not chat_client._should_delete_agent  # type: ignore
-
-
-async def test_azure_ai_chat_client_cleanup_agent_if_needed_should_not_delete(
-    mock_agents_client: MagicMock,
-) -> None:
-    """Test _cleanup_agent_if_needed when agent should not be deleted."""
-    chat_client = create_test_azure_ai_chat_client(
-        mock_agents_client, agent_id="agent-to-keep", should_delete_agent=False
-    )
-
-    await chat_client._cleanup_agent_if_needed()  # type: ignore
-
-    # Verify agent deletion was not called
-    mock_agents_client.delete_agent.assert_not_called()
-    assert not chat_client._should_delete_agent  # type: ignore
-
-
-async def test_azure_ai_chat_client_cleanup_agent_if_needed_exception_handling(
-    mock_agents_client: MagicMock,
-) -> None:
-    """Test _cleanup_agent_if_needed propagates exceptions (it doesn't handle them)."""
-    chat_client = create_test_azure_ai_chat_client(
-        mock_agents_client, agent_id="agent-to-delete", should_delete_agent=True
-    )
-    mock_agents_client.delete_agent.side_effect = Exception("Deletion failed")
-
-    with pytest.raises(Exception, match="Deletion failed"):
-        await chat_client._cleanup_agent_if_needed()  # type: ignore
-
-
-async def test_azure_ai_chat_client_aclose(mock_agents_client: MagicMock) -> None:
-    """Test aclose method calls cleanup."""
-    chat_client = create_test_azure_ai_chat_client(
-        mock_agents_client, agent_id="agent-to-delete", should_delete_agent=True
-    )
-
-    await chat_client.close()
-
-    # Verify agent deletion was called
-    mock_agents_client.delete_agent.assert_called_once_with("agent-to-delete")
-
-
-async def test_azure_ai_chat_client_async_context_manager(mock_agents_client: MagicMock) -> None:
-    """Test async context manager functionality."""
-    chat_client = create_test_azure_ai_chat_client(
-        mock_agents_client, agent_id="agent-to-delete", should_delete_agent=True
-    )
-
-    # Test context manager
-    async with chat_client:
-        pass  # Just test that we can enter and exit
-
-    # Verify cleanup was called on exit
-    mock_agents_client.delete_agent.assert_called_once_with("agent-to-delete")
-
-
 async def test_azure_ai_chat_client_create_run_options_basic(mock_agents_client: MagicMock) -> None:
-=======
-async def test_azure_ai_chat_client_create_run_options_basic(mock_ai_project_client: MagicMock) -> None:
->>>>>>> 14aee7e3
     """Test _create_run_options with basic ChatOptions."""
     chat_client = create_test_azure_ai_chat_client(mock_agents_client)
 
@@ -1349,26 +1277,6 @@
     assert call_kwargs["tool_resources"] == {"vector_store_ids": ["vs-123"]}
 
 
-<<<<<<< HEAD
-async def test_azure_ai_chat_client_close_method(mock_agents_client: MagicMock) -> None:
-    """Test close method."""
-    chat_client = create_test_azure_ai_chat_client(mock_agents_client, should_delete_agent=True)
-    chat_client._should_close_client = True  # type: ignore
-    chat_client.agent_id = "test-agent"
-
-    # Mock cleanup methods
-    mock_agents_client.delete_agent = AsyncMock()
-    mock_agents_client.close = AsyncMock()
-
-    await chat_client.close()
-
-    # Verify cleanup was called
-    mock_agents_client.delete_agent.assert_called_once_with("test-agent")
-    mock_agents_client.close.assert_called_once()
-
-
-=======
->>>>>>> 14aee7e3
 async def test_azure_ai_chat_client_create_agent_stream_submit_tool_outputs(
     mock_agents_client: MagicMock,
 ) -> None:
@@ -1845,10 +1753,10 @@
 
 
 async def test_azure_ai_chat_client_cleanup_agent_when_enabled_and_created(
-    mock_ai_project_client: MagicMock,
+    mock_agents_client: MagicMock,
 ) -> None:
     """Test that agent is cleaned up when should_cleanup_agent=True and agent was created by client."""
-    chat_client = create_test_azure_ai_chat_client(mock_ai_project_client, agent_id=None, should_cleanup_agent=True)
+    chat_client = create_test_azure_ai_chat_client(mock_agents_client, agent_id=None, should_cleanup_agent=True)
 
     # Simulate agent creation
     chat_client.agent_id = "created-agent-id"
@@ -1857,16 +1765,16 @@
     await chat_client._cleanup_agent_if_needed()  # type: ignore
 
     # Verify agent was deleted
-    mock_ai_project_client.agents.delete_agent.assert_called_once_with("created-agent-id")
+    mock_agents_client.delete_agent.assert_called_once_with("created-agent-id")
     assert chat_client.agent_id is None
     assert chat_client._agent_created is False  # type: ignore
 
 
 async def test_azure_ai_chat_client_no_cleanup_when_disabled(
-    mock_ai_project_client: MagicMock,
+    mock_agents_client: MagicMock,
 ) -> None:
     """Test that agent is not cleaned up when should_cleanup_agent=False."""
-    chat_client = create_test_azure_ai_chat_client(mock_ai_project_client, agent_id=None, should_cleanup_agent=False)
+    chat_client = create_test_azure_ai_chat_client(mock_agents_client, agent_id=None, should_cleanup_agent=False)
 
     # Simulate agent creation
     chat_client.agent_id = "created-agent-id"
@@ -1875,17 +1783,17 @@
     await chat_client._cleanup_agent_if_needed()  # type: ignore
 
     # Verify agent was NOT deleted
-    mock_ai_project_client.agents.delete_agent.assert_not_called()
+    mock_agents_client.delete_agent.assert_not_called()
     assert chat_client.agent_id == "created-agent-id"
     assert chat_client._agent_created is True
 
 
 async def test_azure_ai_chat_client_no_cleanup_when_agent_not_created_by_client(
-    mock_ai_project_client: MagicMock,
+    mock_agents_client: MagicMock,
 ) -> None:
     """Test that agent is not cleaned up when it was not created by this client instance."""
     chat_client = create_test_azure_ai_chat_client(
-        mock_ai_project_client, agent_id="existing-agent-id", should_cleanup_agent=True
+        mock_agents_client, agent_id="existing-agent-id", should_cleanup_agent=True
     )
 
     # Agent exists but was not created by this client (_agent_created = False)
@@ -1894,5 +1802,5 @@
     await chat_client._cleanup_agent_if_needed()  # type: ignore
 
     # Verify agent was NOT deleted
-    mock_ai_project_client.agents.delete_agent.assert_not_called()
+    mock_agents_client.delete_agent.assert_not_called()
     assert chat_client.agent_id == "existing-agent-id"