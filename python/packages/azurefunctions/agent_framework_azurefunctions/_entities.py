--- conflicted
+++ resolved
@@ -138,16 +138,11 @@
         response_format = run_request.response_format
         enable_tool_calls = run_request.enable_tool_calls
 
-        logger.debug(f"[AgentEntity.run_agent] Received Message: {run_request}")
+        logger.debug(f"[AgentEntity.run] Received Message: {run_request}")
 
         state_request = DurableAgentStateRequest.from_run_request(run_request)
         self.state.data.conversation_history.append(state_request)
 
-<<<<<<< HEAD
-        logger.debug(f"[AgentEntity.run] Received Message: {state_request}")
-
-=======
->>>>>>> a48a8dd5
         try:
             # Build messages from conversation history, excluding error responses
             # Error responses are kept in history for tracking but not sent to the agent
