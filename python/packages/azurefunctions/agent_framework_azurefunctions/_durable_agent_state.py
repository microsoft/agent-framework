# Copyright (c) Microsoft. All rights reserved.

"""Durable agent state management conforming to the durable-agent-entity-state.json schema.

This module provides classes for managing conversation state in Azure Durable Functions agents.
It implements the versioned schema that defines how agent conversations are persisted and restored
across invocations, enabling stateful, long-running agent sessions.

The module includes:
- DurableAgentState: Root state container with schema version and conversation history
- DurableAgentStateEntry and subclasses: Request and response entries in conversation history
- DurableAgentStateMessage: Individual messages with role, content items, and metadata
- Content type classes: Specialized types for text, function calls, errors, and other content
- Serialization/deserialization: Conversion between Python objects and JSON schema format

The state structure follows this hierarchy:
    DurableAgentState
    └── DurableAgentStateData
        └── conversationHistory: List[DurableAgentStateEntry]
            ├── DurableAgentStateRequest (user/system messages)
            └── DurableAgentStateResponse (assistant messages with usage stats)
                └── messages: List[DurableAgentStateMessage]
                    └── contents: List[DurableAgentStateContent subclasses]

All classes support bidirectional conversion between:
- Durable state format (JSON with camelCase, $type discriminators)
- Agent framework objects (Python objects with snake_case)
"""

from __future__ import annotations

import json
from datetime import datetime, timezone
from enum import Enum
from typing import Any

from agent_framework import (
    AgentRunResponse,
    BaseContent,
    ChatMessage,
    DataContent,
    ErrorContent,
    FunctionCallContent,
    FunctionResultContent,
    HostedFileContent,
    HostedVectorStoreContent,
    TextContent,
    TextReasoningContent,
    UriContent,
    UsageContent,
    UsageDetails,
    get_logger,
)
from dateutil import parser as date_parser

from ._models import RunRequest, _serialize_response_format

logger = get_logger("agent_framework.azurefunctions.durable_agent_state")


def _parse_created_at(value: Any) -> datetime:
    """Normalize created_at values coming from persisted durable state."""
    if isinstance(value, datetime):
        return value

    if isinstance(value, str):
        try:
            parsed = date_parser.parse(value)
            if isinstance(parsed, datetime):
                return parsed
        except (ValueError, TypeError):
            pass

    return datetime.now(tz=timezone.utc)


class DurableAgentStateContent:
    """Base class for all content types in durable agent state messages.

    This abstract base class defines the interface for content items that can be
    stored in conversation history. Content types include text, function calls,
    function results, errors, and other specialized content types defined by the
    agent framework.

    Subclasses must implement to_dict() and to_ai_content() to handle conversion
    between the durable state representation and the agent framework's content objects.

    Attributes:
        extensionData: Optional additional metadata (not serialized per schema)
    """

    extensionData: dict[str, Any] | None = None
    type: str = ""

    def to_dict(self) -> dict[str, Any]:
        """Serialize this content to a dictionary for JSON storage.

        Returns:
            Dictionary representation including $type discriminator and content-specific fields

        Raises:
            NotImplementedError: Must be implemented by subclasses
        """
        raise NotImplementedError

    def to_ai_content(self) -> Any:
        """Convert this durable state content back to an agent framework content object.

        Returns:
            An agent framework content object (TextContent, FunctionCallContent, etc.)

        Raises:
            NotImplementedError: Must be implemented by subclasses
        """
        raise NotImplementedError

    @staticmethod
    def from_ai_content(content: Any) -> DurableAgentStateContent:
        """Create a durable state content object from an agent framework content object.

        This factory method maps agent framework content types (TextContent, FunctionCallContent,
        etc.) to their corresponding durable state representations. Unknown content types are
        wrapped in DurableAgentStateUnknownContent.

        Args:
            content: An agent framework content object (TextContent, FunctionCallContent, etc.)

        Returns:
            The corresponding DurableAgentStateContent subclass instance
        """
        # Map AI content type to appropriate DurableAgentStateContent subclass
        if isinstance(content, DataContent):
            return DurableAgentStateDataContent.from_data_content(content)
        if isinstance(content, ErrorContent):
            return DurableAgentStateErrorContent.from_error_content(content)
        if isinstance(content, FunctionCallContent):
            return DurableAgentStateFunctionCallContent.from_function_call_content(content)
        if isinstance(content, FunctionResultContent):
            return DurableAgentStateFunctionResultContent.from_function_result_content(content)
        if isinstance(content, HostedFileContent):
            return DurableAgentStateHostedFileContent.from_hosted_file_content(content)
        if isinstance(content, HostedVectorStoreContent):
            return DurableAgentStateHostedVectorStoreContent.from_hosted_vector_store_content(content)
        if isinstance(content, TextContent):
            return DurableAgentStateTextContent.from_text_content(content)
        if isinstance(content, TextReasoningContent):
            return DurableAgentStateTextReasoningContent.from_text_reasoning_content(content)
        if isinstance(content, UriContent):
            return DurableAgentStateUriContent.from_uri_content(content)
        if isinstance(content, UsageContent):
            return DurableAgentStateUsageContent.from_usage_content(content)
        return DurableAgentStateUnknownContent.from_unknown_content(content)


# Core state classes


class DurableAgentStateData:
    """Container for the core data within durable agent state.

    This class holds the primary data structures for agent conversation state,
    including the conversation history (a sequence of request and response entries)
    and optional extension data for custom metadata.

    The data structure is nested within DurableAgentState under the "data" property,
    conforming to the durable-agent-entity-state.json schema structure.

    Attributes:
        conversation_history: Ordered list of conversation entries (requests and responses)
        extension_data: Optional dictionary for custom metadata (not part of core schema)
    """

    conversation_history: list[DurableAgentStateEntry]
    extension_data: dict[str, Any] | None

    def __init__(
        self,
        conversation_history: list[DurableAgentStateEntry] | None = None,
        extension_data: dict[str, Any] | None = None,
    ) -> None:
        """Initialize the data container.

        Args:
            conversation_history: Initial conversation history (defaults to empty list)
            extension_data: Optional custom metadata
        """
        self.conversation_history = conversation_history or []
        self.extension_data = extension_data

    def to_dict(self) -> dict[str, Any]:
        result: dict[str, Any] = {
            "conversationHistory": [entry.to_dict() for entry in self.conversation_history],
        }
        if self.extension_data is not None:
            result["extensionData"] = self.extension_data
        return result

    @classmethod
    def from_dict(cls, data_dict: dict[str, Any]) -> DurableAgentStateData:
        # Restore the conversation history - deserialize entries from dicts to objects
        history_data = data_dict.get("conversationHistory", [])
        deserialized_history: list[DurableAgentStateEntry] = []
        for entry_dict in history_data:
            if isinstance(entry_dict, dict):
                # Deserialize based on $type discriminator
                entry_type = entry_dict.get("$type") or entry_dict.get("json_type")
                if entry_type == DurableAgentStateEntryJsonType.RESPONSE:
                    deserialized_history.append(DurableAgentStateResponse.from_dict(entry_dict))
                elif entry_type == DurableAgentStateEntryJsonType.REQUEST:
                    deserialized_history.append(DurableAgentStateRequest.from_dict(entry_dict))
                else:
                    deserialized_history.append(DurableAgentStateEntry.from_dict(entry_dict))
            else:
                # Already an object
                deserialized_history.append(entry_dict)

        return cls(
            conversation_history=deserialized_history,
            extension_data=data_dict.get("extensionData"),
        )


class DurableAgentState:
    """Manages durable agent state conforming to the durable-agent-entity-state.json schema.

    This class provides the root container for agent conversation state that can be persisted
    in Azure Durable Entities. It maintains the conversation history as a sequence of request
    and response entries, each with their messages, timestamps, and metadata.

    The state follows a versioned schema (currently 1.0.0) that defines the structure for:
    - Request entries: User/system messages with optional response format specifications
    - Response entries: Assistant messages with token usage information
    - Messages: Individual chat messages with role, content items, and timestamps
    - Content items: Text, function calls, function results, errors, and other content types

    State is serialized to JSON with this structure:
    {
        "schemaVersion": "1.0.0",
        "data": {
            "conversationHistory": [
                {"$type": "request", "correlationId": "...", "createdAt": "...", "messages": [...]},
                {"$type": "response", "correlationId": "...", "createdAt": "...", "messages": [...], "usage": {...}}
            ]
        }
    }

    Attributes:
        data: Container for conversation history and optional extension data
        schema_version: Schema version string (defaults to "1.0.0")
    """

    data: DurableAgentStateData
    schema_version: str = "1.0.0"

    def __init__(self, schema_version: str = "1.0.0"):
        """Initialize a new durable agent state.

        Args:
            schema_version: Schema version to use (defaults to "1.0.0")
        """
        self.data = DurableAgentStateData()
        self.schema_version = schema_version

    def to_dict(self) -> dict[str, Any]:

        return {
            "schemaVersion": self.schema_version,
            "data": self.data.to_dict(),
        }

    def to_json(self) -> str:
        return json.dumps(self.to_dict())

    @classmethod
    def from_dict(cls, state: dict[str, Any]) -> DurableAgentState:
        """Restore state from a dictionary.

        Args:
            state: Dictionary containing schemaVersion and data (full state structure)
        """
        schema_version = state.get("schemaVersion")
        if schema_version is None:
            logger.warning("Resetting state as it is incompatible with the current schema, all history will be lost")
            return cls()

        instance = cls(schema_version=state.get("schemaVersion", "1.0.0"))
        instance.data = DurableAgentStateData.from_dict(state.get("data", {}))

        return instance

    @classmethod
    def from_json(cls, json_str: str) -> DurableAgentState:
        try:
            obj = json.loads(json_str)
        except json.JSONDecodeError as e:
            raise ValueError("The durable agent state is not valid JSON.") from e

        return cls.from_dict(obj)

    @property
    def message_count(self) -> int:
        """Get the count of conversation entries (requests + responses)."""
        return len(self.data.conversation_history)

    def try_get_agent_response(self, correlation_id: str) -> dict[str, Any] | None:
        """Try to get an agent response by correlation ID.

        This method searches the conversation history for a response entry matching the given
        correlation ID and returns a dictionary suitable for HTTP API responses.

        Note: The returned dictionary includes computed properties (message_count) that are
        NOT part of the persisted state schema. These are derived values included for backward
        compatibility with the HTTP API response format and should not be considered part of
        the durable state structure.

        Args:
            correlation_id: The correlation ID to search for

        Returns:
            Response data dict with 'content', 'message_count', and 'correlationId' if found,
            None otherwise
        """
        # Search through conversation history for a response with this correlationId
        for entry in self.data.conversation_history:
            if entry.correlation_id == correlation_id and isinstance(entry, DurableAgentStateResponse):
                # Found the entry, extract response data
                # Get the text content from assistant messages only
                content = "\n".join(message.text for message in entry.messages if message.text is not None)

                return {"content": content, "message_count": self.message_count, "correlationId": correlation_id}
        return None


class DurableAgentStateEntryJsonType(str, Enum):
    """Enum for conversation history entry types.

    Discriminator values for the $type field in DurableAgentStateEntry objects.
    """

    REQUEST = "request"
    RESPONSE = "response"


class DurableAgentStateEntry:
    """Base class for conversation history entries (requests and responses).

    This class represents a single entry in the conversation history. Each entry can be
    either a request (user/system messages sent to the agent) or a response (assistant
    messages from the agent). The $type discriminator field determines which type of entry
    it represents.

    Entries are linked together using correlation IDs, allowing responses to be matched
    with their originating requests.

    Common Attributes:
        json_type: Discriminator for entry type ("request" or "response")
        correlationId: Unique identifier linking requests and responses
        created_at: Timestamp when the entry was created
        messages: List of messages in this entry
        extensionData: Optional additional metadata (not serialized per schema)

    Request-only Attributes:
        responseType: Expected response type ("text" or "json") - only for request entries
        responseSchema: JSON schema for structured responses - only for request entries

    Response-only Attributes:
        usage: Token usage statistics - only for response entries
    """

    json_type: DurableAgentStateEntryJsonType
    correlation_id: str | None
    created_at: datetime
    messages: list[DurableAgentStateMessage]
    extension_data: dict[str, Any] | None

    def __init__(
        self,
        json_type: DurableAgentStateEntryJsonType,
        correlation_id: str | None,
        created_at: datetime,
        messages: list[DurableAgentStateMessage],
        extension_data: dict[str, Any] | None = None,
    ) -> None:
        self.json_type = json_type
        self.correlation_id = correlation_id
        self.created_at = created_at
        self.messages = messages
        self.extension_data = extension_data

    def to_dict(self) -> dict[str, Any]:
        # Ensure createdAt is never null
        created_at_value = self.created_at
        if created_at_value is None:
            created_at_value = datetime.now(tz=timezone.utc)

        return {
            "$type": self.json_type,
            "correlationId": self.correlation_id,
            "createdAt": created_at_value.isoformat() if isinstance(created_at_value, datetime) else created_at_value,
            "messages": [m.to_dict() for m in self.messages],
        }

    @classmethod
    def from_dict(cls, data: dict[str, Any]) -> DurableAgentStateEntry:
<<<<<<< HEAD
        created_at = _parse_created_at(data.get("created_at"))
=======
        created_at = data.get("createdAt")
        if isinstance(created_at, str):
            created_at = date_parser.parse(created_at)
        elif not isinstance(created_at, datetime):
            created_at = datetime.now(tz=timezone.utc)
>>>>>>> 0fb791b5

        messages = []
        for msg_dict in data.get("messages", []):
            if isinstance(msg_dict, dict):
                messages.append(DurableAgentStateMessage.from_dict(msg_dict))
            else:
                messages.append(msg_dict)

        return cls(
            json_type=DurableAgentStateEntryJsonType(data.get("$type", "entry")),
            correlation_id=data.get("correlationId", ""),
            created_at=created_at,
            messages=messages,
            extension_data=data.get("extensionData"),
        )


class DurableAgentStateRequest(DurableAgentStateEntry):
    """Represents a request entry in the durable agent conversation history.

    A request entry captures a user or system message sent to the agent, along with
    optional response format specifications. Each request is stored as a separate
    entry in the conversation history with a unique correlation ID.

    Attributes:
        response_type: Expected response type ("text" or "json")
        response_schema: JSON schema for structured responses (when response_type is "json")
        correlationId: Unique identifier linking this request to its response
        created_at: Timestamp when the request was created
        messages: List of messages included in this request
        json_type: Always "request" for this class
    """

    response_type: str | None = None
    response_schema: dict[str, Any] | None = None

    def __init__(
        self,
        correlation_id: str | None,
        created_at: datetime,
        messages: list[DurableAgentStateMessage],
        extension_data: dict[str, Any] | None = None,
        response_type: str | None = None,
        response_schema: dict[str, Any] | None = None,
    ) -> None:
        super().__init__(
            json_type=DurableAgentStateEntryJsonType.REQUEST,
            correlation_id=correlation_id,
            created_at=created_at,
            messages=messages,
            extension_data=extension_data,
        )
        self.response_type = response_type
        self.response_schema = response_schema

    def to_dict(self) -> dict[str, Any]:
        data = super().to_dict()
        if self.response_type is not None:
            data["responseType"] = self.response_type
        if self.response_schema is not None:
            data["responseSchema"] = self.response_schema
        return data

    @classmethod
    def from_dict(cls, data: dict[str, Any]) -> DurableAgentStateRequest:
<<<<<<< HEAD
        created_at = _parse_created_at(data.get("created_at"))
=======
        created_at = data.get("createdAt")
        if isinstance(created_at, str):
            created_at = date_parser.parse(created_at)
        elif not isinstance(created_at, datetime):
            created_at = datetime.now(tz=timezone.utc)
>>>>>>> 0fb791b5

        messages = []
        for msg_dict in data.get("messages", []):
            if isinstance(msg_dict, dict):
                messages.append(DurableAgentStateMessage.from_dict(msg_dict))
            else:
                messages.append(msg_dict)

        return cls(
            correlation_id=data.get("correlationId", ""),
            created_at=created_at,
            messages=messages,
            extension_data=data.get("extensionData"),
            response_type=data.get("responseType"),
            response_schema=data.get("responseSchema"),
        )

    @staticmethod
    def from_run_request(request: RunRequest) -> DurableAgentStateRequest:
        # Determine response_type based on response_format
        return DurableAgentStateRequest(
            correlation_id=request.correlation_id,
            messages=[DurableAgentStateMessage.from_run_request(request)],
            created_at=datetime.now(tz=timezone.utc),
            response_type=request.request_response_format,
            response_schema=_serialize_response_format(request.response_format),
        )


class DurableAgentStateResponse(DurableAgentStateEntry):
    """Represents a response entry in the durable agent conversation history.

    A response entry captures the agent's reply to a user request, including any
    assistant messages, tool calls, and token usage information. Each response is
    linked to its originating request via a correlation ID.

    Attributes:
        usage: Token usage statistics for this response (input, output, and total tokens)
        is_error: Flag indicating if this response represents an error (not persisted in schema)
        correlation_id: Unique identifier linking this response to its request
        created_at: Timestamp when the response was created
        messages: List of assistant messages in this response
        json_type: Always "response" for this class
    """

    usage: DurableAgentStateUsage | None = None
    is_error: bool = False

    def __init__(
        self,
        correlation_id: str,
        created_at: datetime,
        messages: list[DurableAgentStateMessage],
        extension_data: dict[str, Any] | None = None,
        usage: DurableAgentStateUsage | None = None,
        is_error: bool = False,
    ) -> None:
        super().__init__(
            json_type=DurableAgentStateEntryJsonType.RESPONSE,
            correlation_id=correlation_id,
            created_at=created_at,
            messages=messages,
            extension_data=extension_data,
        )
        self.usage = usage
        self.is_error = is_error

    def to_dict(self) -> dict[str, Any]:
        data = super().to_dict()
        if self.usage is not None:
            data["usage"] = self.usage.to_dict()
        return data

    @classmethod
    def from_dict(cls, data: dict[str, Any]) -> DurableAgentStateResponse:
<<<<<<< HEAD
        created_at = _parse_created_at(data.get("created_at"))
=======
        created_at = data.get("createdAt")
        if isinstance(created_at, str):
            created_at = date_parser.parse(created_at)
        elif not isinstance(created_at, datetime):
            created_at = datetime.now(tz=timezone.utc)
>>>>>>> 0fb791b5

        messages = []
        for msg_dict in data.get("messages", []):
            if isinstance(msg_dict, dict):
                messages.append(DurableAgentStateMessage.from_dict(msg_dict))
            else:
                messages.append(msg_dict)

        usage_dict = data.get("usage")
        usage = None
        if usage_dict and isinstance(usage_dict, dict):
            usage = DurableAgentStateUsage.from_dict(usage_dict)
        elif usage_dict:
            usage = usage_dict

        return cls(
            correlation_id=data.get("correlationId", ""),
            created_at=created_at,
            messages=messages,
            extension_data=data.get("extensionData"),
            usage=usage,
        )

    @staticmethod
    def from_run_response(correlation_id: str, response: AgentRunResponse) -> DurableAgentStateResponse:
        """Creates a DurableAgentStateResponse from an AgentRunResponse."""
        return DurableAgentStateResponse(
            correlation_id=correlation_id,
            created_at=_parse_created_at(response.created_at),
            messages=[DurableAgentStateMessage.from_chat_message(m) for m in response.messages],
            usage=DurableAgentStateUsage.from_usage(response.usage_details),
        )

    def to_run_response(self) -> Any:
        """Converts this DurableAgentStateResponse back to an AgentRunResponse."""
        return AgentRunResponse(
            created_at=self.created_at.isoformat() if self.created_at else None,
            messages=[m.to_chat_message() for m in self.messages],
            usage=self.usage.to_usage_details() if self.usage else None,
        )


class DurableAgentStateMessage:
    """Represents a message within a conversation history entry.

    A message contains the role (user, assistant, system), content items (text, function calls,
    tool results, etc.), and optional metadata. Messages are the building blocks of both
    request and response entries in the conversation history.

    Attributes:
        role: The sender role ("user", "assistant", or "system")
        contents: List of content items (text, function calls, errors, etc.)
        author_name: Optional name of the message author (typically set for assistant messages)
        created_at: Optional timestamp when the message was created
        extension_data: Optional additional metadata (not serialized per schema)
    """

    role: str
    contents: list[DurableAgentStateContent]
    author_name: str | None = None
    created_at: datetime | None = None
    extension_data: dict[str, Any] | None = None

    def __init__(
        self,
        role: str,
        contents: list[DurableAgentStateContent],
        author_name: str | None = None,
        created_at: datetime | None = None,
        extension_data: dict[str, Any] | None = None,
    ) -> None:
        self.role = role
        self.contents = contents
        self.author_name = author_name
        self.created_at = created_at
        self.extension_data = extension_data

    def to_dict(self) -> dict[str, Any]:
        result: dict[str, Any] = {
            "role": self.role,
            "contents": [
                {"$type": c.to_dict().get("type", "text"), **{k: v for k, v in c.to_dict().items() if k != "type"}}
                for c in self.contents
            ],
        }
        # Only include optional fields if they have values
        if self.created_at is not None:
            result["createdAt"] = self.created_at.isoformat()
        if self.author_name is not None:
            result["authorName"] = self.author_name
        return result

    @classmethod
    def from_dict(cls, data: dict[str, Any]) -> DurableAgentStateMessage:
        contents: list[DurableAgentStateContent] = []
        for content_dict in data.get("contents", []):
            if isinstance(content_dict, dict):
                content_type = content_dict.get("$type")
<<<<<<< HEAD
                match content_type:
                    case DurableAgentStateTextContent.type:
                        contents.append(DurableAgentStateTextContent(text=content_dict.get("text")))
                    case DurableAgentStateDataContent.type:
                        contents.append(
                            DurableAgentStateDataContent(
                                uri=content_dict.get("uri", ""), media_type=content_dict.get("media_type")
                            )
                        )
                    case DurableAgentStateErrorContent.type:
                        contents.append(
                            DurableAgentStateErrorContent(
                                message=content_dict.get("message"),
                                error_code=content_dict.get("error_code"),
                                details=content_dict.get("details"),
                            )
                        )
                    case DurableAgentStateFunctionCallContent.type:
                        contents.append(
                            DurableAgentStateFunctionCallContent(
                                call_id=content_dict.get("call_id", ""),
                                name=content_dict.get("name", ""),
                                arguments=content_dict.get("arguments", {}),
                            )
                        )
                    case DurableAgentStateFunctionResultContent.type:
                        contents.append(
                            DurableAgentStateFunctionResultContent(
                                call_id=content_dict.get("call_id", ""), result=content_dict.get("result")
                            )
                        )
                    case DurableAgentStateHostedFileContent.type:
                        contents.append(DurableAgentStateHostedFileContent(file_id=content_dict.get("file_id", "")))
                    case DurableAgentStateHostedVectorStoreContent.type:
                        contents.append(
                            DurableAgentStateHostedVectorStoreContent(
                                vector_store_id=content_dict.get("vector_store_id", "")
                            )
=======
                if content_type == "text":
                    contents.append(DurableAgentStateTextContent(text=content_dict.get("text")))
                elif content_type == "data":
                    contents.append(
                        DurableAgentStateDataContent(
                            uri=content_dict.get("uri", ""), media_type=content_dict.get("mediaType")
                        )
                    )
                elif content_type == "error":
                    contents.append(
                        DurableAgentStateErrorContent(
                            message=content_dict.get("message"),
                            error_code=content_dict.get("errorCode"),
                            details=content_dict.get("details"),
                        )
                    )
                elif content_type == "functionCall":
                    contents.append(
                        DurableAgentStateFunctionCallContent(
                            call_id=content_dict.get("callId", ""),
                            name=content_dict.get("name", ""),
                            arguments=content_dict.get("arguments", {}),
                        )
                    )
                elif content_type == "functionResult":
                    contents.append(
                        DurableAgentStateFunctionResultContent(
                            call_id=content_dict.get("callId", ""), result=content_dict.get("result")
                        )
                    )
                elif content_type == "hostedFile":
                    contents.append(DurableAgentStateHostedFileContent(file_id=content_dict.get("fileId", "")))
                elif content_type == "hostedVectorStore":
                    contents.append(
                        DurableAgentStateHostedVectorStoreContent(vector_store_id=content_dict.get("vectorStoreId", ""))
                    )
                elif content_type == "reasoning":
                    contents.append(DurableAgentStateTextReasoningContent(text=content_dict.get("text")))
                elif content_type == "uri":
                    contents.append(
                        DurableAgentStateUriContent(
                            uri=content_dict.get("uri", ""), media_type=content_dict.get("mediaType", "")
>>>>>>> 0fb791b5
                        )
                    case DurableAgentStateTextReasoningContent.type:
                        contents.append(DurableAgentStateTextReasoningContent(text=content_dict.get("text")))
                    case DurableAgentStateUriContent.type:
                        contents.append(
                            DurableAgentStateUriContent(
                                uri=content_dict.get("uri", ""), media_type=content_dict.get("media_type", "")
                            )
                        )
                    case DurableAgentStateUsageContent.type:
                        usage_data = content_dict.get("usage")
                        if usage_data and isinstance(usage_data, dict):
                            contents.append(
                                DurableAgentStateUsageContent(usage=DurableAgentStateUsage.from_dict(usage_data))
                            )
                    case DurableAgentStateUnknownContent.type:
                        contents.append(DurableAgentStateUnknownContent(content=content_dict.get("content", {})))
                    case _:
                        contents.append(DurableAgentStateUnknownContent(content=content_dict.get("content", {})))
            else:
                contents.append(content_dict)  # type: ignore

        return cls(
            role=data.get("role", ""),
            contents=contents,
            author_name=data.get("authorName"),
            created_at=_parse_created_at(data.get("createdAt")),
            extension_data=data.get("extensionData"),
        )

    @property
    def text(self) -> str:
        """Extract text from the contents list."""
        text_parts = []
        for content in self.contents:
            if isinstance(content, DurableAgentStateTextContent):
                text_parts.append(content.text or "")
        return "".join(text_parts)

    @staticmethod
    def from_run_request(request: RunRequest) -> DurableAgentStateMessage:
        """Converts a RunRequest from the agent framework to a DurableAgentStateMessage.

        Args:
            request: RunRequest object with role, message/contents, and metadata
        Returns:
            DurableAgentStateMessage with converted content items and metadata
        """
        return DurableAgentStateMessage(
            role=request.role.value,
            contents=[DurableAgentStateTextContent(text=request.message)],
            created_at=_parse_created_at(request.created_at),
        )

    @staticmethod
    def from_chat_message(chat_message: ChatMessage) -> DurableAgentStateMessage:
        """Converts an Agent Framework chat message to a durable state message.

        Args:
            chat_message: ChatMessage object with role, contents, and metadata to convert

        Returns:
            DurableAgentStateMessage with converted content items and metadata
        """
        contents_list: list[DurableAgentStateContent] = [
            DurableAgentStateContent.from_ai_content(c) for c in chat_message.contents
        ]

        return DurableAgentStateMessage(
            role=chat_message.role.value,
            contents=contents_list,
            author_name=chat_message.author_name,
            extension_data=dict(chat_message.additional_properties) if chat_message.additional_properties else None,
        )

    def to_chat_message(self) -> Any:
        """Converts this DurableAgentStateMessage back to an agent framework ChatMessage.

        Returns:
            ChatMessage object with role, contents, and metadata converted back to agent framework types
        """
        # Convert DurableAgentStateContent objects back to agent_framework content objects
        ai_contents = [c.to_ai_content() for c in self.contents]

        # Build kwargs for ChatMessage
        kwargs: dict[str, Any] = {
            "role": self.role,
            "contents": ai_contents,
        }

        if self.author_name is not None:
            kwargs["author_name"] = self.author_name

        if self.extension_data is not None:
            kwargs["additional_properties"] = self.extension_data

        return ChatMessage(**kwargs)


class DurableAgentStateDataContent(DurableAgentStateContent):
    """Represents data content with a URI reference.

    This content type is used to reference data stored at a specific URI location,
    optionally with a media type specification. Common use cases include referencing
    files, documents, or other data resources.

    Attributes:
        uri: URI pointing to the data resource
        media_type: Optional MIME type of the data (e.g., "application/json", "text/plain")
    """

    uri: str = ""
    media_type: str | None = None
    type: str = "data"

    def __init__(self, uri: str, media_type: str | None = None) -> None:
        self.uri = uri
        self.media_type = media_type

    def to_dict(self) -> dict[str, Any]:
<<<<<<< HEAD
        return {"type": self.type, "uri": self.uri, "mediaType": self.media_type}
=======
        return {"$type": "data", "uri": self.uri, "mediaType": self.media_type}
>>>>>>> 0fb791b5

    @staticmethod
    def from_data_content(content: DataContent) -> DurableAgentStateDataContent:
        return DurableAgentStateDataContent(uri=content.uri, media_type=content.media_type)

    def to_ai_content(self) -> DataContent:
        return DataContent(uri=self.uri, media_type=self.media_type)


class DurableAgentStateErrorContent(DurableAgentStateContent):
    """Represents error content in agent responses.

    This content type is used to communicate errors that occurred during agent execution,
    including error messages, error codes, and additional details for debugging.

    Attributes:
        message: Human-readable error message
        error_code: Machine-readable error code or exception type
        details: Additional error details or stack trace information
    """

    message: str | None = None
    error_code: str | None = None
    details: str | None = None

    type: str = "error"

    def __init__(self, message: str | None = None, error_code: str | None = None, details: str | None = None) -> None:
        self.message = message
        self.error_code = error_code
        self.details = details

    def to_dict(self) -> dict[str, Any]:
<<<<<<< HEAD
        return {"type": self.type, "message": self.message, "errorCode": self.error_code, "details": self.details}
=======
        return {"$type": "error", "message": self.message, "errorCode": self.error_code, "details": self.details}
>>>>>>> 0fb791b5

    @staticmethod
    def from_error_content(content: ErrorContent) -> DurableAgentStateErrorContent:
        return DurableAgentStateErrorContent(
            message=content.message, error_code=content.error_code, details=content.details
        )

    def to_ai_content(self) -> ErrorContent:
        return ErrorContent(message=self.message, error_code=self.error_code, details=self.details)


class DurableAgentStateFunctionCallContent(DurableAgentStateContent):
    """Represents a function/tool call request from the agent.

    This content type is used when the agent requests execution of a function or tool,
    including the function name, arguments, and a unique call identifier for tracking
    the call-result pair.

    Attributes:
        call_id: Unique identifier for this function call (used to match with results)
        name: Name of the function/tool to execute
        arguments: Dictionary of argument names to values for the function call
    """

    call_id: str
    name: str
    arguments: dict[str, Any]

    type: str = "function_call"

    def __init__(self, call_id: str, name: str, arguments: dict[str, Any]) -> None:
        self.call_id = call_id
        self.name = name
        self.arguments = arguments

    def to_dict(self) -> dict[str, Any]:
<<<<<<< HEAD
        return {"type": self.type, "callId": self.call_id, "name": self.name, "arguments": self.arguments}
=======
        return {"$type": "functionCall", "callId": self.call_id, "name": self.name, "arguments": self.arguments}
>>>>>>> 0fb791b5

    @staticmethod
    def from_function_call_content(content: FunctionCallContent) -> DurableAgentStateFunctionCallContent:
        # Ensure arguments is a dict; parse string if needed
        arguments: dict[str, Any] = {}
        if content.arguments:
            if isinstance(content.arguments, dict):
                arguments = content.arguments
            elif isinstance(content.arguments, str):
                # Parse JSON string to dict
                try:
                    arguments = json.loads(content.arguments)
                except json.JSONDecodeError:
                    arguments = {}

        return DurableAgentStateFunctionCallContent(call_id=content.call_id, name=content.name, arguments=arguments)

    def to_ai_content(self) -> FunctionCallContent:
        return FunctionCallContent(call_id=self.call_id, name=self.name, arguments=self.arguments)


class DurableAgentStateFunctionResultContent(DurableAgentStateContent):
    """Represents the result of a function/tool call execution.

    This content type is used to communicate the result of executing a function or tool
    that was previously requested by the agent. The call_id links this result back to
    the original function call request.

    Attributes:
        call_id: Unique identifier matching the original function call
        result: The return value from the function execution (can be any serializable type)
    """

    call_id: str
    result: object | None = None

    type: str = "function_result"

    def __init__(self, call_id: str, result: Any | None = None) -> None:
        self.call_id = call_id
        self.result = result

    def to_dict(self) -> dict[str, Any]:
<<<<<<< HEAD
        return {"type": self.type, "callId": self.call_id, "result": self.result}
=======
        return {"$type": "functionResult", "callId": self.call_id, "result": self.result}
>>>>>>> 0fb791b5

    @staticmethod
    def from_function_result_content(content: FunctionResultContent) -> DurableAgentStateFunctionResultContent:
        return DurableAgentStateFunctionResultContent(call_id=content.call_id, result=content.result)

    def to_ai_content(self) -> FunctionResultContent:
        return FunctionResultContent(call_id=self.call_id, result=self.result)


class DurableAgentStateHostedFileContent(DurableAgentStateContent):
    """Represents a reference to a hosted file resource.

    This content type is used to reference files that are hosted by the agent platform
    or a file storage service, identified by a unique file ID.

    Attributes:
        file_id: Unique identifier for the hosted file
    """

    file_id: str

    type: str = "hosted_file"

    def __init__(self, file_id: str) -> None:
        self.file_id = file_id

    def to_dict(self) -> dict[str, Any]:
<<<<<<< HEAD
        return {"type": self.type, "fileId": self.file_id}
=======
        return {"$type": "hostedFile", "fileId": self.file_id}
>>>>>>> 0fb791b5

    @staticmethod
    def from_hosted_file_content(content: HostedFileContent) -> DurableAgentStateHostedFileContent:
        return DurableAgentStateHostedFileContent(file_id=content.file_id)

    def to_ai_content(self) -> HostedFileContent:
        return HostedFileContent(file_id=self.file_id)


class DurableAgentStateHostedVectorStoreContent(DurableAgentStateContent):
    """Represents a reference to a hosted vector store resource.

    This content type is used to reference vector stores (used for semantic search
    and retrieval-augmented generation) that are hosted by the agent platform,
    identified by a unique vector store ID.

    Attributes:
        vector_store_id: Unique identifier for the hosted vector store
    """

    vector_store_id: str

    type: str = "hosted_vector_store"

    def __init__(self, vector_store_id: str) -> None:
        self.vector_store_id = vector_store_id

    def to_dict(self) -> dict[str, Any]:
<<<<<<< HEAD
        return {"type": self.type, "vectorStoreId": self.vector_store_id}
=======
        return {"$type": "hostedVectorStore", "vectorStoreId": self.vector_store_id}
>>>>>>> 0fb791b5

    @staticmethod
    def from_hosted_vector_store_content(
        content: HostedVectorStoreContent,
    ) -> DurableAgentStateHostedVectorStoreContent:
        return DurableAgentStateHostedVectorStoreContent(vector_store_id=content.vector_store_id)

    def to_ai_content(self) -> HostedVectorStoreContent:
        return HostedVectorStoreContent(vector_store_id=self.vector_store_id)


class DurableAgentStateTextContent(DurableAgentStateContent):
    """Represents plain text content in messages.

    This is the most common content type, used for regular text messages from users
    and text responses from the agent.

    Attributes:
        text: The text content of the message
    """

    type: str = "text"

    def __init__(self, text: str | None) -> None:
        self.text = text

    def to_dict(self) -> dict[str, Any]:
<<<<<<< HEAD
        return {"type": self.type, "text": self.text}
=======
        return {"$type": "text", "text": self.text}
>>>>>>> 0fb791b5

    @staticmethod
    def from_text_content(content: TextContent) -> DurableAgentStateTextContent:
        return DurableAgentStateTextContent(text=content.text)

    def to_ai_content(self) -> TextContent:
        return TextContent(text=self.text or "")


class DurableAgentStateTextReasoningContent(DurableAgentStateContent):
    """Represents reasoning or thought process text from the agent.

    This content type is used to capture the agent's internal reasoning, chain of thought,
    or explanation of its decision-making process, separate from the final response text.

    Attributes:
        text: The reasoning or thought process text
    """

    type: str = "text_reasoning"

    def __init__(self, text: str | None) -> None:
        self.text = text

    def to_dict(self) -> dict[str, Any]:
<<<<<<< HEAD
        return {"type": self.type, "text": self.text}
=======
        return {"$type": "reasoning", "text": self.text}
>>>>>>> 0fb791b5

    @staticmethod
    def from_text_reasoning_content(content: TextReasoningContent) -> DurableAgentStateTextReasoningContent:
        return DurableAgentStateTextReasoningContent(text=content.text)

    def to_ai_content(self) -> TextReasoningContent:
        return TextReasoningContent(text=self.text or "")


class DurableAgentStateUriContent(DurableAgentStateContent):
    """Represents content referenced by a URI with media type.

    This content type is used to reference external content via a URI, with an associated
    media type to indicate how the content should be interpreted.

    Attributes:
        uri: URI pointing to the content resource
        media_type: MIME type of the content (e.g., "image/png", "application/pdf")
    """

    uri: str
    media_type: str

    type: str = "uri"

    def __init__(self, uri: str, media_type: str) -> None:
        self.uri = uri
        self.media_type = media_type

    def to_dict(self) -> dict[str, Any]:
<<<<<<< HEAD
        return {"type": self.type, "uri": self.uri, "mediaType": self.media_type}
=======
        return {"$type": "uri", "uri": self.uri, "mediaType": self.media_type}
>>>>>>> 0fb791b5

    @staticmethod
    def from_uri_content(content: UriContent) -> DurableAgentStateUriContent:
        return DurableAgentStateUriContent(uri=content.uri, media_type=content.media_type)

    def to_ai_content(self) -> UriContent:
        return UriContent(uri=self.uri, media_type=self.media_type)


class DurableAgentStateUsage:
    """Represents token usage statistics for agent responses.

    This class tracks the number of tokens consumed during agent execution,
    including input tokens (from the request), output tokens (in the response),
    and the total token count.

    Attributes:
        input_token_count: Number of tokens in the input/request
        output_token_count: Number of tokens in the output/response
        total_token_count: Total number of tokens consumed (input + output)
        extensionData: Optional additional metadata
    """

    input_token_count: int | None = None
    output_token_count: int | None = None
    total_token_count: int | None = None
    extensionData: dict[str, Any] | None = None

    def __init__(
        self,
        input_token_count: int | None = None,
        output_token_count: int | None = None,
        total_token_count: int | None = None,
        extensionData: dict[str, Any] | None = None,
    ) -> None:
        self.input_token_count = input_token_count
        self.output_token_count = output_token_count
        self.total_token_count = total_token_count
        self.extensionData = extensionData

    def to_dict(self) -> dict[str, Any]:
        result: dict[str, Any] = {
            "inputTokenCount": self.input_token_count,
            "outputTokenCount": self.output_token_count,
            "totalTokenCount": self.total_token_count,
        }
        if self.extensionData is not None:
            result["extensionData"] = self.extensionData
        return result

    @classmethod
    def from_dict(cls, data: dict[str, Any]) -> DurableAgentStateUsage:
        return cls(
            input_token_count=data.get("inputTokenCount"),
            output_token_count=data.get("outputTokenCount"),
            total_token_count=data.get("totalTokenCount"),
            extensionData=data.get("extensionData"),
        )

    @staticmethod
    def from_usage(usage: UsageDetails | None) -> DurableAgentStateUsage | None:
        if usage is None:
            return None
        return DurableAgentStateUsage(
            input_token_count=usage.input_token_count,
            output_token_count=usage.output_token_count,
            total_token_count=usage.total_token_count,
        )

    def to_usage_details(self) -> UsageDetails:
        # Convert back to AI SDK UsageDetails
        return UsageDetails(
            input_token_count=self.input_token_count,
            output_token_count=self.output_token_count,
            total_token_count=self.total_token_count,
        )


class DurableAgentStateUsageContent(DurableAgentStateContent):
    """Represents token usage information as message content.

    This content type is used to communicate token usage statistics as part of
    message content, allowing usage information to be tracked alongside other
    content types in the conversation history.

    Attributes:
        usage: DurableAgentStateUsage object containing token counts
    """

    usage: DurableAgentStateUsage = DurableAgentStateUsage()

    type: str = "usage"

    def __init__(self, usage: DurableAgentStateUsage) -> None:
        self.usage = usage

    def to_dict(self) -> dict[str, Any]:
<<<<<<< HEAD
        return {"type": self.type, "usage": self.usage.to_dict() if hasattr(self.usage, "to_dict") else self.usage}
=======
        return {"$type": "usage", "usage": self.usage.to_dict() if hasattr(self.usage, "to_dict") else self.usage}
>>>>>>> 0fb791b5

    @staticmethod
    def from_usage_content(content: UsageContent) -> DurableAgentStateUsageContent:
        return DurableAgentStateUsageContent(usage=DurableAgentStateUsage.from_usage(content.details))  # type: ignore

    def to_ai_content(self) -> UsageContent:
        return UsageContent(details=self.usage.to_usage_details())


class DurableAgentStateUnknownContent(DurableAgentStateContent):
    """Represents unknown or unrecognized content types.

    This content type serves as a fallback for content that doesn't match any of the
    known content type classes. It preserves the original content object for later
    inspection or processing.

    Attributes:
        content: The unknown content object
    """

    content: Any

    type: str = "unknown"

    def __init__(self, content: Any) -> None:
        self.content = content

    def to_dict(self) -> dict[str, Any]:
<<<<<<< HEAD
        return {"type": self.type, "content": self.content}
=======
        return {"$type": "unknown", "content": self.content}
>>>>>>> 0fb791b5

    @staticmethod
    def from_unknown_content(content: Any) -> DurableAgentStateUnknownContent:
        return DurableAgentStateUnknownContent(content=content)

    def to_ai_content(self) -> BaseContent:
        if not self.content:
            raise Exception("The content is missing and cannot be converted to valid AI content.")
        return BaseContent(content=self.content)<|MERGE_RESOLUTION|>--- conflicted
+++ resolved
@@ -402,15 +402,7 @@
 
     @classmethod
     def from_dict(cls, data: dict[str, Any]) -> DurableAgentStateEntry:
-<<<<<<< HEAD
         created_at = _parse_created_at(data.get("created_at"))
-=======
-        created_at = data.get("createdAt")
-        if isinstance(created_at, str):
-            created_at = date_parser.parse(created_at)
-        elif not isinstance(created_at, datetime):
-            created_at = datetime.now(tz=timezone.utc)
->>>>>>> 0fb791b5
 
         messages = []
         for msg_dict in data.get("messages", []):
@@ -476,15 +468,7 @@
 
     @classmethod
     def from_dict(cls, data: dict[str, Any]) -> DurableAgentStateRequest:
-<<<<<<< HEAD
         created_at = _parse_created_at(data.get("created_at"))
-=======
-        created_at = data.get("createdAt")
-        if isinstance(created_at, str):
-            created_at = date_parser.parse(created_at)
-        elif not isinstance(created_at, datetime):
-            created_at = datetime.now(tz=timezone.utc)
->>>>>>> 0fb791b5
 
         messages = []
         for msg_dict in data.get("messages", []):
@@ -560,15 +544,7 @@
 
     @classmethod
     def from_dict(cls, data: dict[str, Any]) -> DurableAgentStateResponse:
-<<<<<<< HEAD
         created_at = _parse_created_at(data.get("created_at"))
-=======
-        created_at = data.get("createdAt")
-        if isinstance(created_at, str):
-            created_at = date_parser.parse(created_at)
-        elif not isinstance(created_at, datetime):
-            created_at = datetime.now(tz=timezone.utc)
->>>>>>> 0fb791b5
 
         messages = []
         for msg_dict in data.get("messages", []):
@@ -667,55 +643,15 @@
         for content_dict in data.get("contents", []):
             if isinstance(content_dict, dict):
                 content_type = content_dict.get("$type")
-<<<<<<< HEAD
-                match content_type:
-                    case DurableAgentStateTextContent.type:
-                        contents.append(DurableAgentStateTextContent(text=content_dict.get("text")))
-                    case DurableAgentStateDataContent.type:
-                        contents.append(
-                            DurableAgentStateDataContent(
-                                uri=content_dict.get("uri", ""), media_type=content_dict.get("media_type")
-                            )
-                        )
-                    case DurableAgentStateErrorContent.type:
-                        contents.append(
-                            DurableAgentStateErrorContent(
-                                message=content_dict.get("message"),
-                                error_code=content_dict.get("error_code"),
-                                details=content_dict.get("details"),
-                            )
-                        )
-                    case DurableAgentStateFunctionCallContent.type:
-                        contents.append(
-                            DurableAgentStateFunctionCallContent(
-                                call_id=content_dict.get("call_id", ""),
-                                name=content_dict.get("name", ""),
-                                arguments=content_dict.get("arguments", {}),
-                            )
-                        )
-                    case DurableAgentStateFunctionResultContent.type:
-                        contents.append(
-                            DurableAgentStateFunctionResultContent(
-                                call_id=content_dict.get("call_id", ""), result=content_dict.get("result")
-                            )
-                        )
-                    case DurableAgentStateHostedFileContent.type:
-                        contents.append(DurableAgentStateHostedFileContent(file_id=content_dict.get("file_id", "")))
-                    case DurableAgentStateHostedVectorStoreContent.type:
-                        contents.append(
-                            DurableAgentStateHostedVectorStoreContent(
-                                vector_store_id=content_dict.get("vector_store_id", "")
-                            )
-=======
-                if content_type == "text":
+                if content_type == DurableAgentStateTextContent.type:
                     contents.append(DurableAgentStateTextContent(text=content_dict.get("text")))
-                elif content_type == "data":
+                elif content_type == DurableAgentStateDataContent.type:
                     contents.append(
                         DurableAgentStateDataContent(
                             uri=content_dict.get("uri", ""), media_type=content_dict.get("mediaType")
                         )
                     )
-                elif content_type == "error":
+                elif content_type == DurableAgentStateErrorContent.type:
                     contents.append(
                         DurableAgentStateErrorContent(
                             message=content_dict.get("message"),
@@ -723,7 +659,7 @@
                             details=content_dict.get("details"),
                         )
                     )
-                elif content_type == "functionCall":
+                elif content_type == DurableAgentStateFunctionCallContent.type:
                     contents.append(
                         DurableAgentStateFunctionCallContent(
                             call_id=content_dict.get("callId", ""),
@@ -731,44 +667,34 @@
                             arguments=content_dict.get("arguments", {}),
                         )
                     )
-                elif content_type == "functionResult":
+                elif content_type == DurableAgentStateFunctionResultContent.type:
                     contents.append(
                         DurableAgentStateFunctionResultContent(
                             call_id=content_dict.get("callId", ""), result=content_dict.get("result")
                         )
                     )
-                elif content_type == "hostedFile":
+                elif content_type == DurableAgentStateHostedFileContent.type:
                     contents.append(DurableAgentStateHostedFileContent(file_id=content_dict.get("fileId", "")))
-                elif content_type == "hostedVectorStore":
+                elif content_type == DurableAgentStateHostedVectorStoreContent.type:
                     contents.append(
                         DurableAgentStateHostedVectorStoreContent(vector_store_id=content_dict.get("vectorStoreId", ""))
                     )
-                elif content_type == "reasoning":
+                elif content_type == DurableAgentStateTextReasoningContent.type:
                     contents.append(DurableAgentStateTextReasoningContent(text=content_dict.get("text")))
-                elif content_type == "uri":
+                elif content_type == DurableAgentStateUriContent.type:
                     contents.append(
                         DurableAgentStateUriContent(
                             uri=content_dict.get("uri", ""), media_type=content_dict.get("mediaType", "")
->>>>>>> 0fb791b5
                         )
-                    case DurableAgentStateTextReasoningContent.type:
-                        contents.append(DurableAgentStateTextReasoningContent(text=content_dict.get("text")))
-                    case DurableAgentStateUriContent.type:
+                    )
+                elif content_type == DurableAgentStateUsageContent.type:
+                    usage_data = content_dict.get("usage")
+                    if usage_data and isinstance(usage_data, dict):
                         contents.append(
-                            DurableAgentStateUriContent(
-                                uri=content_dict.get("uri", ""), media_type=content_dict.get("media_type", "")
-                            )
+                            DurableAgentStateUsageContent(usage=DurableAgentStateUsage.from_dict(usage_data))
                         )
-                    case DurableAgentStateUsageContent.type:
-                        usage_data = content_dict.get("usage")
-                        if usage_data and isinstance(usage_data, dict):
-                            contents.append(
-                                DurableAgentStateUsageContent(usage=DurableAgentStateUsage.from_dict(usage_data))
-                            )
-                    case DurableAgentStateUnknownContent.type:
-                        contents.append(DurableAgentStateUnknownContent(content=content_dict.get("content", {})))
-                    case _:
-                        contents.append(DurableAgentStateUnknownContent(content=content_dict.get("content", {})))
+                elif content_type == DurableAgentStateUnknownContent.type:
+                    contents.append(DurableAgentStateUnknownContent(content=content_dict.get("content", {})))
             else:
                 contents.append(content_dict)  # type: ignore
 
@@ -870,11 +796,7 @@
         self.media_type = media_type
 
     def to_dict(self) -> dict[str, Any]:
-<<<<<<< HEAD
-        return {"type": self.type, "uri": self.uri, "mediaType": self.media_type}
-=======
-        return {"$type": "data", "uri": self.uri, "mediaType": self.media_type}
->>>>>>> 0fb791b5
+        return {"$type": self.type, "uri": self.uri, "mediaType": self.media_type}
 
     @staticmethod
     def from_data_content(content: DataContent) -> DurableAgentStateDataContent:
@@ -908,11 +830,7 @@
         self.details = details
 
     def to_dict(self) -> dict[str, Any]:
-<<<<<<< HEAD
-        return {"type": self.type, "message": self.message, "errorCode": self.error_code, "details": self.details}
-=======
-        return {"$type": "error", "message": self.message, "errorCode": self.error_code, "details": self.details}
->>>>>>> 0fb791b5
+        return {"$type": self.type, "message": self.message, "errorCode": self.error_code, "details": self.details}
 
     @staticmethod
     def from_error_content(content: ErrorContent) -> DurableAgentStateErrorContent:
@@ -949,11 +867,7 @@
         self.arguments = arguments
 
     def to_dict(self) -> dict[str, Any]:
-<<<<<<< HEAD
-        return {"type": self.type, "callId": self.call_id, "name": self.name, "arguments": self.arguments}
-=======
-        return {"$type": "functionCall", "callId": self.call_id, "name": self.name, "arguments": self.arguments}
->>>>>>> 0fb791b5
+        return {"$type": self.type, "callId": self.call_id, "name": self.name, "arguments": self.arguments}
 
     @staticmethod
     def from_function_call_content(content: FunctionCallContent) -> DurableAgentStateFunctionCallContent:
@@ -997,11 +911,7 @@
         self.result = result
 
     def to_dict(self) -> dict[str, Any]:
-<<<<<<< HEAD
-        return {"type": self.type, "callId": self.call_id, "result": self.result}
-=======
-        return {"$type": "functionResult", "callId": self.call_id, "result": self.result}
->>>>>>> 0fb791b5
+        return {"$type": self.type, "callId": self.call_id, "result": self.result}
 
     @staticmethod
     def from_function_result_content(content: FunctionResultContent) -> DurableAgentStateFunctionResultContent:
@@ -1029,11 +939,7 @@
         self.file_id = file_id
 
     def to_dict(self) -> dict[str, Any]:
-<<<<<<< HEAD
-        return {"type": self.type, "fileId": self.file_id}
-=======
-        return {"$type": "hostedFile", "fileId": self.file_id}
->>>>>>> 0fb791b5
+        return {"$type": self.type, "fileId": self.file_id}
 
     @staticmethod
     def from_hosted_file_content(content: HostedFileContent) -> DurableAgentStateHostedFileContent:
@@ -1062,11 +968,7 @@
         self.vector_store_id = vector_store_id
 
     def to_dict(self) -> dict[str, Any]:
-<<<<<<< HEAD
-        return {"type": self.type, "vectorStoreId": self.vector_store_id}
-=======
-        return {"$type": "hostedVectorStore", "vectorStoreId": self.vector_store_id}
->>>>>>> 0fb791b5
+        return {"$type": self.type, "vectorStoreId": self.vector_store_id}
 
     @staticmethod
     def from_hosted_vector_store_content(
@@ -1094,11 +996,7 @@
         self.text = text
 
     def to_dict(self) -> dict[str, Any]:
-<<<<<<< HEAD
-        return {"type": self.type, "text": self.text}
-=======
-        return {"$type": "text", "text": self.text}
->>>>>>> 0fb791b5
+        return {"$type": self.type, "text": self.text}
 
     @staticmethod
     def from_text_content(content: TextContent) -> DurableAgentStateTextContent:
@@ -1124,11 +1022,7 @@
         self.text = text
 
     def to_dict(self) -> dict[str, Any]:
-<<<<<<< HEAD
-        return {"type": self.type, "text": self.text}
-=======
-        return {"$type": "reasoning", "text": self.text}
->>>>>>> 0fb791b5
+        return {"$type": self.type, "text": self.text}
 
     @staticmethod
     def from_text_reasoning_content(content: TextReasoningContent) -> DurableAgentStateTextReasoningContent:
@@ -1159,11 +1053,7 @@
         self.media_type = media_type
 
     def to_dict(self) -> dict[str, Any]:
-<<<<<<< HEAD
-        return {"type": self.type, "uri": self.uri, "mediaType": self.media_type}
-=======
-        return {"$type": "uri", "uri": self.uri, "mediaType": self.media_type}
->>>>>>> 0fb791b5
+        return {"$type": self.type, "uri": self.uri, "mediaType": self.media_type}
 
     @staticmethod
     def from_uri_content(content: UriContent) -> DurableAgentStateUriContent:
@@ -1261,11 +1151,7 @@
         self.usage = usage
 
     def to_dict(self) -> dict[str, Any]:
-<<<<<<< HEAD
-        return {"type": self.type, "usage": self.usage.to_dict() if hasattr(self.usage, "to_dict") else self.usage}
-=======
-        return {"$type": "usage", "usage": self.usage.to_dict() if hasattr(self.usage, "to_dict") else self.usage}
->>>>>>> 0fb791b5
+        return {"$type": self.type, "usage": self.usage.to_dict() if hasattr(self.usage, "to_dict") else self.usage}
 
     @staticmethod
     def from_usage_content(content: UsageContent) -> DurableAgentStateUsageContent:
@@ -1294,11 +1180,7 @@
         self.content = content
 
     def to_dict(self) -> dict[str, Any]:
-<<<<<<< HEAD
-        return {"type": self.type, "content": self.content}
-=======
-        return {"$type": "unknown", "content": self.content}
->>>>>>> 0fb791b5
+        return {"$type": self.type, "content": self.content}
 
     @staticmethod
     def from_unknown_content(content: Any) -> DurableAgentStateUnknownContent:
