--- conflicted
+++ resolved
@@ -342,21 +342,13 @@
             {"message": "Test message", "thread_id": "test-conv-123", "correlationId": "corr-app-entity-1"},
         )
 
-<<<<<<< HEAD
         assert isinstance(result, AgentRunResponse)
         metadata = result.additional_properties
         assert metadata["status"] == "success"
         assert metadata["response"] == "Test response"
         assert metadata["message"] == "Test message"
         assert metadata["thread_id"] == "test-conv-123"
-        assert entity.state.message_count == 1
-=======
-        assert result["status"] == "success"
-        assert result["response"] == "Test response"
-        assert result["message"] == "Test message"
-        assert result["thread_id"] == "test-conv-123"
         assert entity.state.message_count == 2
->>>>>>> 6ae32f00
 
     async def test_entity_stores_conversation_history(self) -> None:
         """Test that the entity stores conversation history."""
