# Copyright (c) Microsoft. All rights reserved.

"""Agent Framework message mapper implementation."""

import json
import logging
import time
import uuid
from collections import OrderedDict
from collections.abc import Sequence
from datetime import datetime
from typing import Any, Union
from uuid import uuid4

from openai.types.responses import (
    Response,
    ResponseContentPartAddedEvent,
    ResponseCreatedEvent,
    ResponseError,
    ResponseFailedEvent,
    ResponseInProgressEvent,
)

from .models import (
    AgentFrameworkRequest,
    CustomResponseOutputItemAddedEvent,
    CustomResponseOutputItemDoneEvent,
    ExecutorActionItem,
    InputTokensDetails,
    OpenAIResponse,
    OutputTokensDetails,
    ResponseCompletedEvent,
    ResponseErrorEvent,
    ResponseFunctionCallArgumentsDeltaEvent,
    ResponseFunctionResultComplete,
    ResponseFunctionToolCall,
    ResponseOutputData,
    ResponseOutputFile,
    ResponseOutputImage,
    ResponseOutputItemAddedEvent,
    ResponseOutputMessage,
    ResponseOutputText,
    ResponseReasoningTextDeltaEvent,
    ResponseStreamEvent,
    ResponseTextDeltaEvent,
    ResponseTraceEventComplete,
    ResponseUsage,
    ResponseWorkflowEventComplete,
)

logger = logging.getLogger(__name__)

# Type alias for all possible event types
EventType = Union[
    ResponseStreamEvent,
    ResponseWorkflowEventComplete,
    ResponseOutputItemAddedEvent,
    ResponseTraceEventComplete,
]


def _serialize_content_recursive(value: Any) -> Any:
    """Recursively serialize Agent Framework Content objects to JSON-compatible values.

    This handles nested Content objects (like TextContent inside FunctionResultContent.result)
    that can't be directly serialized by json.dumps().

    Args:
        value: Value to serialize (can be Content object, dict, list, primitive, etc.)

    Returns:
        JSON-serializable version with all Content objects converted to dicts/primitives
    """
    # Handle None and basic JSON-serializable types
    if value is None or isinstance(value, (str, int, float, bool)):
        return value

    # Check if it's a SerializationMixin (includes all Content types)
    # Content objects have to_dict() method
    if hasattr(value, "to_dict") and callable(getattr(value, "to_dict", None)):
        try:
            return value.to_dict()
        except Exception as e:
            # If to_dict() fails, fall through to other methods
            logger.debug(f"Failed to serialize with to_dict(): {e}")

    # Handle dictionaries - recursively process values
    if isinstance(value, dict):
        return {key: _serialize_content_recursive(val) for key, val in value.items()}

    # Handle lists and tuples - recursively process elements
    if isinstance(value, (list, tuple)):
        serialized = [_serialize_content_recursive(item) for item in value]
        # For single-item lists containing text Content, extract just the text
        # This handles the MCP case where result = [TextContent(text="Hello")]
        # and we want output = "Hello" not output = '[{"type": "text", "text": "Hello"}]'
        if len(serialized) == 1 and isinstance(serialized[0], dict) and serialized[0].get("type") == "text":
            return serialized[0].get("text", "")
        return serialized

    # For other objects with model_dump(), try that
    if hasattr(value, "model_dump") and callable(getattr(value, "model_dump", None)):
        try:
            return value.model_dump()
        except Exception as e:
            logger.debug(f"Failed to serialize with model_dump(): {e}")

    # Return as-is and let json.dumps handle it (may raise TypeError for non-serializable types)
    return value


class MessageMapper:
    """Maps Agent Framework messages/responses to OpenAI format."""

    def __init__(self, max_contexts: int = 1000) -> None:
        """Initialize Agent Framework message mapper.

        Args:
            max_contexts: Maximum number of contexts to keep in memory (default: 1000)
        """
        self.sequence_counter = 0
        self._conversion_contexts: OrderedDict[int, dict[str, Any]] = OrderedDict()
        self._max_contexts = max_contexts

        # Track usage per request for final Response.usage (OpenAI standard)
        self._usage_accumulator: dict[str, dict[str, int]] = {}

        # Register content type mappers for all 12 Agent Framework content types
        self.content_mappers = {
            "TextContent": self._map_text_content,
            "TextReasoningContent": self._map_reasoning_content,
            "FunctionCallContent": self._map_function_call_content,
            "FunctionResultContent": self._map_function_result_content,
            "ErrorContent": self._map_error_content,
            "UsageContent": self._map_usage_content,
            "DataContent": self._map_data_content,
            "UriContent": self._map_uri_content,
            "HostedFileContent": self._map_hosted_file_content,
            "HostedVectorStoreContent": self._map_hosted_vector_store_content,
            "FunctionApprovalRequestContent": self._map_approval_request_content,
            "FunctionApprovalResponseContent": self._map_approval_response_content,
        }

    async def convert_event(self, raw_event: Any, request: AgentFrameworkRequest) -> Sequence[Any]:
        """Convert a single Agent Framework event to OpenAI events.

        Args:
            raw_event: Agent Framework event (AgentRunResponseUpdate, WorkflowEvent, etc.)
            request: Original request for context

        Returns:
            List of OpenAI response stream events
        """
        context = self._get_or_create_context(request)

        # Handle error events
        if isinstance(raw_event, dict) and raw_event.get("type") == "error":
            return [await self._create_error_event(raw_event.get("message", "Unknown error"), context)]

        # Handle ResponseTraceEvent objects from our trace collector
        from .models import ResponseTraceEvent

        if isinstance(raw_event, ResponseTraceEvent):
            return [
                ResponseTraceEventComplete(
                    type="response.trace.completed",
                    data=raw_event.data,
                    item_id=context["item_id"],
                    sequence_number=self._next_sequence(context),
                )
            ]

        # Handle Agent lifecycle events first
        from .models._openai_custom import AgentCompletedEvent, AgentFailedEvent, AgentStartedEvent

        if isinstance(raw_event, (AgentStartedEvent, AgentCompletedEvent, AgentFailedEvent)):
            return await self._convert_agent_lifecycle_event(raw_event, context)

        # Import Agent Framework types for proper isinstance checks
        try:
            from agent_framework import AgentRunResponse, AgentRunResponseUpdate, WorkflowEvent
            from agent_framework._workflows._events import AgentRunUpdateEvent

            # Handle AgentRunUpdateEvent - workflow event wrapping AgentRunResponseUpdate
            # This must be checked BEFORE generic WorkflowEvent check
            if isinstance(raw_event, AgentRunUpdateEvent):
                # Extract the AgentRunResponseUpdate from the event's data attribute
                if raw_event.data and isinstance(raw_event.data, AgentRunResponseUpdate):
                    return await self._convert_agent_update(raw_event.data, context)
                # If no data, treat as generic workflow event
                return await self._convert_workflow_event(raw_event, context)

            # Handle complete agent response (AgentRunResponse) - for non-streaming agent execution
            if isinstance(raw_event, AgentRunResponse):
                return await self._convert_agent_response(raw_event, context)

            # Handle agent updates (AgentRunResponseUpdate) - for direct agent execution
            if isinstance(raw_event, AgentRunResponseUpdate):
                return await self._convert_agent_update(raw_event, context)

            # Handle workflow events (any class that inherits from WorkflowEvent)
            if isinstance(raw_event, WorkflowEvent):
                return await self._convert_workflow_event(raw_event, context)

        except ImportError as e:
            logger.warning(f"Could not import Agent Framework types: {e}")
            # Fallback to attribute-based detection
            if hasattr(raw_event, "contents"):
                return await self._convert_agent_update(raw_event, context)
            if hasattr(raw_event, "__class__") and "Event" in raw_event.__class__.__name__:
                return await self._convert_workflow_event(raw_event, context)

        # Unknown event type
        return [await self._create_unknown_event(raw_event, context)]

    async def aggregate_to_response(self, events: Sequence[Any], request: AgentFrameworkRequest) -> OpenAIResponse:
        """Aggregate streaming events into final OpenAI response.

        Args:
            events: List of OpenAI stream events
            request: Original request for context

        Returns:
            Final aggregated OpenAI response
        """
        try:
            # Extract text content from events
            content_parts = []

            for event in events:
                # Extract delta text from ResponseTextDeltaEvent
                if hasattr(event, "delta") and hasattr(event, "type") and event.type == "response.output_text.delta":
                    content_parts.append(event.delta)

            # Combine content
            full_content = "".join(content_parts)

            # Create proper OpenAI Response
            response_output_text = ResponseOutputText(type="output_text", text=full_content, annotations=[])

            response_output_message = ResponseOutputMessage(
                type="message",
                role="assistant",
                content=[response_output_text],
                id=f"msg_{uuid.uuid4().hex[:8]}",
                status="completed",
            )

            # Get usage from accumulator (OpenAI standard)
            request_id = str(id(request))
            usage_data = self._usage_accumulator.get(request_id)

            if usage_data:
                usage = ResponseUsage(
                    input_tokens=usage_data["input_tokens"],
                    output_tokens=usage_data["output_tokens"],
                    total_tokens=usage_data["total_tokens"],
                    input_tokens_details=InputTokensDetails(cached_tokens=0),
                    output_tokens_details=OutputTokensDetails(reasoning_tokens=0),
                )
                # Cleanup accumulator
                del self._usage_accumulator[request_id]
            else:
                # Fallback: estimate if no usage was tracked
                input_token_count = len(str(request.input)) // 4 if request.input else 0
                output_token_count = len(full_content) // 4
                usage = ResponseUsage(
                    input_tokens=input_token_count,
                    output_tokens=output_token_count,
                    total_tokens=input_token_count + output_token_count,
                    input_tokens_details=InputTokensDetails(cached_tokens=0),
                    output_tokens_details=OutputTokensDetails(reasoning_tokens=0),
                )

            return OpenAIResponse(
                id=f"resp_{uuid.uuid4().hex[:12]}",
                object="response",
                created_at=datetime.now().timestamp(),
                model=request.model,
                output=[response_output_message],
                usage=usage,
                parallel_tool_calls=False,
                tool_choice="none",
                tools=[],
            )

        except Exception as e:
            logger.exception(f"Error aggregating response: {e}")
            return await self._create_error_response(str(e), request)
        finally:
            # Cleanup: Remove context after aggregation to prevent memory leak
            # This handles the common case where streaming completes successfully
            request_key = id(request)
            if self._conversion_contexts.pop(request_key, None):
                logger.debug(f"Cleaned up context for request {request_key} after aggregation")

    def _get_or_create_context(self, request: AgentFrameworkRequest) -> dict[str, Any]:
        """Get or create conversion context for this request.

        Uses LRU eviction when max_contexts is reached to prevent unbounded memory growth.

        Args:
            request: Request to get context for

        Returns:
            Conversion context dictionary
        """
        request_key = id(request)

        if request_key not in self._conversion_contexts:
            # Evict oldest context if at capacity (LRU eviction)
            if len(self._conversion_contexts) >= self._max_contexts:
                evicted_key, _ = self._conversion_contexts.popitem(last=False)
                logger.debug(f"Evicted oldest context (key={evicted_key}) - at max capacity ({self._max_contexts})")

            self._conversion_contexts[request_key] = {
                "sequence_counter": 0,
                "item_id": f"msg_{uuid.uuid4().hex[:8]}",
                "content_index": 0,
                "output_index": 0,
                "request_id": str(request_key),  # For usage accumulation
                "request": request,  # Store the request for model name access
                # Track active function calls: {call_id: {name, item_id, args_chunks}}
                "active_function_calls": {},
            }
        else:
            # Move to end (mark as recently used for LRU)
            self._conversion_contexts.move_to_end(request_key)

        return self._conversion_contexts[request_key]

    def _next_sequence(self, context: dict[str, Any]) -> int:
        """Get next sequence number for events.

        Args:
            context: Conversion context

        Returns:
            Next sequence number
        """
        context["sequence_counter"] += 1
        return int(context["sequence_counter"])

    async def _convert_agent_update(self, update: Any, context: dict[str, Any]) -> Sequence[Any]:
        """Convert agent text updates to proper content part events.

        Args:
            update: Agent run response update
            context: Conversion context

        Returns:
            List of OpenAI response stream events
        """
        events: list[Any] = []

        try:
            # Handle different update types
            if not hasattr(update, "contents") or not update.contents:
                return events

            # Check if we're streaming text content
            has_text_content = any(content.__class__.__name__ == "TextContent" for content in update.contents)

            # If we have text content and haven't created a message yet, create one
            if has_text_content and "current_message_id" not in context:
                message_id = f"msg_{uuid4().hex[:8]}"
                context["current_message_id"] = message_id
                context["output_index"] = context.get("output_index", -1) + 1

                # Add message output item
                events.append(
                    ResponseOutputItemAddedEvent(
                        type="response.output_item.added",
                        output_index=context["output_index"],
                        sequence_number=self._next_sequence(context),
                        item=ResponseOutputMessage(
                            type="message", id=message_id, role="assistant", content=[], status="in_progress"
                        ),
                    )
                )

                # Add content part for text
                context["content_index"] = 0
                events.append(
                    ResponseContentPartAddedEvent(
                        type="response.content_part.added",
                        output_index=context["output_index"],
                        content_index=context["content_index"],
                        item_id=message_id,
                        sequence_number=self._next_sequence(context),
                        part=ResponseOutputText(type="output_text", text="", annotations=[]),
                    )
                )

            # Process each content item
            for content in update.contents:
                content_type = content.__class__.__name__

                # Special handling for TextContent to use proper delta events
                if content_type == "TextContent" and "current_message_id" in context:
                    # Stream text content via proper delta events
                    events.append(
                        ResponseTextDeltaEvent(
                            type="response.output_text.delta",
                            output_index=context["output_index"],
                            content_index=context.get("content_index", 0),
                            item_id=context["current_message_id"],
                            delta=content.text,
                            logprobs=[],  # We don't have logprobs from Agent Framework
                            sequence_number=self._next_sequence(context),
                        )
                    )
                elif content_type in self.content_mappers:
                    # Use existing mappers for other content types
                    mapped_events = await self.content_mappers[content_type](content, context)
                    if mapped_events is not None:  # Handle None returns (e.g., UsageContent)
                        if isinstance(mapped_events, list):
                            events.extend(mapped_events)
                        else:
                            events.append(mapped_events)
                else:
                    # Graceful fallback for unknown content types
                    events.append(await self._create_unknown_content_event(content, context))

                # Don't increment content_index for text deltas within the same part
                if content_type != "TextContent":
                    context["content_index"] = context.get("content_index", 0) + 1

        except Exception as e:
            logger.warning(f"Error converting agent update: {e}")
            events.append(await self._create_error_event(str(e), context))

        return events

    async def _convert_agent_response(self, response: Any, context: dict[str, Any]) -> Sequence[Any]:
        """Convert complete AgentRunResponse to OpenAI events.

        This handles non-streaming agent execution where agent.run() returns
        a complete AgentRunResponse instead of streaming AgentRunResponseUpdate objects.

        Args:
            response: Agent run response (AgentRunResponse)
            context: Conversion context

        Returns:
            List of OpenAI response stream events
        """
        events: list[Any] = []

        try:
            # Extract all messages from the response
            messages = getattr(response, "messages", [])

            # Convert each message's contents to streaming events
            for message in messages:
                if hasattr(message, "contents") and message.contents:
                    for content in message.contents:
                        content_type = content.__class__.__name__

                        if content_type in self.content_mappers:
                            mapped_events = await self.content_mappers[content_type](content, context)
                            if mapped_events is not None:  # Handle None returns (e.g., UsageContent)
                                if isinstance(mapped_events, list):
                                    events.extend(mapped_events)
                                else:
                                    events.append(mapped_events)
                        else:
                            # Graceful fallback for unknown content types
                            events.append(await self._create_unknown_content_event(content, context))

                        context["content_index"] += 1

            # Add usage information if present
            usage_details = getattr(response, "usage_details", None)
            if usage_details:
                from agent_framework import UsageContent

                usage_content = UsageContent(details=usage_details)
                await self._map_usage_content(usage_content, context)
                # Note: _map_usage_content returns None - it accumulates usage for final Response.usage

        except Exception as e:
            logger.warning(f"Error converting agent response: {e}")
            events.append(await self._create_error_event(str(e), context))

        return events

    async def _convert_agent_lifecycle_event(self, event: Any, context: dict[str, Any]) -> Sequence[Any]:
        """Convert agent lifecycle events to OpenAI response events.

        Args:
            event: AgentStartedEvent, AgentCompletedEvent, or AgentFailedEvent
            context: Conversion context

        Returns:
            List of OpenAI response stream events
        """
        from .models._openai_custom import AgentCompletedEvent, AgentFailedEvent, AgentStartedEvent

        try:
            # Get model name from context (the agent name)
            model_name = context.get("request", {}).model if context.get("request") else "agent"

            if isinstance(event, AgentStartedEvent):
                execution_id = f"agent_{uuid4().hex[:12]}"
                context["execution_id"] = execution_id

                # Create Response object
                response_obj = Response(
                    id=f"resp_{execution_id}",
                    object="response",
                    created_at=float(time.time()),
                    model=model_name,
                    output=[],
                    status="in_progress",
                    parallel_tool_calls=False,
                    tool_choice="none",
                    tools=[],
                )

                # Emit both created and in_progress events
                return [
                    ResponseCreatedEvent(
                        type="response.created", sequence_number=self._next_sequence(context), response=response_obj
                    ),
                    ResponseInProgressEvent(
                        type="response.in_progress", sequence_number=self._next_sequence(context), response=response_obj
                    ),
                ]

            if isinstance(event, AgentCompletedEvent):
                execution_id = context.get("execution_id", f"agent_{uuid4().hex[:12]}")

                response_obj = Response(
                    id=f"resp_{execution_id}",
                    object="response",
                    created_at=float(time.time()),
                    model=model_name,
                    output=[],
                    status="completed",
                    parallel_tool_calls=False,
                    tool_choice="none",
                    tools=[],
                )

                return [
                    ResponseCompletedEvent(
                        type="response.completed", sequence_number=self._next_sequence(context), response=response_obj
                    )
                ]

            if isinstance(event, AgentFailedEvent):
                execution_id = context.get("execution_id", f"agent_{uuid4().hex[:12]}")

                # Create error object
                response_error = ResponseError(
                    message=str(event.error) if event.error else "Unknown error", code="server_error"
                )

                response_obj = Response(
                    id=f"resp_{execution_id}",
                    object="response",
                    created_at=float(time.time()),
                    model=model_name,
                    output=[],
                    status="failed",
                    error=response_error,
                    parallel_tool_calls=False,
                    tool_choice="none",
                    tools=[],
                )

                return [
                    ResponseFailedEvent(
                        type="response.failed", sequence_number=self._next_sequence(context), response=response_obj
                    )
                ]

            return []

        except Exception as e:
            logger.warning(f"Error converting agent lifecycle event: {e}")
            return [await self._create_error_event(str(e), context)]

    async def _convert_workflow_event(self, event: Any, context: dict[str, Any]) -> Sequence[Any]:
        """Convert workflow events to standard OpenAI event objects.

        Args:
            event: Workflow event
            context: Conversion context

        Returns:
            List of OpenAI response stream events
        """
        try:
            event_class = event.__class__.__name__

            # Response-level events - construct proper OpenAI objects
            if event_class == "WorkflowStartedEvent":
                workflow_id = getattr(event, "workflow_id", str(uuid4()))
                context["workflow_id"] = workflow_id

                # Import Response type for proper construction
                from openai.types.responses import Response

                # Return proper OpenAI event objects
                events: list[Any] = []

                # Determine the model name - use request model or default to "workflow"
                # The request model will be the agent name for agents, workflow name for workflows
                model_name = context.get("request", {}).model if context.get("request") else "workflow"

                # Create a full Response object with all required fields
                response_obj = Response(
                    id=f"resp_{workflow_id}",
                    object="response",
                    created_at=float(time.time()),
                    model=model_name,  # Use the actual model/agent name
                    output=[],  # Empty output list initially
                    status="in_progress",
                    # Required fields with safe defaults
                    parallel_tool_calls=False,
                    tool_choice="none",
                    tools=[],
                )

                # First emit response.created
                events.append(
                    ResponseCreatedEvent(
                        type="response.created", sequence_number=self._next_sequence(context), response=response_obj
                    )
                )

                # Then emit response.in_progress (reuse same response object)
                events.append(
                    ResponseInProgressEvent(
                        type="response.in_progress", sequence_number=self._next_sequence(context), response=response_obj
                    )
                )

                return events

            if event_class in ["WorkflowCompletedEvent", "WorkflowOutputEvent"]:
                workflow_id = context.get("workflow_id", str(uuid4()))

                # Import Response type for proper construction
                from openai.types.responses import Response

                # Get model name from context
                model_name = context.get("request", {}).model if context.get("request") else "workflow"

                # Create a full Response object for completed state
                response_obj = Response(
                    id=f"resp_{workflow_id}",
                    object="response",
                    created_at=float(time.time()),
                    model=model_name,
                    output=[],  # Output should be populated by this point from text streaming
                    status="completed",
                    parallel_tool_calls=False,
                    tool_choice="none",
                    tools=[],
                )

                return [
                    ResponseCompletedEvent(
                        type="response.completed", sequence_number=self._next_sequence(context), response=response_obj
                    )
                ]

            if event_class == "WorkflowFailedEvent":
                workflow_id = context.get("workflow_id", str(uuid4()))
                error_info = getattr(event, "error", None)

                # Import Response and ResponseError types
                from openai.types.responses import Response, ResponseError

                # Get model name from context
                model_name = context.get("request", {}).model if context.get("request") else "workflow"

                # Create error object
                error_message = str(error_info) if error_info else "Unknown error"

                # Create ResponseError object (code must be one of the allowed values)
                response_error = ResponseError(
                    message=error_message,
                    code="server_error",  # Use generic server_error code for workflow failures
                )

                # Create a full Response object for failed state
                response_obj = Response(
                    id=f"resp_{workflow_id}",
                    object="response",
                    created_at=float(time.time()),
                    model=model_name,
                    output=[],
                    status="failed",
                    error=response_error,
                    parallel_tool_calls=False,
                    tool_choice="none",
                    tools=[],
                )

                return [
                    ResponseFailedEvent(
                        type="response.failed", sequence_number=self._next_sequence(context), response=response_obj
                    )
                ]

            # Executor-level events (output items)
            if event_class == "ExecutorInvokedEvent":
                executor_id = getattr(event, "executor_id", "unknown")
                item_id = f"exec_{executor_id}_{uuid4().hex[:8]}"
                context[f"exec_item_{executor_id}"] = item_id
                context["output_index"] = context.get("output_index", -1) + 1

                # Create ExecutorActionItem with proper type
                executor_item = ExecutorActionItem(
                    type="executor_action",
                    id=item_id,
                    executor_id=executor_id,
                    status="in_progress",
                    metadata=getattr(event, "metadata", {}),
                )

                # Use our custom event type that accepts ExecutorActionItem
                return [
                    CustomResponseOutputItemAddedEvent(
                        type="response.output_item.added",
                        output_index=context["output_index"],
                        sequence_number=self._next_sequence(context),
                        item=executor_item,
                    )
                ]

            if event_class == "ExecutorCompletedEvent":
                executor_id = getattr(event, "executor_id", "unknown")
                item_id = context.get(f"exec_item_{executor_id}", f"exec_{executor_id}_unknown")

                # Create ExecutorActionItem with completed status
                # ExecutorCompletedEvent uses 'data' field, not 'result'
                executor_item = ExecutorActionItem(
                    type="executor_action",
                    id=item_id,
                    executor_id=executor_id,
                    status="completed",
                    result=getattr(event, "data", None),
                )

                # Use our custom event type
                return [
                    CustomResponseOutputItemDoneEvent(
                        type="response.output_item.done",
                        output_index=context.get("output_index", 0),
                        sequence_number=self._next_sequence(context),
                        item=executor_item,
                    )
                ]

            if event_class == "ExecutorFailedEvent":
                executor_id = getattr(event, "executor_id", "unknown")
                item_id = context.get(f"exec_item_{executor_id}", f"exec_{executor_id}_unknown")
                error_info = getattr(event, "error", None)

                # Create ExecutorActionItem with failed status
                executor_item = ExecutorActionItem(
                    type="executor_action",
                    id=item_id,
                    executor_id=executor_id,
                    status="failed",
                    error={"message": str(error_info)} if error_info else None,
                )

                # Use our custom event type
                return [
                    CustomResponseOutputItemDoneEvent(
                        type="response.output_item.done",
                        output_index=context.get("output_index", 0),
                        sequence_number=self._next_sequence(context),
                        item=executor_item,
                    )
                ]

            # Handle informational workflow events (status, warnings, errors)
            if event_class in ["WorkflowStatusEvent", "WorkflowWarningEvent", "WorkflowErrorEvent", "RequestInfoEvent"]:
                # These are informational events that don't map to OpenAI lifecycle events
                # Convert them to trace events for debugging visibility
                event_data: dict[str, Any] = {}

                # Extract relevant data based on event type
                if event_class == "WorkflowStatusEvent":
                    event_data["state"] = str(getattr(event, "state", "unknown"))
                elif event_class == "WorkflowWarningEvent":
                    event_data["message"] = str(getattr(event, "message", ""))
                elif event_class == "WorkflowErrorEvent":
                    event_data["message"] = str(getattr(event, "message", ""))
                    event_data["error"] = str(getattr(event, "error", ""))
                elif event_class == "RequestInfoEvent":
                    request_info = getattr(event, "data", {})
                    event_data["request_info"] = request_info if isinstance(request_info, dict) else str(request_info)

                # Create a trace event for debugging
                trace_event = ResponseTraceEventComplete(
                    type="response.trace.complete",
                    data={
                        "trace_type": "workflow_info",
                        "event_type": event_class,
                        "data": event_data,
                        "timestamp": datetime.now().isoformat(),
                    },
                    span_id=f"workflow_info_{uuid4().hex[:8]}",
                    item_id=context["item_id"],
                    output_index=context.get("output_index", 0),
                    sequence_number=self._next_sequence(context),
                )

                return [trace_event]

            # For unknown/legacy events, still emit as workflow event for backward compatibility
            # Get event data and serialize if it's a SerializationMixin
            raw_event_data = getattr(event, "data", None)
            serialized_event_data: dict[str, Any] | str | None = raw_event_data
            if raw_event_data is not None and hasattr(raw_event_data, "to_dict"):
                # SerializationMixin objects - convert to dict for JSON serialization
                try:
                    serialized_event_data = raw_event_data.to_dict()
                except Exception as e:
                    logger.debug(f"Failed to serialize event data with to_dict(): {e}")
                    serialized_event_data = str(raw_event_data)

            # Create structured workflow event (keeping for backward compatibility)
            workflow_event = ResponseWorkflowEventComplete(
                type="response.workflow_event.completed",
                data={
                    "event_type": event.__class__.__name__,
                    "data": serialized_event_data,
                    "executor_id": getattr(event, "executor_id", None),
                    "timestamp": datetime.now().isoformat(),
                },
                executor_id=getattr(event, "executor_id", None),
                item_id=context["item_id"],
                output_index=context["output_index"],
                sequence_number=self._next_sequence(context),
            )

            logger.debug(f"Unhandled workflow event type: {event_class}, emitting as legacy workflow event")
            return [workflow_event]

        except Exception as e:
            logger.warning(f"Error converting workflow event: {e}")
            return [await self._create_error_event(str(e), context)]

    # Content type mappers - implementing our comprehensive mapping plan

    async def _map_text_content(self, content: Any, context: dict[str, Any]) -> ResponseTextDeltaEvent:
        """Map TextContent to ResponseTextDeltaEvent."""
        return self._create_text_delta_event(content.text, context)

    async def _map_reasoning_content(self, content: Any, context: dict[str, Any]) -> ResponseReasoningTextDeltaEvent:
        """Map TextReasoningContent to ResponseReasoningTextDeltaEvent."""
        return ResponseReasoningTextDeltaEvent(
            type="response.reasoning_text.delta",
            delta=content.text,
            item_id=context["item_id"],
            output_index=context["output_index"],
            content_index=context["content_index"],
            sequence_number=self._next_sequence(context),
        )

    async def _map_function_call_content(
        self, content: Any, context: dict[str, Any]
    ) -> list[ResponseFunctionCallArgumentsDeltaEvent | ResponseOutputItemAddedEvent]:
        """Map FunctionCallContent to OpenAI events following Responses API spec.

        Agent Framework emits FunctionCallContent in two patterns:
        1. First event: call_id + name + empty/no arguments
        2. Subsequent events: empty call_id/name + argument chunks

        We emit:
        1. response.output_item.added (with full metadata) for the first event
        2. response.function_call_arguments.delta (referencing item_id) for chunks
        """
        events: list[ResponseFunctionCallArgumentsDeltaEvent | ResponseOutputItemAddedEvent] = []

        # CASE 1: New function call (has call_id and name)
        # This is the first event that establishes the function call
        if content.call_id and content.name:
            # Use call_id as item_id (simpler, and call_id uniquely identifies the call)
            item_id = content.call_id

            # Track this function call for later argument deltas
            context["active_function_calls"][content.call_id] = {
                "item_id": item_id,
                "name": content.name,
                "arguments_chunks": [],
            }

            logger.debug(f"New function call: {content.name} (call_id={content.call_id})")

            # Emit response.output_item.added event per OpenAI spec
            events.append(
                ResponseOutputItemAddedEvent(
                    type="response.output_item.added",
                    item=ResponseFunctionToolCall(
                        id=content.call_id,  # Use call_id as the item id
                        call_id=content.call_id,
                        name=content.name,
                        arguments="",  # Empty initially, will be filled by deltas
                        type="function_call",
                        status="in_progress",
                    ),
                    output_index=context["output_index"],
                    sequence_number=self._next_sequence(context),
                )
            )

        # CASE 2: Argument deltas (content has arguments, possibly without call_id/name)
        if content.arguments:
            # Find the active function call for these arguments
            active_call = self._get_active_function_call(content, context)

            if active_call:
                item_id = active_call["item_id"]

                # Convert arguments to string if it's a dict (Agent Framework may send either)
                delta_str = content.arguments if isinstance(content.arguments, str) else json.dumps(content.arguments)

                # Emit argument delta referencing the item_id
                events.append(
                    ResponseFunctionCallArgumentsDeltaEvent(
                        type="response.function_call_arguments.delta",
                        delta=delta_str,
                        item_id=item_id,
                        output_index=context["output_index"],
                        sequence_number=self._next_sequence(context),
                    )
                )

                # Track chunk for debugging
                active_call["arguments_chunks"].append(delta_str)
            else:
                logger.warning(f"Received function call arguments without active call: {content.arguments[:50]}...")

        return events

    def _get_active_function_call(self, content: Any, context: dict[str, Any]) -> dict[str, Any] | None:
        """Find the active function call for this content.

        Uses call_id if present, otherwise falls back to most recent call.
        Necessary because Agent Framework may send argument chunks without call_id.

        Args:
            content: FunctionCallContent with possible call_id
            context: Conversion context with active_function_calls

        Returns:
            Active call dict or None
        """
        active_calls: dict[str, dict[str, Any]] = context["active_function_calls"]

        # If content has call_id, use it to find the exact call
        if hasattr(content, "call_id") and content.call_id:
            result = active_calls.get(content.call_id)
            return result if result is not None else None

        # Otherwise, use the most recent call (last one added)
        # This handles the case where Agent Framework sends argument chunks
        # without call_id in subsequent events
        if active_calls:
            return list(active_calls.values())[-1]

        return None

    async def _map_function_result_content(
        self, content: Any, context: dict[str, Any]
    ) -> ResponseFunctionResultComplete:
        """Map FunctionResultContent to DevUI custom event.

        DevUI extension: The OpenAI Responses API doesn't stream function execution results
        (in OpenAI's model, the application executes functions, not the API).
        """
        # Get call_id from content
        call_id = getattr(content, "call_id", None)
        if not call_id:
            call_id = f"call_{uuid.uuid4().hex[:8]}"

        # Extract result
        result = getattr(content, "result", None)
        exception = getattr(content, "exception", None)

        # Convert result to string, handling nested Content objects from MCP tools
        if isinstance(result, str):
            output = result
        elif result is not None:
            # Recursively serialize any nested Content objects (e.g., from MCP tools)
            serialized = _serialize_content_recursive(result)
            # Convert to JSON string if still not a string
            output = serialized if isinstance(serialized, str) else json.dumps(serialized)
        else:
            output = ""

        # Determine status based on exception
        status = "incomplete" if exception else "completed"

        # Generate item_id
        item_id = f"item_{uuid.uuid4().hex[:8]}"

        # Return DevUI custom event
        return ResponseFunctionResultComplete(
            type="response.function_result.complete",
            call_id=call_id,
            output=output,
            status=status,
            item_id=item_id,
            output_index=context["output_index"],
            sequence_number=self._next_sequence(context),
            timestamp=datetime.now().isoformat(),
        )

    async def _map_error_content(self, content: Any, context: dict[str, Any]) -> ResponseErrorEvent:
        """Map ErrorContent to ResponseErrorEvent."""
        return ResponseErrorEvent(
            type="error",
            message=getattr(content, "message", "Unknown error"),
            code=getattr(content, "error_code", None),
            param=None,
            sequence_number=self._next_sequence(context),
        )

    async def _map_usage_content(self, content: Any, context: dict[str, Any]) -> None:
        """Accumulate usage data for final Response.usage field.

        OpenAI does NOT stream usage events. Usage appears only in final Response.
        This method accumulates usage data per request for later inclusion in Response.usage.

        Returns:
            None - no event emitted (usage goes in final Response.usage)
        """
        # Extract usage from UsageContent.details (UsageDetails object)
        details = getattr(content, "details", None)
        total_tokens = getattr(details, "total_token_count", 0) or 0
        prompt_tokens = getattr(details, "input_token_count", 0) or 0
        completion_tokens = getattr(details, "output_token_count", 0) or 0

        # Accumulate for final Response.usage
        request_id = context.get("request_id", "default")
        if request_id not in self._usage_accumulator:
            self._usage_accumulator[request_id] = {"input_tokens": 0, "output_tokens": 0, "total_tokens": 0}

        self._usage_accumulator[request_id]["input_tokens"] += prompt_tokens
        self._usage_accumulator[request_id]["output_tokens"] += completion_tokens
        self._usage_accumulator[request_id]["total_tokens"] += total_tokens

        logger.debug(f"Accumulated usage for {request_id}: {self._usage_accumulator[request_id]}")

        # NO EVENT RETURNED - usage goes in final Response only
        return

    async def _map_data_content(
        self, content: Any, context: dict[str, Any]
    ) -> ResponseOutputItemAddedEvent | ResponseTraceEventComplete:
        """Map DataContent to proper output item (image/file/data) or fallback to trace.

        Maps Agent Framework DataContent to appropriate output types:
        - Images (image/*) → ResponseOutputImage
        - Common files (pdf, audio, video) → ResponseOutputFile
        - Generic data → ResponseOutputData
        - Unknown/debugging content → ResponseTraceEventComplete (fallback)
        """
        mime_type = getattr(content, "mime_type", "application/octet-stream")
        item_id = f"item_{uuid.uuid4().hex[:16]}"

        # Extract data/uri
        data_value = getattr(content, "data", None)
        uri_value = getattr(content, "uri", None)

        # Handle images
        if mime_type.startswith("image/"):
            # Prefer URI, but create data URI from data if needed
            if uri_value:
                image_url = uri_value
            elif data_value:
                # Convert bytes to base64 data URI
                import base64

                if isinstance(data_value, bytes):
                    b64_data = base64.b64encode(data_value).decode("utf-8")
                else:
                    b64_data = str(data_value)
                image_url = f"data:{mime_type};base64,{b64_data}"
            else:
                # No data available, fallback to trace
                logger.warning(f"DataContent with {mime_type} has no data or uri, falling back to trace")
                return ResponseTraceEventComplete(
                    type="response.trace.completed",
                    data={"content_type": "data", "mime_type": mime_type, "error": "No data or uri"},
                    item_id=context["item_id"],
                    output_index=context["output_index"],
                    sequence_number=self._next_sequence(context),
                )

            return ResponseOutputItemAddedEvent(
                type="response.output_item.added",
                item=ResponseOutputImage(  # type: ignore[arg-type]
                    id=item_id,
                    type="output_image",
                    image_url=image_url,
                    mime_type=mime_type,
                    alt_text=None,
                ),
                output_index=context["output_index"],
                sequence_number=self._next_sequence(context),
            )

        # Handle common file types
        if mime_type in [
            "application/pdf",
            "audio/mp3",
            "audio/wav",
            "audio/m4a",
            "audio/ogg",
            "audio/flac",
            "audio/aac",
            "audio/mpeg",
            "video/mp4",
            "video/webm",
        ]:
            # Determine filename from mime type
            ext = mime_type.split("/")[-1]
            if ext == "mpeg":
                ext = "mp3"  # audio/mpeg → .mp3
            filename = f"output.{ext}"

            # Prefer URI
            if uri_value:
                file_url = uri_value
                file_data = None
            elif data_value:
                # Convert bytes to base64
                import base64

                if isinstance(data_value, bytes):
                    b64_data = base64.b64encode(data_value).decode("utf-8")
                else:
                    b64_data = str(data_value)
                file_url = f"data:{mime_type};base64,{b64_data}"
                file_data = b64_data
            else:
                # No data available, fallback to trace
                logger.warning(f"DataContent with {mime_type} has no data or uri, falling back to trace")
                return ResponseTraceEventComplete(
                    type="response.trace.completed",
                    data={"content_type": "data", "mime_type": mime_type, "error": "No data or uri"},
                    item_id=context["item_id"],
                    output_index=context["output_index"],
                    sequence_number=self._next_sequence(context),
                )

            return ResponseOutputItemAddedEvent(
                type="response.output_item.added",
                item=ResponseOutputFile(  # type: ignore[arg-type]
                    id=item_id,
                    type="output_file",
                    filename=filename,
                    file_url=file_url,
                    file_data=file_data,
                    mime_type=mime_type,
                ),
                output_index=context["output_index"],
                sequence_number=self._next_sequence(context),
            )

        # Handle generic data (structured data, JSON, etc.)
        data_str = ""
        if uri_value:
            data_str = uri_value
        elif data_value:
            if isinstance(data_value, bytes):
                try:
                    data_str = data_value.decode("utf-8")
                except UnicodeDecodeError:
                    # Binary data, encode as base64 for display
                    import base64

                    data_str = base64.b64encode(data_value).decode("utf-8")
            else:
                data_str = str(data_value)

        return ResponseOutputItemAddedEvent(
            type="response.output_item.added",
            item=ResponseOutputData(  # type: ignore[arg-type]
                id=item_id,
                type="output_data",
                data=data_str,
                mime_type=mime_type,
                description=None,
            ),
            output_index=context["output_index"],
            sequence_number=self._next_sequence(context),
        )

    async def _map_uri_content(
        self, content: Any, context: dict[str, Any]
    ) -> ResponseOutputItemAddedEvent | ResponseTraceEventComplete:
        """Map UriContent to proper output item (image/file) based on MIME type.

        UriContent has a URI and MIME type, so we can create appropriate output items:
        - Images → ResponseOutputImage
        - Common files → ResponseOutputFile
        - Other URIs → ResponseTraceEventComplete (fallback for debugging)
        """
        mime_type = getattr(content, "mime_type", "text/plain")
        uri = getattr(content, "uri", "")
        item_id = f"item_{uuid.uuid4().hex[:16]}"

        if not uri:
            # No URI available, fallback to trace
            logger.warning("UriContent has no uri, falling back to trace")
            return ResponseTraceEventComplete(
                type="response.trace.completed",
                data={"content_type": "uri", "mime_type": mime_type, "error": "No uri"},
                item_id=context["item_id"],
                output_index=context["output_index"],
                sequence_number=self._next_sequence(context),
            )

        # Handle images
        if mime_type.startswith("image/"):
            return ResponseOutputItemAddedEvent(
                type="response.output_item.added",
                item=ResponseOutputImage(  # type: ignore[arg-type]
                    id=item_id,
                    type="output_image",
                    image_url=uri,
                    mime_type=mime_type,
                    alt_text=None,
                ),
                output_index=context["output_index"],
                sequence_number=self._next_sequence(context),
            )

        # Handle common file types
        if mime_type in [
            "application/pdf",
            "audio/mp3",
            "audio/wav",
            "audio/m4a",
            "audio/ogg",
            "audio/flac",
            "audio/aac",
            "audio/mpeg",
            "video/mp4",
            "video/webm",
        ]:
            # Extract filename from URI or use generic name
            filename = uri.split("/")[-1] if "/" in uri else f"output.{mime_type.split('/')[-1]}"

            return ResponseOutputItemAddedEvent(
                type="response.output_item.added",
                item=ResponseOutputFile(  # type: ignore[arg-type]
                    id=item_id,
                    type="output_file",
                    filename=filename,
                    file_url=uri,
                    file_data=None,
                    mime_type=mime_type,
                ),
                output_index=context["output_index"],
                sequence_number=self._next_sequence(context),
            )

        # For other URI types (text/plain, application/json, etc.), use trace for now
        logger.debug(f"UriContent with unsupported MIME type {mime_type}, using trace event")
        return ResponseTraceEventComplete(
            type="response.trace.completed",
            data={
                "content_type": "uri",
                "uri": uri,
                "mime_type": mime_type,
                "timestamp": datetime.now().isoformat(),
            },
            item_id=context["item_id"],
            output_index=context["output_index"],
            sequence_number=self._next_sequence(context),
        )

    async def _map_hosted_file_content(self, content: Any, context: dict[str, Any]) -> ResponseTraceEventComplete:
        """Map HostedFileContent to trace event.

        HostedFileContent references external file IDs (like OpenAI file IDs).
        These remain as traces since they're metadata about hosted resources,
        not direct content to display. To display them, agents should return
        DataContent or UriContent with the actual file data/URL.
        """
        return ResponseTraceEventComplete(
            type="response.trace.completed",
            data={
                "content_type": "hosted_file",
                "file_id": getattr(content, "file_id", "unknown"),
                "timestamp": datetime.now().isoformat(),
            },
            item_id=context["item_id"],
            output_index=context["output_index"],
            sequence_number=self._next_sequence(context),
        )

    async def _map_hosted_vector_store_content(
        self, content: Any, context: dict[str, Any]
    ) -> ResponseTraceEventComplete:
        """Map HostedVectorStoreContent to trace event.

        HostedVectorStoreContent references external vector store IDs.
        These remain as traces since they're metadata about hosted resources,
        not direct content to display.
        """
        return ResponseTraceEventComplete(
            type="response.trace.completed",
            data={
                "content_type": "hosted_vector_store",
                "vector_store_id": getattr(content, "vector_store_id", "unknown"),
                "timestamp": datetime.now().isoformat(),
            },
            item_id=context["item_id"],
            output_index=context["output_index"],
            sequence_number=self._next_sequence(context),
        )

    async def _map_approval_request_content(self, content: Any, context: dict[str, Any]) -> dict[str, Any]:
        """Map FunctionApprovalRequestContent to custom event."""
        # Parse arguments to ensure they're always a dict, not a JSON string
        # This prevents double-escaping when the frontend calls JSON.stringify()
        arguments: dict[str, Any] = {}
        if hasattr(content, "function_call"):
            if hasattr(content.function_call, "parse_arguments"):
                # Use parse_arguments() to convert string arguments to dict
                arguments = content.function_call.parse_arguments() or {}
            else:
                # Fallback to direct access if parse_arguments doesn't exist
                arguments = getattr(content.function_call, "arguments", {})

        return {
            "type": "response.function_approval.requested",
            "request_id": getattr(content, "id", "unknown"),
            "function_call": {
                "id": getattr(content.function_call, "call_id", "") if hasattr(content, "function_call") else "",
                "name": getattr(content.function_call, "name", "") if hasattr(content, "function_call") else "",
                "arguments": arguments,
            },
            "item_id": context["item_id"],
            "output_index": context["output_index"],
            "sequence_number": self._next_sequence(context),
        }

    async def _map_approval_response_content(self, content: Any, context: dict[str, Any]) -> dict[str, Any]:
        """Map FunctionApprovalResponseContent to custom event."""
        return {
            "type": "response.function_approval.responded",
            "request_id": getattr(content, "request_id", "unknown"),
            "approved": getattr(content, "approved", False),
            "item_id": context["item_id"],
            "output_index": context["output_index"],
            "sequence_number": self._next_sequence(context),
        }

    # Helper methods

    def _create_text_delta_event(self, text: str, context: dict[str, Any]) -> ResponseTextDeltaEvent:
        """Create a ResponseTextDeltaEvent."""
        return ResponseTextDeltaEvent(
            type="response.output_text.delta",
            item_id=context["item_id"],
            output_index=context["output_index"],
            content_index=context["content_index"],
            delta=text,
            sequence_number=self._next_sequence(context),
            logprobs=[],
        )

    async def _create_error_event(self, message: str, context: dict[str, Any]) -> ResponseErrorEvent:
        """Create a ResponseErrorEvent."""
        return ResponseErrorEvent(
            type="error", message=message, code=None, param=None, sequence_number=self._next_sequence(context)
        )

    async def _create_unknown_event(self, event_data: Any, context: dict[str, Any]) -> ResponseStreamEvent:
        """Create event for unknown event types."""
        text = f"Unknown event: {event_data!s}\n"
        return self._create_text_delta_event(text, context)

    async def _create_unknown_content_event(self, content: Any, context: dict[str, Any]) -> ResponseStreamEvent:
        """Create event for unknown content types."""
        content_type = content.__class__.__name__
<<<<<<< HEAD
        text = f"Unknown content type: {content_type}\n"
=======
        text = f"Warning: Unknown content type: {content_type}\n"
>>>>>>> 92925a8b
        return self._create_text_delta_event(text, context)

    async def _create_error_response(self, error_message: str, request: AgentFrameworkRequest) -> OpenAIResponse:
        """Create error response."""
        error_text = f"Error: {error_message}"

        response_output_text = ResponseOutputText(type="output_text", text=error_text, annotations=[])

        response_output_message = ResponseOutputMessage(
            type="message",
            role="assistant",
            content=[response_output_text],
            id=f"msg_{uuid.uuid4().hex[:8]}",
            status="completed",
        )

        usage = ResponseUsage(
            input_tokens=0,
            output_tokens=0,
            total_tokens=0,
            input_tokens_details=InputTokensDetails(cached_tokens=0),
            output_tokens_details=OutputTokensDetails(reasoning_tokens=0),
        )

        return OpenAIResponse(
            id=f"resp_{uuid.uuid4().hex[:12]}",
            object="response",
            created_at=datetime.now().timestamp(),
            model=request.model,
            output=[response_output_message],
            usage=usage,
            parallel_tool_calls=False,
            tool_choice="none",
            tools=[],
        )<|MERGE_RESOLUTION|>--- conflicted
+++ resolved
@@ -801,7 +801,7 @@
 
                 # Create a trace event for debugging
                 trace_event = ResponseTraceEventComplete(
-                    type="response.trace.complete",
+                    type="response.trace.completed",
                     data={
                         "trace_type": "workflow_info",
                         "event_type": event_class,
@@ -1390,11 +1390,7 @@
     async def _create_unknown_content_event(self, content: Any, context: dict[str, Any]) -> ResponseStreamEvent:
         """Create event for unknown content types."""
         content_type = content.__class__.__name__
-<<<<<<< HEAD
-        text = f"Unknown content type: {content_type}\n"
-=======
         text = f"Warning: Unknown content type: {content_type}\n"
->>>>>>> 92925a8b
         return self._create_text_delta_event(text, context)
 
     async def _create_error_response(self, error_message: str, request: AgentFrameworkRequest) -> OpenAIResponse:
