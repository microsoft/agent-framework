--- conflicted
+++ resolved
@@ -280,22 +280,8 @@
                                 if input_type:
                                     input_type_name = getattr(input_type, "__name__", str(input_type))
 
-<<<<<<< HEAD
                                     # Generate schema using comprehensive schema generation
                                     input_schema = generate_input_schema(input_type)
-=======
-                                    if input_type is str:
-                                        input_schema = {"type": "string"}
-                                    elif input_type is dict:
-                                        input_schema = {"type": "object"}
-                                    elif hasattr(input_type, "model_json_schema"):
-                                        try:
-                                            input_schema = input_type.model_json_schema()
-                                        except Exception as exc:  # pragma: no cover - defensive path
-                                            logger.debug(f"model_json_schema() failed for workflow {entity_id}: {exc}")
-                                    elif hasattr(input_type, "__annotations__"):
-                                        input_schema = {"type": "object"}
->>>>>>> 50c532b4
 
                         if not input_schema:
                             input_schema = {"type": "string"}
