<!doctype html>
<html lang="en">
  <head>
    <meta charset="UTF-8" />
    <link rel="icon" type="image/svg+xml" href="agentframework.svg" />
    <meta name="viewport" content="width=device-width, initial-scale=1.0" />
    <title>Agent Framework Dev UI</title>
<<<<<<< HEAD
    <script type="module" crossorigin src="/assets/index-B8dQkTeP.js"></script>
    <link rel="stylesheet" crossorigin href="/assets/index-D1_nVNTl.css">
=======
    <script type="module" crossorigin src="./assets/index.js"></script>
    <link rel="stylesheet" crossorigin href="./assets/index.css">
>>>>>>> 820c6afe
  </head>
  <body>
    <div id="root"></div>
  </body>
</html><|MERGE_RESOLUTION|>--- conflicted
+++ resolved
@@ -5,13 +5,8 @@
     <link rel="icon" type="image/svg+xml" href="agentframework.svg" />
     <meta name="viewport" content="width=device-width, initial-scale=1.0" />
     <title>Agent Framework Dev UI</title>
-<<<<<<< HEAD
-    <script type="module" crossorigin src="/assets/index-B8dQkTeP.js"></script>
-    <link rel="stylesheet" crossorigin href="/assets/index-D1_nVNTl.css">
-=======
     <script type="module" crossorigin src="./assets/index.js"></script>
     <link rel="stylesheet" crossorigin href="./assets/index.css">
->>>>>>> 820c6afe
   </head>
   <body>
     <div id="root"></div>
