--- conflicted
+++ resolved
@@ -174,6 +174,81 @@
             args["additional_properties"] = additional_properties
         if "name" in kwargs:
             raise ValueError("The 'name' argument is reserved for the HostedCodeInterpreterTool and cannot be set.")
+        super().__init__(**args, **kwargs)
+
+
+class HostedWebSearchTool(AIToolBase):
+    """Represents a web search tool that can be specified to an AI service to enable it to perform web searches."""
+
+    def __init__(
+        self,
+        description: str | None = None,
+        additional_properties: dict[str, Any] | None = None,
+        **kwargs: Any,
+    ):
+        """Initialize a HostedWebSearchTool.
+
+        Args:
+            description: A description of the tool.
+            additional_properties: Additional properties associated with the tool
+                (e.g., {"user_location": {"city": "Seattle", "country": "US"}}).
+            **kwargs: Additional keyword arguments to pass to the base class.
+        """
+        args: dict[str, Any] = {
+            "name": "web_search",
+        }
+        if description is not None:
+            args["description"] = description
+        if additional_properties is not None:
+            args["additional_properties"] = additional_properties
+        if "name" in kwargs:
+            raise ValueError("The 'name' argument is reserved for the HostedFileSearchTool and cannot be set.")
+        super().__init__(**args, **kwargs)
+
+
+class HostedFileSearchTool(AIToolBase):
+    """Represents a file search tool that can be specified to an AI service to enable it to perform file searches."""
+
+    inputs: list[Any] = Field(default_factory=list)
+    max_results: int | None = None
+
+    def __init__(
+        self,
+        inputs: "AIContents | dict[str, Any] | str | list[AIContents | dict[str, Any] | str] | None",
+        max_results: int | None = None,
+        description: str | None = None,
+        additional_properties: dict[str, Any] | None = None,
+        **kwargs: Any,
+    ):
+        """Initialize a FileSearchTool.
+
+        Args:
+            inputs: A list of contents that the tool can accept as input. Defaults to None.
+                This should be one or more HostedVectorStoreContents.
+                When supplying a list, it can contain:
+                - AIContents instances
+                - dicts with properties for AIContents (e.g., {"uri": "http://example.com", "media_type": "text/html"})
+                - strings (which will be converted to UriContent with media_type "text/plain").
+                If None, defaults to an empty list.
+            max_results: The maximum number of results to return from the file search.
+                If None, max limit is applied.
+            description: A description of the tool.
+            additional_properties: Additional properties associated with the tool.
+            **kwargs: Additional keyword arguments to pass to the base class.
+        """
+        args: dict[str, Any] = {
+            "name": "file_search",
+        }
+        if inputs:
+            args["inputs"] = _parse_inputs(inputs)
+        if max_results:
+            args["max_results"] = max_results
+        if description is not None:
+            args["description"] = description
+        if additional_properties is not None:
+            args["additional_properties"] = additional_properties
+        if "name" in kwargs:
+            raise ValueError("The 'name' argument is reserved for the HostedFileSearchTool and cannot be set.")
         super().__init__(**args, **kwargs)
 
 
@@ -247,16 +322,12 @@
                 self._invocation_duration_histogram.record(duration, attributes=attributes)
                 logger.info("Function completed. Duration: %fs", duration)
 
-<<<<<<< HEAD
-    def to_json_tool(self) -> dict[str, Any]:
-=======
     def parameters(self) -> dict[str, Any]:
         """Create the json schema of the parameters."""
         return self.input_model.model_json_schema()
 
     def to_json_schema_spec(self) -> dict[str, Any]:
         """Convert a AIFunction to the JSON Schema function specification format."""
->>>>>>> df9d85d1
         return {
             "type": "function",
             "function": {
@@ -343,144 +414,4 @@
 
         return wrapper(func)
 
-<<<<<<< HEAD
-    return decorator(func) if func else decorator  # type: ignore[reportReturnType, return-value]
-
-
-def _parse_inputs(
-    inputs: "AIContents | dict[str, Any] | str | list[AIContents | dict[str, Any] | str] | None",
-) -> list["AIContents"]:
-    """Parse the inputs for a tool, ensuring they are of type AIContents."""
-    if inputs is None:
-        return []
-
-    from ._types import AIContent, DataContent, HostedFileContent, HostedVectorStoreContent, UriContent
-
-    parsed_inputs: list["AIContents"] = []
-    if not isinstance(inputs, list):
-        inputs = [inputs]
-    for input_item in inputs:
-        if isinstance(input_item, str):
-            # If it's a string, we assume it's a URI or similar identifier.
-            # Convert it to a UriContent or similar type as needed.
-            parsed_inputs.append(UriContent(uri=input_item, media_type="text/plain"))
-        elif isinstance(input_item, dict):
-            # If it's a dict, we assume it contains properties for a specific content type.
-            # we check if the required keys are present to determine the type.
-            if "uri" in input_item:
-                parsed_inputs.append(
-                    UriContent(**input_item) if "media_type" in input_item else DataContent(**input_item)
-                )
-            elif "file_id" in input_item:
-                parsed_inputs.append(HostedFileContent(**input_item))
-            elif "vector_store_id" in input_item:
-                parsed_inputs.append(HostedVectorStoreContent(**input_item))
-            elif "data" in input_item:
-                parsed_inputs.append(DataContent(**input_item))
-            else:
-                raise ValueError(f"Unsupported input type: {input_item}")
-        elif isinstance(input_item, AIContent):
-            parsed_inputs.append(input_item)
-        else:
-            raise TypeError(f"Unsupported input type: {type(input_item).__name__}. Expected AIContents or dict.")
-    return parsed_inputs
-
-
-class HostedCodeInterpreterTool(AITool):
-    """Represents a hosted tool that can be specified to an AI service to enable it to execute generated code.
-
-    This tool does not implement code interpretation itself. It serves as a marker to inform a service
-    that it is allowed to execute generated code if the service is capable of doing so.
-    """
-
-    def __init__(
-        self,
-        name: str = "code_interpreter",
-        inputs: "AIContents | dict[str, Any] | str | list[AIContents | dict[str, Any] | str] | None" = None,
-        description: str | None = None,
-        additional_properties: dict[str, Any] | None = None,
-    ):
-        """Initialize a HostedCodeInterpreterTool.
-
-        Args:
-            name: The name of the tool. Defaults to "code_interpreter".
-            inputs: A list of contents that the tool can accept as input. Defaults to None.
-                This should mostly be HostedFileContent or HostedVectorStoreContent.
-                Can also be DataContent, depending on the service used.
-                When supplying a list, it can contain:
-                - AIContents instances
-                - dicts with properties for AIContents (e.g., {"uri": "http://example.com", "media_type": "text/html"})
-                - strings (which will be converted to UriContent with media_type "text/plain").
-                If None, defaults to an empty list.
-            description: A description of the tool.
-            additional_properties: Additional properties associated with the tool, specific to the service used.
-        """
-        self.name = name
-        self.inputs = _parse_inputs(inputs)
-        self.description = description
-        self.additional_properties = additional_properties
-
-    def __str__(self) -> str:
-        """Return a string representation of the tool."""
-        return f"HostedCodeInterpreterTool(name={self.name})"
-
-
-class HostedWebSearchTool(AITool):
-    """Represents a web search tool that can be specified to an AI service to enable it to perform web searches."""
-
-    def __init__(
-        self,
-        name: str = "web_search",
-        description: str | None = None,
-        additional_properties: dict[str, Any] | None = None,
-    ):
-        """Initialize a HostedWebSearchTool.
-
-        Args:
-            name: The name of the tool. Defaults to "web_search".
-            description: A description of the tool.
-            additional_properties: Additional properties associated with the tool, specific to the service used.
-        """
-        self.name = name
-        self.description = description
-        self.additional_properties = additional_properties
-
-    def __str__(self) -> str:
-        """Return a string representation of the tool."""
-        return f"HostedWebSearchTool(name={self.name})"
-
-
-# TODO(peterychang): Test once the vector store is merged in.
-class HostedFileSearchTool(AITool):
-    """Represents a file search tool that can be specified to an AI service to enable it to perform file searches."""
-
-    def __init__(
-        self,
-        name: str = "file_search",
-        inputs: list["AIContents"] | None = None,
-        max_results: int | None = None,
-        description: str | None = None,
-        additional_properties: dict[str, Any] | None = None,
-    ):
-        """Initialize a FileSearchTool.
-
-        Args:
-            name: The name of the tool. Defaults to "file_search".
-            inputs: A list of inputs for use by the tool.
-            max_results: The maximum number of results to return from the search.
-                If None, defaults to no limit.
-            description: A description of the tool.
-            additional_properties: Additional properties associated with the tool, specific to the service used.
-        """
-        self.name = name
-        self.inputs = inputs
-        self.max_results = max_results
-        self.description = description
-        self.additional_properties = additional_properties
-
-    def __str__(self) -> str:
-        """Return a string representation of the tool."""
-        return f"HostedFileSearchTool(name={self.name})"
-=======
-    return decorator(func) if func else decorator  # type: ignore[reportReturnType, return-value]
->>>>>>> df9d85d1
+    return decorator(func) if func else decorator  # type: ignore[reportReturnType, return-value]