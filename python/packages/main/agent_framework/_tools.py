--- conflicted
+++ resolved
@@ -175,11 +175,7 @@
         Args:
             name: The name of the tool. Defaults to "code_interpreter".
             description: A description of the tool.
-<<<<<<< HEAD
-            additional_properties: Additional properties associated with the tool.
-=======
             additional_properties: Additional properties associated with the tool, specific to the service used.
->>>>>>> 14efb626
         """
         self.name = name
         self.description = description
