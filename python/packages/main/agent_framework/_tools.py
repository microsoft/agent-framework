# Copyright (c) Microsoft. All rights reserved.

import asyncio
import inspect
from collections.abc import AsyncIterable, Awaitable, Callable, MutableMapping, Sequence
from functools import wraps
from time import perf_counter, time_ns
from types import CoroutineType
from typing import (
    TYPE_CHECKING,
    Annotated,
    Any,
    Final,
    Generic,
    Protocol,
    TypeVar,
    get_args,
    get_origin,
    runtime_checkable,
)

from opentelemetry import metrics
from pydantic import BaseModel, Field, PrivateAttr, create_model

from ._logging import get_logger
from ._pydantic import AFBaseModel
from .exceptions import ChatClientInitializationError
from .telemetry import (
    OPERATION_DURATION_BUCKET_BOUNDARIES,
    OtelAttr,
    _capture_exception,  # type: ignore
    meter,
    start_as_current_span,
    tracer,
)

if TYPE_CHECKING:
<<<<<<< HEAD
    from ._clients import ChatClient
    from ._types import (
        AIContents,
        ChatMessage,
        ChatResponse,
        ChatResponseUpdate,
        FunctionCallContent,
    )
=======
    from ._types import Contents

tracer: trace.Tracer = trace.get_tracer("agent_framework")
meter: metrics.Meter = metrics.get_meter_provider().get_meter("agent_framework")
logger = get_logger()
>>>>>>> 518fd447

__all__ = [
    "FUNCTION_INVOKING_CHAT_CLIENT_MARKER",
    "AIFunction",
    "HostedCodeInterpreterTool",
    "HostedFileSearchTool",
    "HostedWebSearchTool",
    "ToolProtocol",
    "ai_function",
    "use_function_invocation",
]


logger = get_logger()
FUNCTION_INVOKING_CHAT_CLIENT_MARKER: Final[str] = "__function_invoking_chat_client__"
DEFAULT_MAX_ITERATIONS: Final[int] = 10
TChatClient = TypeVar("TChatClient", bound="ChatClient")
# region Helpers


def _parse_inputs(
    inputs: "Contents | dict[str, Any] | str | list[Contents | dict[str, Any] | str] | None",
) -> list["Contents"]:
    """Parse the inputs for a tool, ensuring they are of type Contents."""
    if inputs is None:
        return []

    from ._types import BaseContent, DataContent, HostedFileContent, HostedVectorStoreContent, UriContent

    parsed_inputs: list["Contents"] = []
    if not isinstance(inputs, list):
        inputs = [inputs]
    for input_item in inputs:
        if isinstance(input_item, str):
            # If it's a string, we assume it's a URI or similar identifier.
            # Convert it to a UriContent or similar type as needed.
            parsed_inputs.append(UriContent(uri=input_item, media_type="text/plain"))
        elif isinstance(input_item, dict):
            # If it's a dict, we assume it contains properties for a specific content type.
            # we check if the required keys are present to determine the type.
            # for instance, if it has "uri" and "media_type", we treat it as UriContent.
            # if is only has uri, then we treat it as DataContent.
            # etc.
            if "uri" in input_item:
                parsed_inputs.append(
                    UriContent(**input_item) if "media_type" in input_item else DataContent(**input_item)
                )
            elif "file_id" in input_item:
                parsed_inputs.append(HostedFileContent(**input_item))
            elif "vector_store_id" in input_item:
                parsed_inputs.append(HostedVectorStoreContent(**input_item))
            elif "data" in input_item:
                parsed_inputs.append(DataContent(**input_item))
            else:
                raise ValueError(f"Unsupported input type: {input_item}")
        elif isinstance(input_item, BaseContent):
            parsed_inputs.append(input_item)
        else:
            raise TypeError(f"Unsupported input type: {type(input_item).__name__}. Expected Contents or dict.")
    return parsed_inputs


# region AITool
@runtime_checkable
class ToolProtocol(Protocol):
    """Represents a generic tool that can be specified to an AI service.

    Attributes:
        name: The name of the tool.
        description: A description of the tool.
        additional_properties: Additional properties associated with the tool.

    Methods:
        parameters: The parameters accepted by the tool, in a json schema format.
    """

    name: str
    """The name of the tool."""
    description: str
    """A description of the tool, suitable for use in describing the purpose to a model."""
    additional_properties: dict[str, Any] | None
    """Additional properties associated with the tool."""

    def __str__(self) -> str:
        """Return a string representation of the tool."""
        ...


ArgsT = TypeVar("ArgsT", bound=BaseModel)
ReturnT = TypeVar("ReturnT")


class BaseTool(AFBaseModel):
    """Base class for AI tools, providing common attributes and methods.

    Args:
        name: The name of the tool.
        description: A description of the tool.
        additional_properties: Additional properties associated with the tool.
    """

    name: str = Field(..., kw_only=False)
    description: str = ""
    additional_properties: dict[str, Any] | None = None

    def __str__(self) -> str:
        """Return a string representation of the tool."""
        if self.description:
            return f"{self.__class__.__name__}(name={self.name}, description={self.description})"
        return f"{self.__class__.__name__}(name={self.name})"


<<<<<<< HEAD
# region Tools


class HostedCodeInterpreterTool(AIToolBase):
=======
class HostedCodeInterpreterTool(BaseTool):
>>>>>>> 518fd447
    """Represents a hosted tool that can be specified to an AI service to enable it to execute generated code.

    This tool does not implement code interpretation itself. It serves as a marker to inform a service
    that it is allowed to execute generated code if the service is capable of doing so.
    """

    inputs: list[Any] = Field(default_factory=list)

    def __init__(
        self,
        *,
        inputs: "Contents | dict[str, Any] | str | list[Contents | dict[str, Any] | str] | None" = None,
        description: str | None = None,
        additional_properties: dict[str, Any] | None = None,
        **kwargs: Any,
    ) -> None:
        """Initialize the HostedCodeInterpreterTool.

        Args:
            inputs: A list of contents that the tool can accept as input. Defaults to None.
                This should mostly be HostedFileContent or HostedVectorStoreContent.
                Can also be DataContent, depending on the service used.
                When supplying a list, it can contain:
                - Contents instances
                - dicts with properties for Contents (e.g., {"uri": "http://example.com", "media_type": "text/html"})
                - strings (which will be converted to UriContent with media_type "text/plain").
                If None, defaults to an empty list.
            description: A description of the tool.
            additional_properties: Additional properties associated with the tool.
            **kwargs: Additional keyword arguments to pass to the base class.
        """
        args: dict[str, Any] = {
            "name": "code_interpreter",
        }
        if inputs:
            args["inputs"] = _parse_inputs(inputs)
        if description is not None:
            args["description"] = description
        if additional_properties is not None:
            args["additional_properties"] = additional_properties
        if "name" in kwargs:
            raise ValueError("The 'name' argument is reserved for the HostedCodeInterpreterTool and cannot be set.")
        super().__init__(**args, **kwargs)


class HostedWebSearchTool(BaseTool):
    """Represents a web search tool that can be specified to an AI service to enable it to perform web searches."""

    def __init__(
        self,
        description: str | None = None,
        additional_properties: dict[str, Any] | None = None,
        **kwargs: Any,
    ):
        """Initialize a HostedWebSearchTool.

        Args:
            description: A description of the tool.
            additional_properties: Additional properties associated with the tool
                (e.g., {"user_location": {"city": "Seattle", "country": "US"}}).
            **kwargs: Additional keyword arguments to pass to the base class.
        """
        args: dict[str, Any] = {
            "name": "web_search",
        }
        if description is not None:
            args["description"] = description
        if additional_properties is not None:
            args["additional_properties"] = additional_properties
        if "name" in kwargs:
            raise ValueError("The 'name' argument is reserved for the HostedFileSearchTool and cannot be set.")
        super().__init__(**args, **kwargs)


class HostedFileSearchTool(BaseTool):
    """Represents a file search tool that can be specified to an AI service to enable it to perform file searches."""

    inputs: list[Any] | None = None
    max_results: int | None = None

    def __init__(
        self,
        inputs: "Contents | dict[str, Any] | str | list[Contents | dict[str, Any] | str] | None" = None,
        max_results: int | None = None,
        description: str | None = None,
        additional_properties: dict[str, Any] | None = None,
        **kwargs: Any,
    ):
        """Initialize a FileSearchTool.

        Args:
            inputs: A list of contents that the tool can accept as input. Defaults to None.
                This should be one or more HostedVectorStoreContents.
                When supplying a list, it can contain:
                - Contents instances
                - dicts with properties for Contents (e.g., {"uri": "http://example.com", "media_type": "text/html"})
                - strings (which will be converted to UriContent with media_type "text/plain").
                If None, defaults to an empty list.
            max_results: The maximum number of results to return from the file search.
                If None, max limit is applied.
            description: A description of the tool.
            additional_properties: Additional properties associated with the tool.
            **kwargs: Additional keyword arguments to pass to the base class.
        """
        args: dict[str, Any] = {
            "name": "file_search",
        }
        if inputs:
            args["inputs"] = _parse_inputs(inputs)
        if max_results:
            args["max_results"] = max_results
        if description is not None:
            args["description"] = description
        if additional_properties is not None:
            args["additional_properties"] = additional_properties
        if "name" in kwargs:
            raise ValueError("The 'name' argument is reserved for the HostedFileSearchTool and cannot be set.")
        super().__init__(**args, **kwargs)


<<<<<<< HEAD
# region AIFunction
class AIFunction(AIToolBase, Generic[ArgsT, ReturnT]):
    """A AITool that is callable as code.
=======
class AIFunction(BaseTool, Generic[ArgsT, ReturnT]):
    """A ToolProtocol that is callable as code.
>>>>>>> 518fd447

    Args:
        name: The name of the function.
        description: A description of the function.
        additional_properties: Additional properties to set on the function.
        func: The function to wrap. If None, returns a decorator.
        input_model: The Pydantic model that defines the input parameters for the function.
    """

    func: Callable[..., Awaitable[ReturnT] | ReturnT]
    input_model: type[ArgsT]
    _invocation_duration_histogram: metrics.Histogram = PrivateAttr(
        default_factory=lambda: meter.create_histogram(
            name=OtelAttr.MEASUREMENT_FUNCTION_INVOCATION_DURATION,
            unit=OtelAttr.DURATION_UNIT,
            description="Measures the duration of a function's execution",
            explicit_bucket_boundaries_advisory=OPERATION_DURATION_BUCKET_BOUNDARIES,
        )
    )

    def __call__(self, *args: Any, **kwargs: Any) -> ReturnT | Awaitable[ReturnT]:
        """Call the wrapped function with the provided arguments."""
        return self.func(*args, **kwargs)

    async def invoke(
        self,
        *,
        arguments: ArgsT | None = None,
        **kwargs: Any,
    ) -> ReturnT:
        """Run the AI function with the provided arguments as a Pydantic model.

        Args:
            arguments: A Pydantic model instance containing the arguments for the function.
            otel_settings: Optional model diagnostics settings to override the default settings.
            kwargs: keyword arguments to pass to the function, will not be used if `arguments` is provided.
        """
        global OTEL_SETTINGS
        from .telemetry import OTEL_SETTINGS, setup_telemetry

        tool_call_id = kwargs.pop("tool_call_id", None)
        if arguments is not None:
            if not isinstance(arguments, self.input_model):
                raise TypeError(f"Expected {self.input_model.__name__}, got {type(arguments).__name__}")
            kwargs = arguments.model_dump(exclude_none=True)
        if not OTEL_SETTINGS.ENABLED:  # type: ignore
            logger.info(f"Function name: {self.name}")
            logger.debug(f"Function arguments: {kwargs}")
            res = self.__call__(**kwargs)
            result = await res if inspect.isawaitable(res) else res
            logger.info(f"Function {self.name} succeeded.")
            logger.debug(f"Function result: {result or 'None'}")
            return result  # type: ignore[reportReturnType]

        setup_telemetry()
        with start_as_current_span(
            tracer=tracer,
            function=self,
            tool_call_id=tool_call_id,
        ) as span:
            hist_attributes: dict[str, Any] = {
                OtelAttr.MEASUREMENT_FUNCTION_TAG_NAME: self.name,
                OtelAttr.TOOL_CALL_ID: tool_call_id or "unknown",
            }
            logger.info(f"Function name: {self.name}")
            if OTEL_SETTINGS.SENSITIVE_DATA_ENABLED:  # type: ignore
                logger.debug(f"Function arguments: {kwargs}")
            start_time_stamp = perf_counter()
            end_time_stamp: float | None = None
            try:
                res = self.__call__(**kwargs)
                result = await res if inspect.isawaitable(res) else res
                end_time_stamp = perf_counter()
            except Exception as exception:
                end_time_stamp = perf_counter()
                hist_attributes[OtelAttr.ERROR_TYPE] = type(exception).__name__
                _capture_exception(span=span, exception=exception, timestamp=time_ns())
                logger.error(f"Function failed. Error: {exception}")
                raise
            else:
                logger.info(f"Function {self.name} succeeded.")
                if OTEL_SETTINGS.SENSITIVE_DATA_ENABLED:  # type: ignore
                    logger.debug(f"Function result: {result or 'None'}")
                return result  # type: ignore[reportReturnType]
            finally:
                duration = (end_time_stamp or perf_counter()) - start_time_stamp
                span.set_attribute(OtelAttr.MEASUREMENT_FUNCTION_INVOCATION_DURATION, duration)
                self._invocation_duration_histogram.record(duration, attributes=hist_attributes)
                logger.info("Function duration: %fs", duration)

    def parameters(self) -> dict[str, Any]:
        """Create the json schema of the parameters."""
        return self.input_model.model_json_schema()

    def to_json_schema_spec(self) -> dict[str, Any]:
        """Convert a AIFunction to the JSON Schema function specification format."""
        return {
            "type": "function",
            "function": {
                "name": self.name,
                "description": self.description,
                "parameters": self.parameters(),
            },
        }


# region AI Function Decorator


def _parse_annotation(annotation: Any) -> Any:
    """Parse a type annotation and return the corresponding type.

    If the second annotation (after the type) is a string, then we convert that to a pydantic Field description.
    The rest are returned as-is, allowing for multiple annotations.
    """
    origin = get_origin(annotation)
    if origin is not None:
        args = get_args(annotation)
        # For other generics, return the origin type (e.g., list for List[int])
        if len(args) > 1 and isinstance(args[1], str):
            # Create a new Annotated type with the updated Field
            args_list = list(args)
            if len(args_list) == 2:
                return Annotated[args_list[0], Field(description=args_list[1])]
            return Annotated[args_list[0], Field(description=args_list[1]), tuple(args_list[2:])]
    return annotation


def ai_function(
    func: Callable[..., ReturnT | Awaitable[ReturnT]] | None = None,
    *,
    name: str | None = None,
    description: str | None = None,
    additional_properties: dict[str, Any] | None = None,
) -> AIFunction[Any, ReturnT]:
    """Decorate a function to turn it into a AIFunction that can be passed to models and executed automatically.

    This function will create a Pydantic model from the function's signature,
    which will be used to validate the arguments passed to the function.
    And will be used to generate the JSON schema for the function's parameters.
    In order to add descriptions to parameters, in your function signature,
    use the `Annotated` type from `typing` and the `Field` class from `pydantic`:

            from typing import Annotated

            from pydantic import Field

            <field_name>: Annotated[<type>, Field(description="<description>")]

    Args:
        func: The function to wrap. If None, returns a decorator.
        name: The name of the tool. Defaults to the function's name.
        description: A description of the tool. Defaults to the function's docstring.
        additional_properties: Additional properties to set on the tool.

    """

    def decorator(func: Callable[..., ReturnT | Awaitable[ReturnT]]) -> AIFunction[Any, ReturnT]:
        @wraps(func)
        def wrapper(f: Callable[..., ReturnT | Awaitable[ReturnT]]) -> AIFunction[Any, ReturnT]:
            tool_name: str = name or getattr(f, "__name__", "unknown_function")  # type: ignore[assignment]
            tool_desc: str = description or (f.__doc__ or "")
            sig = inspect.signature(f)
            fields = {
                pname: (
                    _parse_annotation(param.annotation) if param.annotation is not inspect.Parameter.empty else str,
                    param.default if param.default is not inspect.Parameter.empty else ...,
                )
                for pname, param in sig.parameters.items()
                if pname not in {"self", "cls"}
            }
            input_model: Any = create_model(f"{tool_name}_input", **fields)  # type: ignore[call-overload]
            if not issubclass(input_model, BaseModel):
                raise TypeError(f"Input model for {tool_name} must be a subclass of BaseModel, got {input_model}")

            return AIFunction[Any, ReturnT](
                name=tool_name,
                description=tool_desc,
                additional_properties=additional_properties or {},
                func=f,
                input_model=input_model,
            )

        return wrapper(func)

    return decorator(func) if func else decorator  # type: ignore[reportReturnType, return-value]


# region Function Invoking Chat Client


async def _auto_invoke_function(
    function_call_content: "FunctionCallContent",
    custom_args: dict[str, Any] | None = None,
    *,
    tool_map: dict[str, AIFunction[BaseModel, Any]],
    sequence_index: int | None = None,
    request_index: int | None = None,
) -> "AIContents":
    """Invoke a function call requested by the agent, applying filters that are defined in the agent."""
    from ._types import FunctionResultContent

    tool: AIFunction[BaseModel, Any] | None = tool_map.get(function_call_content.name)
    if tool is None:
        raise KeyError(f"No tool or function named '{function_call_content.name}'")

    parsed_args: dict[str, Any] = dict(function_call_content.parse_arguments() or {})

    # Merge with user-supplied args; right-hand side dominates, so parsed args win on conflicts.
    merged_args: dict[str, Any] = (custom_args or {}) | parsed_args
    args = tool.input_model.model_validate(merged_args)
    exception = None
    try:
        function_result = await tool.invoke(
            arguments=args,
            tool_call_id=function_call_content.call_id,
        )  # type: ignore[arg-type]
    except Exception as ex:
        exception = ex
        function_result = None
    return FunctionResultContent(
        call_id=function_call_content.call_id,
        exception=exception,
        result=function_result,
    )


def _get_tool_map(
    tools: "AITool \
    | list[AITool]\
    | Callable[..., Any] \
    | list[Callable[..., Any]] \
    | MutableMapping[str, Any] \
    | list[MutableMapping[str, Any]]",
) -> dict[str, AIFunction[Any, Any]]:
    ai_function_list: dict[str, AIFunction[Any, Any]] = {}
    for tool in tools if isinstance(tools, list) else [tools]:
        if isinstance(tool, AIFunction):
            ai_function_list[tool.name] = tool
            continue
        if callable(tool):
            # Convert to AITool if it's a function or callable
            ai_tool = ai_function(tool)
            ai_function_list[ai_tool.name] = ai_tool
    return ai_function_list


async def execute_function_calls(
    custom_args: dict[str, Any],
    attempt_idx: int,
    function_calls: Sequence["FunctionCallContent"],
    tools: "AITool | list[AITool] | Callable[..., Any] | list[Callable[..., Any]] | MutableMapping[str, Any] | list[MutableMapping[str, Any]]",  # noqa: E501
) -> list["AIContents"]:
    tool_map = _get_tool_map(tools)
    # Run all function calls concurrently
    return await asyncio.gather(*[
        _auto_invoke_function(
            function_call_content=function_call,
            custom_args=custom_args,
            tool_map=tool_map,
            sequence_index=seq_idx,
            request_index=attempt_idx,
        )
        for seq_idx, function_call in enumerate(function_calls)
    ])


def update_conversation_id(kwargs: dict[str, Any], conversation_id: str | None) -> None:
    """Update kwargs with conversation id."""
    if conversation_id is None:
        return
    if "chat_options" in kwargs:
        kwargs["chat_options"].conversation_id = conversation_id
    else:
        kwargs["conversation_id"] = conversation_id


def _handle_function_calls_response(
    func: Callable[..., CoroutineType[Any, Any, "ChatResponse"]],
    *,
    max_iterations: int = 10,
) -> Callable[..., CoroutineType[Any, Any, "ChatResponse"]]:
    """Decorate the get_response method to enable function calls.

    Args:
        func: The get_response method to decorate.
        max_iterations: The maximum number of function call iterations to perform.

    """

    def decorator(
        func: Callable[..., CoroutineType[Any, Any, "ChatResponse"]],
    ) -> Callable[..., CoroutineType[Any, Any, "ChatResponse"]]:
        """Inner decorator."""

        @wraps(func)
        async def function_invocation_wrapper(
            self: "ChatClient",
            messages: "str | ChatMessage | list[str] | list[ChatMessage]",
            **kwargs: Any,
        ) -> "ChatResponse":
            from ._clients import prepare_messages
            from ._types import ChatMessage, ChatOptions, FunctionCallContent, FunctionResultContent

            prepped_messages = prepare_messages(messages)
            response: "ChatResponse | None" = None
            fcc_messages: "list[ChatMessage]" = []
            for attempt_idx in range(max_iterations):
                response = await func(self, messages=prepped_messages, **kwargs)
                # if there are function calls, we will handle them first
                function_results = {
                    it.call_id for it in response.messages[0].contents if isinstance(it, FunctionResultContent)
                }
                function_calls = [
                    it
                    for it in response.messages[0].contents
                    if isinstance(it, FunctionCallContent) and it.call_id not in function_results
                ]

                if response.conversation_id is not None:
                    update_conversation_id(kwargs, response.conversation_id)
                    prepped_messages = []

                tools = kwargs.get("tools")
                if not tools and (chat_options := kwargs.get("chat_options")) and isinstance(chat_options, ChatOptions):
                    tools = chat_options.tools
                if function_calls and tools:
                    function_results = await execute_function_calls(
                        custom_args=kwargs,
                        attempt_idx=attempt_idx,
                        function_calls=function_calls,
                        tools=tools,  # type: ignore
                    )
                    # add a single ChatMessage to the response with the results
                    result_message = ChatMessage(role="tool", contents=function_results)  # type: ignore[call-overload]
                    response.messages.append(result_message)
                    # response should contain 2 messages after this,
                    # one with function call contents
                    # and one with function result contents
                    # the amount and call_id's should match
                    # this runs in every but the first run
                    # we need to keep track of all function call messages
                    fcc_messages.extend(response.messages)
                    # and add them as additional context to the messages
                    if kwargs.get("store"):
                        prepped_messages.clear()
                        prepped_messages.append(result_message)
                    else:
                        prepped_messages.extend(response.messages)
                    continue
                # If we reach this point, it means there were no function calls to handle,
                # we'll add the previous function call and responses
                # to the front of the list, so that the final response is the last one
                # TODO (eavanvalkenburg): control this behavior?
                if fcc_messages:
                    for msg in reversed(fcc_messages):
                        response.messages.insert(0, msg)
                return response

            # Failsafe: give up on tools, ask model for plain answer
            kwargs["tool_choice"] = "none"
            response = await func(self, messages=prepped_messages, **kwargs)
            if fcc_messages:
                for msg in reversed(fcc_messages):
                    response.messages.insert(0, msg)
            return response

        return function_invocation_wrapper  # type: ignore

    return decorator(func)


def _handle_function_calls_streaming_response(
    func: Callable[..., AsyncIterable["ChatResponseUpdate"]],
    *,
    max_iterations: int = 10,
) -> Callable[..., AsyncIterable["ChatResponseUpdate"]]:
    """Decorate the get_streaming_response method to handle function calls.

    Args:
        func: The get_streaming_response method to decorate.
        max_iterations: The maximum number of function call iterations to perform.

    """

    def decorator(
        func: Callable[..., AsyncIterable["ChatResponseUpdate"]],
    ) -> Callable[..., AsyncIterable["ChatResponseUpdate"]]:
        """Inner decorator."""

        @wraps(func)
        async def streaming_function_invocation_wrapper(
            self: "ChatClient",
            messages: "str | ChatMessage | list[str] | list[ChatMessage]",
            **kwargs: Any,
        ) -> AsyncIterable["ChatResponseUpdate"]:
            """Wrap the inner get streaming response method to handle tool calls."""
            from ._clients import prepare_messages
            from ._types import ChatMessage, ChatOptions, ChatResponse, ChatResponseUpdate, FunctionCallContent

            prepped_messages = prepare_messages(messages)
            for attempt_idx in range(max_iterations):
                all_updates: list["ChatResponseUpdate"] = []
                async for update in func(self, messages=prepped_messages, **kwargs):
                    all_updates.append(update)
                    yield update

                # efficient check for FunctionCallContent in the updates
                # if there is at least one, this stops and continuous
                # if there are no FCC's then it returns
                if not any(isinstance(item, FunctionCallContent) for upd in all_updates for item in upd.contents):
                    return

                # Now combining the updates to create the full response.
                # Depending on the prompt, the message may contain both function call
                # content and others

                response: "ChatResponse" = ChatResponse.from_chat_response_updates(all_updates)
                # add the response message to the previous messages
                prepped_messages.append(response.messages[0])
                # get the fccs
                function_calls = [
                    item for item in response.messages[0].contents if isinstance(item, FunctionCallContent)
                ]

                # When conversation id is present, it means that messages are hosted on the server.
                # In this case, we need to update kwargs with conversation id and also clear messages
                if response.conversation_id is not None:
                    update_conversation_id(kwargs, response.conversation_id)
                    prepped_messages = []

                tools = kwargs.get("tools")
                if not tools and (chat_options := kwargs.get("chat_options")) and isinstance(chat_options, ChatOptions):
                    tools = chat_options.tools

                if function_calls and tools:
                    function_results = await execute_function_calls(
                        custom_args=kwargs,
                        attempt_idx=attempt_idx,
                        function_calls=function_calls,
                        tools=tools,  # type: ignore[reportArgumentType]
                    )
                    function_result_msg = ChatMessage(role="tool", contents=function_results)
                    yield ChatResponseUpdate(contents=function_results, role="tool")
                    response.messages.append(function_result_msg)
                    prepped_messages.append(function_result_msg)
                    continue

            # Failsafe: give up on tools, ask model for plain answer
            kwargs["tool_choice"] = "none"
            async for update in func(self, messages=prepped_messages, **kwargs):
                yield update

        return streaming_function_invocation_wrapper

    return decorator(func)


def use_function_invocation(
    chat_client: type[TChatClient],
) -> type[TChatClient]:
    """Class decorator that enables tool calling for a chat client."""
    if getattr(chat_client, FUNCTION_INVOKING_CHAT_CLIENT_MARKER, False):
        return chat_client

    max_iterations = DEFAULT_MAX_ITERATIONS

    try:
        chat_client.get_response = _handle_function_calls_response(  # type: ignore
            func=chat_client.get_response,  # type: ignore
            max_iterations=max_iterations,
        )
    except AttributeError as ex:
        raise ChatClientInitializationError(
            f"Chat client {chat_client.__name__} does not have a get_response method, cannot apply function invocation."
        ) from ex
    try:
        chat_client.get_streaming_response = _handle_function_calls_streaming_response(  # type: ignore
            func=chat_client.get_streaming_response,
            max_iterations=max_iterations,
        )
    except AttributeError as ex:
        raise ChatClientInitializationError(
            f"Chat client {chat_client.__name__} does not have a get_streaming_response method, "
            "cannot apply function invocation."
        ) from ex
    setattr(chat_client, FUNCTION_INVOKING_CHAT_CLIENT_MARKER, True)
    return chat_client<|MERGE_RESOLUTION|>--- conflicted
+++ resolved
@@ -35,22 +35,16 @@
 )
 
 if TYPE_CHECKING:
-<<<<<<< HEAD
-    from ._clients import ChatClient
+    from ._clients import ChatClientProtocol
     from ._types import (
-        AIContents,
         ChatMessage,
         ChatResponse,
         ChatResponseUpdate,
+        Contents,
         FunctionCallContent,
     )
-=======
-    from ._types import Contents
-
-tracer: trace.Tracer = trace.get_tracer("agent_framework")
-meter: metrics.Meter = metrics.get_meter_provider().get_meter("agent_framework")
+
 logger = get_logger()
->>>>>>> 518fd447
 
 __all__ = [
     "FUNCTION_INVOKING_CHAT_CLIENT_MARKER",
@@ -67,7 +61,7 @@
 logger = get_logger()
 FUNCTION_INVOKING_CHAT_CLIENT_MARKER: Final[str] = "__function_invoking_chat_client__"
 DEFAULT_MAX_ITERATIONS: Final[int] = 10
-TChatClient = TypeVar("TChatClient", bound="ChatClient")
+TChatClient = TypeVar("TChatClient", bound="ChatClientProtocol")
 # region Helpers
 
 
@@ -113,7 +107,7 @@
     return parsed_inputs
 
 
-# region AITool
+# region Tools
 @runtime_checkable
 class ToolProtocol(Protocol):
     """Represents a generic tool that can be specified to an AI service.
@@ -163,14 +157,7 @@
         return f"{self.__class__.__name__}(name={self.name})"
 
 
-<<<<<<< HEAD
-# region Tools
-
-
-class HostedCodeInterpreterTool(AIToolBase):
-=======
 class HostedCodeInterpreterTool(BaseTool):
->>>>>>> 518fd447
     """Represents a hosted tool that can be specified to an AI service to enable it to execute generated code.
 
     This tool does not implement code interpretation itself. It serves as a marker to inform a service
@@ -291,14 +278,8 @@
         super().__init__(**args, **kwargs)
 
 
-<<<<<<< HEAD
-# region AIFunction
-class AIFunction(AIToolBase, Generic[ArgsT, ReturnT]):
+class AIFunction(BaseTool, Generic[ArgsT, ReturnT]):
     """A AITool that is callable as code.
-=======
-class AIFunction(BaseTool, Generic[ArgsT, ReturnT]):
-    """A ToolProtocol that is callable as code.
->>>>>>> 518fd447
 
     Args:
         name: The name of the function.
@@ -497,7 +478,7 @@
     tool_map: dict[str, AIFunction[BaseModel, Any]],
     sequence_index: int | None = None,
     request_index: int | None = None,
-) -> "AIContents":
+) -> "Contents":
     """Invoke a function call requested by the agent, applying filters that are defined in the agent."""
     from ._types import FunctionResultContent
 
@@ -527,12 +508,10 @@
 
 
 def _get_tool_map(
-    tools: "AITool \
-    | list[AITool]\
+    tools: "ToolProtocol \
     | Callable[..., Any] \
-    | list[Callable[..., Any]] \
     | MutableMapping[str, Any] \
-    | list[MutableMapping[str, Any]]",
+    | list[ToolProtocol | Callable[..., Any] | MutableMapping[str, Any]]",
 ) -> dict[str, AIFunction[Any, Any]]:
     ai_function_list: dict[str, AIFunction[Any, Any]] = {}
     for tool in tools if isinstance(tools, list) else [tools]:
@@ -550,8 +529,11 @@
     custom_args: dict[str, Any],
     attempt_idx: int,
     function_calls: Sequence["FunctionCallContent"],
-    tools: "AITool | list[AITool] | Callable[..., Any] | list[Callable[..., Any]] | MutableMapping[str, Any] | list[MutableMapping[str, Any]]",  # noqa: E501
-) -> list["AIContents"]:
+    tools: "ToolProtocol \
+    | Callable[..., Any] \
+    | MutableMapping[str, Any] \
+    | list[ToolProtocol | Callable[..., Any] | MutableMapping[str, Any]]",
+) -> list["Contents"]:
     tool_map = _get_tool_map(tools)
     # Run all function calls concurrently
     return await asyncio.gather(*[
@@ -596,7 +578,7 @@
 
         @wraps(func)
         async def function_invocation_wrapper(
-            self: "ChatClient",
+            self: "ChatClientProtocol",
             messages: "str | ChatMessage | list[str] | list[ChatMessage]",
             **kwargs: Any,
         ) -> "ChatResponse":
@@ -691,7 +673,7 @@
 
         @wraps(func)
         async def streaming_function_invocation_wrapper(
-            self: "ChatClient",
+            self: "ChatClientProtocol",
             messages: "str | ChatMessage | list[str] | list[ChatMessage]",
             **kwargs: Any,
         ) -> AsyncIterable["ChatResponseUpdate"]:
