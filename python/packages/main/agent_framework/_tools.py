# Copyright (c) Microsoft. All rights reserved.
<<<<<<< HEAD

import asyncio
import inspect
from collections.abc import AsyncIterable, Awaitable, Callable, MutableMapping, Sequence
=======
import inspect
import sys
from collections.abc import Awaitable, Callable, Collection
>>>>>>> 6aa746d8
from functools import wraps
from time import perf_counter, time_ns
from typing import (
    TYPE_CHECKING,
    Annotated,
    Any,
    Final,
    Generic,
    Literal,
    Protocol,
    TypeVar,
    get_args,
    get_origin,
    runtime_checkable,
)

<<<<<<< HEAD
from opentelemetry import metrics
from pydantic import BaseModel, Field, PrivateAttr, create_model

from ._logging import get_logger
from ._pydantic import AFBaseModel
from .exceptions import ChatClientInitializationError
from .telemetry import (
    OPERATION_DURATION_BUCKET_BOUNDARIES,
    OtelAttr,
    _capture_exception,  # type: ignore
    get_function_span,
    meter,
)
=======
from opentelemetry import metrics, trace
from pydantic import AnyUrl, BaseModel, Field, PrivateAttr, ValidationError, create_model, field_validator

from ._logging import get_logger
from ._pydantic import AFBaseModel
from .exceptions import ToolException
from .telemetry import GenAIAttributes, start_as_current_span
>>>>>>> 6aa746d8

if TYPE_CHECKING:
    from ._clients import ChatClientProtocol
    from ._types import (
        ChatMessage,
        ChatResponse,
        ChatResponseUpdate,
        Contents,
        FunctionCallContent,
    )

<<<<<<< HEAD
=======
if sys.version_info >= (3, 12):
    from typing import TypedDict  # pragma: no cover
else:
    from typing_extensions import TypedDict  # pragma: no cover

tracer: trace.Tracer = trace.get_tracer("agent_framework")
meter: metrics.Meter = metrics.get_meter_provider().get_meter("agent_framework")
>>>>>>> 6aa746d8
logger = get_logger()

__all__ = [
    "FUNCTION_INVOKING_CHAT_CLIENT_MARKER",
    "AIFunction",
    "HostedCodeInterpreterTool",
    "HostedFileSearchTool",
    "HostedMCPSpecificApproval",
    "HostedMCPTool",
    "HostedWebSearchTool",
    "ToolProtocol",
    "ai_function",
    "use_function_invocation",
]


logger = get_logger()
FUNCTION_INVOKING_CHAT_CLIENT_MARKER: Final[str] = "__function_invoking_chat_client__"
DEFAULT_MAX_ITERATIONS: Final[int] = 10
TChatClient = TypeVar("TChatClient", bound="ChatClientProtocol")
# region Helpers


def _parse_inputs(
    inputs: "Contents | dict[str, Any] | str | list[Contents | dict[str, Any] | str] | None",
) -> list["Contents"]:
    """Parse the inputs for a tool, ensuring they are of type Contents."""
    if inputs is None:
        return []

    from ._types import BaseContent, DataContent, HostedFileContent, HostedVectorStoreContent, UriContent

    parsed_inputs: list["Contents"] = []
    if not isinstance(inputs, list):
        inputs = [inputs]
    for input_item in inputs:
        if isinstance(input_item, str):
            # If it's a string, we assume it's a URI or similar identifier.
            # Convert it to a UriContent or similar type as needed.
            parsed_inputs.append(UriContent(uri=input_item, media_type="text/plain"))
        elif isinstance(input_item, dict):
            # If it's a dict, we assume it contains properties for a specific content type.
            # we check if the required keys are present to determine the type.
            # for instance, if it has "uri" and "media_type", we treat it as UriContent.
            # if is only has uri, then we treat it as DataContent.
            # etc.
            if "uri" in input_item:
                parsed_inputs.append(
                    UriContent(**input_item) if "media_type" in input_item else DataContent(**input_item)
                )
            elif "file_id" in input_item:
                parsed_inputs.append(HostedFileContent(**input_item))
            elif "vector_store_id" in input_item:
                parsed_inputs.append(HostedVectorStoreContent(**input_item))
            elif "data" in input_item:
                parsed_inputs.append(DataContent(**input_item))
            else:
                raise ValueError(f"Unsupported input type: {input_item}")
        elif isinstance(input_item, BaseContent):
            parsed_inputs.append(input_item)
        else:
            raise TypeError(f"Unsupported input type: {type(input_item).__name__}. Expected Contents or dict.")
    return parsed_inputs


# region Tools
@runtime_checkable
class ToolProtocol(Protocol):
    """Represents a generic tool that can be specified to an AI service.

    Attributes:
        name: The name of the tool.
        description: A description of the tool.
        additional_properties: Additional properties associated with the tool.

    Methods:
        parameters: The parameters accepted by the tool, in a json schema format.
    """

    name: str
    """The name of the tool."""
    description: str
    """A description of the tool, suitable for use in describing the purpose to a model."""
    additional_properties: dict[str, Any] | None
    """Additional properties associated with the tool."""

    def __str__(self) -> str:
        """Return a string representation of the tool."""
        ...


ArgsT = TypeVar("ArgsT", bound=BaseModel)
ReturnT = TypeVar("ReturnT")


class BaseTool(AFBaseModel):
    """Base class for AI tools, providing common attributes and methods.

    Args:
        name: The name of the tool.
        description: A description of the tool.
        additional_properties: Additional properties associated with the tool.
    """

    name: str = Field(..., kw_only=False)
    description: str = ""
    additional_properties: dict[str, Any] | None = None

    def __str__(self) -> str:
        """Return a string representation of the tool."""
        if self.description:
            return f"{self.__class__.__name__}(name={self.name}, description={self.description})"
        return f"{self.__class__.__name__}(name={self.name})"


class HostedCodeInterpreterTool(BaseTool):
    """Represents a hosted tool that can be specified to an AI service to enable it to execute generated code.

    This tool does not implement code interpretation itself. It serves as a marker to inform a service
    that it is allowed to execute generated code if the service is capable of doing so.
    """

    inputs: list[Any] = Field(default_factory=list)

    def __init__(
        self,
        *,
        inputs: "Contents | dict[str, Any] | str | list[Contents | dict[str, Any] | str] | None" = None,
        description: str | None = None,
        additional_properties: dict[str, Any] | None = None,
        **kwargs: Any,
    ) -> None:
        """Initialize the HostedCodeInterpreterTool.

        Args:
            inputs: A list of contents that the tool can accept as input. Defaults to None.
                This should mostly be HostedFileContent or HostedVectorStoreContent.
                Can also be DataContent, depending on the service used.
                When supplying a list, it can contain:
                - Contents instances
                - dicts with properties for Contents (e.g., {"uri": "http://example.com", "media_type": "text/html"})
                - strings (which will be converted to UriContent with media_type "text/plain").
                If None, defaults to an empty list.
            description: A description of the tool.
            additional_properties: Additional properties associated with the tool.
            **kwargs: Additional keyword arguments to pass to the base class.
        """
        args: dict[str, Any] = {
            "name": "code_interpreter",
        }
        if inputs:
            args["inputs"] = _parse_inputs(inputs)
        if description is not None:
            args["description"] = description
        if additional_properties is not None:
            args["additional_properties"] = additional_properties
        if "name" in kwargs:
            raise ValueError("The 'name' argument is reserved for the HostedCodeInterpreterTool and cannot be set.")
        super().__init__(**args, **kwargs)


class HostedWebSearchTool(BaseTool):
    """Represents a web search tool that can be specified to an AI service to enable it to perform web searches."""

    def __init__(
        self,
        description: str | None = None,
        additional_properties: dict[str, Any] | None = None,
        **kwargs: Any,
    ):
        """Initialize a HostedWebSearchTool.

        Args:
            description: A description of the tool.
            additional_properties: Additional properties associated with the tool
                (e.g., {"user_location": {"city": "Seattle", "country": "US"}}).
            **kwargs: Additional keyword arguments to pass to the base class.
        """
        args: dict[str, Any] = {
            "name": "web_search",
        }
        super().__init__(**args, **kwargs)


class HostedMCPSpecificApproval(TypedDict, total=False):
    """Represents the `specific` mode for a hosted tool.

    When using this mode, the user must specify which tools always or never require approval.
    This is represented as a dictionary with two optional keys:
    - `always_require_approval`: A sequence of tool names that always require approval.
    - `never_require_approval`: A sequence of tool names that never require approval.

    """

    always_require_approval: Collection[str] | None
    never_require_approval: Collection[str] | None


class HostedMCPTool(BaseTool):
    """Represents a MCP tool that is managed and executed by the service."""

    url: AnyUrl
    approval_mode: Literal["always_require", "never_require"] | HostedMCPSpecificApproval | None = None
    allowed_tools: set[str] | None = None
    headers: dict[str, str] | None = None

    def __init__(
        self,
        *,
        name: str,
        description: str | None = None,
        url: AnyUrl | str,
        approval_mode: Literal["always_require", "never_require"] | HostedMCPSpecificApproval | None = None,
        allowed_tools: Collection[str] | None = None,
        headers: dict[str, str] | None = None,
        additional_properties: dict[str, Any] | None = None,
        **kwargs: Any,
    ) -> None:
        """Create a hosted MCP tool.

        Args:
            name: The name of the tool.
            description: A description of the tool.
            url: The URL of the tool.
            approval_mode: The approval mode for the tool. This can be:
                - "always_require": The tool always requires approval before use.
                - "never_require": The tool never requires approval before use.
                - A dict with keys `always_require_approval` or `never_require_approval`,
                  followed by a sequence of strings with the names of the relevant tools.
            allowed_tools: A list of tools that are allowed to use this tool.
            headers: Headers to include in requests to the tool.
            additional_properties: Additional properties to include in the tool definition.
            **kwargs: Additional keyword arguments to pass to the base class.
        """
        args: dict[str, Any] = {
            "name": name,
            "url": url,
        }
        if allowed_tools is not None:
            args["allowed_tools"] = allowed_tools
        if approval_mode is not None:
            args["approval_mode"] = approval_mode
        if headers is not None:
            args["headers"] = headers
        if description is not None:
            args["description"] = description
        if additional_properties is not None:
            args["additional_properties"] = additional_properties
        try:
            super().__init__(**args, **kwargs)
        except ValidationError as err:
            raise ToolException(f"Error initializing HostedMCPTool: {err}", inner_exception=err) from err

    @field_validator("approval_mode")
    def validate_approval_mode(cls, approval_mode: str | dict[str, Any] | None) -> str | dict[str, Any] | None:
        """Validate the approval_mode field to ensure it is one of the accepted values."""
        if approval_mode is None or not isinstance(approval_mode, dict):
            return approval_mode
        # Validate that the dict has sets
        for key, value in approval_mode.items():
            if not isinstance(value, set):
                approval_mode[key] = set(value)  # Convert to set if it's a list or other collection
        return approval_mode


class HostedFileSearchTool(BaseTool):
    """Represents a file search tool that can be specified to an AI service to enable it to perform file searches."""

    inputs: list[Any] | None = None
    max_results: int | None = None

    def __init__(
        self,
        inputs: "Contents | dict[str, Any] | str | list[Contents | dict[str, Any] | str] | None" = None,
        max_results: int | None = None,
        description: str | None = None,
        additional_properties: dict[str, Any] | None = None,
        **kwargs: Any,
    ):
        """Initialize a FileSearchTool.

        Args:
            inputs: A list of contents that the tool can accept as input. Defaults to None.
                This should be one or more HostedVectorStoreContents.
                When supplying a list, it can contain:
                - Contents instances
                - dicts with properties for Contents (e.g., {"uri": "http://example.com", "media_type": "text/html"})
                - strings (which will be converted to UriContent with media_type "text/plain").
                If None, defaults to an empty list.
            max_results: The maximum number of results to return from the file search.
                If None, max limit is applied.
            description: A description of the tool.
            additional_properties: Additional properties associated with the tool.
            **kwargs: Additional keyword arguments to pass to the base class.
        """
        args: dict[str, Any] = {
            "name": "file_search",
        }
        if inputs:
            args["inputs"] = _parse_inputs(inputs)
        if max_results:
            args["max_results"] = max_results
        if description is not None:
            args["description"] = description
        if additional_properties is not None:
            args["additional_properties"] = additional_properties
        if "name" in kwargs:
            raise ValueError("The 'name' argument is reserved for the HostedFileSearchTool and cannot be set.")
        super().__init__(**args, **kwargs)


class AIFunction(BaseTool, Generic[ArgsT, ReturnT]):
    """A AITool that is callable as code.

    Args:
        name: The name of the function.
        description: A description of the function.
        additional_properties: Additional properties to set on the function.
        func: The function to wrap. If None, returns a decorator.
        input_model: The Pydantic model that defines the input parameters for the function.
    """

    func: Callable[..., Awaitable[ReturnT] | ReturnT]
    input_model: type[ArgsT]
    _invocation_duration_histogram: metrics.Histogram = PrivateAttr(
        default_factory=lambda: meter.create_histogram(
            name=OtelAttr.MEASUREMENT_FUNCTION_INVOCATION_DURATION,
            unit=OtelAttr.DURATION_UNIT,
            description="Measures the duration of a function's execution",
            explicit_bucket_boundaries_advisory=OPERATION_DURATION_BUCKET_BOUNDARIES,
        )
    )

    def __call__(self, *args: Any, **kwargs: Any) -> ReturnT | Awaitable[ReturnT]:
        """Call the wrapped function with the provided arguments."""
        return self.func(*args, **kwargs)

    async def invoke(
        self,
        *,
        arguments: ArgsT | None = None,
        **kwargs: Any,
    ) -> ReturnT:
        """Run the AI function with the provided arguments as a Pydantic model.

        Args:
            arguments: A Pydantic model instance containing the arguments for the function.
            otel_settings: Optional model diagnostics settings to override the default settings.
            kwargs: keyword arguments to pass to the function, will not be used if `arguments` is provided.
        """
        global OTEL_SETTINGS
        from .telemetry import OTEL_SETTINGS, setup_telemetry

        tool_call_id = kwargs.pop("tool_call_id", None)
        if arguments is not None:
            if not isinstance(arguments, self.input_model):
                raise TypeError(f"Expected {self.input_model.__name__}, got {type(arguments).__name__}")
            kwargs = arguments.model_dump(exclude_none=True)
        if not OTEL_SETTINGS.ENABLED:  # type: ignore
            logger.info(f"Function name: {self.name}")
            logger.debug(f"Function arguments: {kwargs}")
            res = self.__call__(**kwargs)
            result = await res if inspect.isawaitable(res) else res
            logger.info(f"Function {self.name} succeeded.")
            logger.debug(f"Function result: {result or 'None'}")
            return result  # type: ignore[reportReturnType]

        setup_telemetry()
        with get_function_span(
            function=self,
            tool_call_id=tool_call_id,
        ) as span:
            hist_attributes: dict[str, Any] = {
                OtelAttr.MEASUREMENT_FUNCTION_TAG_NAME: self.name,
                OtelAttr.TOOL_CALL_ID: tool_call_id or "unknown",
            }
            logger.info(f"Function name: {self.name}")
            if OTEL_SETTINGS.SENSITIVE_DATA_ENABLED:  # type: ignore
                logger.debug(f"Function arguments: {kwargs}")
            start_time_stamp = perf_counter()
            end_time_stamp: float | None = None
            try:
                res = self.__call__(**kwargs)
                result = await res if inspect.isawaitable(res) else res
                end_time_stamp = perf_counter()
            except Exception as exception:
                end_time_stamp = perf_counter()
                hist_attributes[OtelAttr.ERROR_TYPE] = type(exception).__name__
                _capture_exception(span=span, exception=exception, timestamp=time_ns())
                logger.error(f"Function failed. Error: {exception}")
                raise
            else:
                logger.info(f"Function {self.name} succeeded.")
                if OTEL_SETTINGS.SENSITIVE_DATA_ENABLED:  # type: ignore
                    logger.debug(f"Function result: {result or 'None'}")
                return result  # type: ignore[reportReturnType]
            finally:
                duration = (end_time_stamp or perf_counter()) - start_time_stamp
                span.set_attribute(OtelAttr.MEASUREMENT_FUNCTION_INVOCATION_DURATION, duration)
                self._invocation_duration_histogram.record(duration, attributes=hist_attributes)
                logger.info("Function duration: %fs", duration)

    def parameters(self) -> dict[str, Any]:
        """Create the json schema of the parameters."""
        return self.input_model.model_json_schema()

    def to_json_schema_spec(self) -> dict[str, Any]:
        """Convert a AIFunction to the JSON Schema function specification format."""
        return {
            "type": "function",
            "function": {
                "name": self.name,
                "description": self.description,
                "parameters": self.parameters(),
            },
        }


# region AI Function Decorator


def _parse_annotation(annotation: Any) -> Any:
    """Parse a type annotation and return the corresponding type.

    If the second annotation (after the type) is a string, then we convert that to a pydantic Field description.
    The rest are returned as-is, allowing for multiple annotations.
    """
    origin = get_origin(annotation)
    if origin is not None:
        args = get_args(annotation)
        # For other generics, return the origin type (e.g., list for List[int])
        if len(args) > 1 and isinstance(args[1], str):
            # Create a new Annotated type with the updated Field
            args_list = list(args)
            if len(args_list) == 2:
                return Annotated[args_list[0], Field(description=args_list[1])]
            return Annotated[args_list[0], Field(description=args_list[1]), tuple(args_list[2:])]
    return annotation


def ai_function(
    func: Callable[..., ReturnT | Awaitable[ReturnT]] | None = None,
    *,
    name: str | None = None,
    description: str | None = None,
    additional_properties: dict[str, Any] | None = None,
) -> AIFunction[Any, ReturnT]:
    """Decorate a function to turn it into a AIFunction that can be passed to models and executed automatically.

    This function will create a Pydantic model from the function's signature,
    which will be used to validate the arguments passed to the function.
    And will be used to generate the JSON schema for the function's parameters.
    In order to add descriptions to parameters, in your function signature,
    use the `Annotated` type from `typing` and the `Field` class from `pydantic`:

            from typing import Annotated

            from pydantic import Field

            <field_name>: Annotated[<type>, Field(description="<description>")]

    Args:
        func: The function to wrap. If None, returns a decorator.
        name: The name of the tool. Defaults to the function's name.
        description: A description of the tool. Defaults to the function's docstring.
        additional_properties: Additional properties to set on the tool.

    """

    def decorator(func: Callable[..., ReturnT | Awaitable[ReturnT]]) -> AIFunction[Any, ReturnT]:
        @wraps(func)
        def wrapper(f: Callable[..., ReturnT | Awaitable[ReturnT]]) -> AIFunction[Any, ReturnT]:
            tool_name: str = name or getattr(f, "__name__", "unknown_function")  # type: ignore[assignment]
            tool_desc: str = description or (f.__doc__ or "")
            sig = inspect.signature(f)
            fields = {
                pname: (
                    _parse_annotation(param.annotation) if param.annotation is not inspect.Parameter.empty else str,
                    param.default if param.default is not inspect.Parameter.empty else ...,
                )
                for pname, param in sig.parameters.items()
                if pname not in {"self", "cls"}
            }
            input_model: Any = create_model(f"{tool_name}_input", **fields)  # type: ignore[call-overload]
            if not issubclass(input_model, BaseModel):
                raise TypeError(f"Input model for {tool_name} must be a subclass of BaseModel, got {input_model}")

            return AIFunction[Any, ReturnT](
                name=tool_name,
                description=tool_desc,
                additional_properties=additional_properties or {},
                func=f,
                input_model=input_model,
            )

        return wrapper(func)

    return decorator(func) if func else decorator  # type: ignore[reportReturnType, return-value]


# region Function Invoking Chat Client


async def _auto_invoke_function(
    function_call_content: "FunctionCallContent",
    custom_args: dict[str, Any] | None = None,
    *,
    tool_map: dict[str, AIFunction[BaseModel, Any]],
    sequence_index: int | None = None,
    request_index: int | None = None,
) -> "Contents":
    """Invoke a function call requested by the agent, applying filters that are defined in the agent."""
    from ._types import FunctionResultContent

    tool: AIFunction[BaseModel, Any] | None = tool_map.get(function_call_content.name)
    if tool is None:
        raise KeyError(f"No tool or function named '{function_call_content.name}'")

    parsed_args: dict[str, Any] = dict(function_call_content.parse_arguments() or {})

    # Merge with user-supplied args; right-hand side dominates, so parsed args win on conflicts.
    merged_args: dict[str, Any] = (custom_args or {}) | parsed_args
    args = tool.input_model.model_validate(merged_args)
    exception = None
    try:
        function_result = await tool.invoke(
            arguments=args,
            tool_call_id=function_call_content.call_id,
        )  # type: ignore[arg-type]
    except Exception as ex:
        exception = ex
        function_result = None
    return FunctionResultContent(
        call_id=function_call_content.call_id,
        exception=exception,
        result=function_result,
    )


def _get_tool_map(
    tools: "ToolProtocol \
    | Callable[..., Any] \
    | MutableMapping[str, Any] \
    | list[ToolProtocol | Callable[..., Any] | MutableMapping[str, Any]]",
) -> dict[str, AIFunction[Any, Any]]:
    ai_function_list: dict[str, AIFunction[Any, Any]] = {}
    for tool in tools if isinstance(tools, list) else [tools]:
        if isinstance(tool, AIFunction):
            ai_function_list[tool.name] = tool
            continue
        if callable(tool):
            # Convert to AITool if it's a function or callable
            ai_tool = ai_function(tool)
            ai_function_list[ai_tool.name] = ai_tool
    return ai_function_list


async def execute_function_calls(
    custom_args: dict[str, Any],
    attempt_idx: int,
    function_calls: Sequence["FunctionCallContent"],
    tools: "ToolProtocol \
    | Callable[..., Any] \
    | MutableMapping[str, Any] \
    | list[ToolProtocol | Callable[..., Any] | MutableMapping[str, Any]]",
) -> list["Contents"]:
    tool_map = _get_tool_map(tools)
    # Run all function calls concurrently
    return await asyncio.gather(*[
        _auto_invoke_function(
            function_call_content=function_call,
            custom_args=custom_args,
            tool_map=tool_map,
            sequence_index=seq_idx,
            request_index=attempt_idx,
        )
        for seq_idx, function_call in enumerate(function_calls)
    ])


def update_conversation_id(kwargs: dict[str, Any], conversation_id: str | None) -> None:
    """Update kwargs with conversation id."""
    if conversation_id is None:
        return
    if "chat_options" in kwargs:
        kwargs["chat_options"].conversation_id = conversation_id
    else:
        kwargs["conversation_id"] = conversation_id


def _handle_function_calls_response(
    func: Callable[..., Awaitable["ChatResponse"]],
    *,
    max_iterations: int = 10,
) -> Callable[..., Awaitable["ChatResponse"]]:
    """Decorate the get_response method to enable function calls.

    Args:
        func: The get_response method to decorate.
        max_iterations: The maximum number of function call iterations to perform.

    """

    def decorator(
        func: Callable[..., Awaitable["ChatResponse"]],
    ) -> Callable[..., Awaitable["ChatResponse"]]:
        """Inner decorator."""

        @wraps(func)
        async def function_invocation_wrapper(
            self: "ChatClientProtocol",
            messages: "str | ChatMessage | list[str] | list[ChatMessage]",
            **kwargs: Any,
        ) -> "ChatResponse":
            from ._clients import prepare_messages
            from ._types import ChatMessage, ChatOptions, FunctionCallContent, FunctionResultContent

            prepped_messages = prepare_messages(messages)
            response: "ChatResponse | None" = None
            fcc_messages: "list[ChatMessage]" = []
            for attempt_idx in range(max_iterations):
                response = await func(self, messages=prepped_messages, **kwargs)
                # if there are function calls, we will handle them first
                function_results = {
                    it.call_id for it in response.messages[0].contents if isinstance(it, FunctionResultContent)
                }
                function_calls = [
                    it
                    for it in response.messages[0].contents
                    if isinstance(it, FunctionCallContent) and it.call_id not in function_results
                ]

                if response.conversation_id is not None:
                    update_conversation_id(kwargs, response.conversation_id)
                    prepped_messages = []

                tools = kwargs.get("tools")
                if not tools and (chat_options := kwargs.get("chat_options")) and isinstance(chat_options, ChatOptions):
                    tools = chat_options.tools
                if function_calls and tools:
                    function_results = await execute_function_calls(
                        custom_args=kwargs,
                        attempt_idx=attempt_idx,
                        function_calls=function_calls,
                        tools=tools,  # type: ignore
                    )
                    # add a single ChatMessage to the response with the results
                    result_message = ChatMessage(role="tool", contents=function_results)  # type: ignore[call-overload]
                    response.messages.append(result_message)
                    # response should contain 2 messages after this,
                    # one with function call contents
                    # and one with function result contents
                    # the amount and call_id's should match
                    # this runs in every but the first run
                    # we need to keep track of all function call messages
                    fcc_messages.extend(response.messages)
                    # and add them as additional context to the messages
                    if kwargs.get("store"):
                        prepped_messages.clear()
                        prepped_messages.append(result_message)
                    else:
                        prepped_messages.extend(response.messages)
                    continue
                # If we reach this point, it means there were no function calls to handle,
                # we'll add the previous function call and responses
                # to the front of the list, so that the final response is the last one
                # TODO (eavanvalkenburg): control this behavior?
                if fcc_messages:
                    for msg in reversed(fcc_messages):
                        response.messages.insert(0, msg)
                return response

            # Failsafe: give up on tools, ask model for plain answer
            kwargs["tool_choice"] = "none"
            response = await func(self, messages=prepped_messages, **kwargs)
            if fcc_messages:
                for msg in reversed(fcc_messages):
                    response.messages.insert(0, msg)
            return response

        return function_invocation_wrapper  # type: ignore

    return decorator(func)


def _handle_function_calls_streaming_response(
    func: Callable[..., AsyncIterable["ChatResponseUpdate"]],
    *,
    max_iterations: int = 10,
) -> Callable[..., AsyncIterable["ChatResponseUpdate"]]:
    """Decorate the get_streaming_response method to handle function calls.

    Args:
        func: The get_streaming_response method to decorate.
        max_iterations: The maximum number of function call iterations to perform.

    """

    def decorator(
        func: Callable[..., AsyncIterable["ChatResponseUpdate"]],
    ) -> Callable[..., AsyncIterable["ChatResponseUpdate"]]:
        """Inner decorator."""

        @wraps(func)
        async def streaming_function_invocation_wrapper(
            self: "ChatClientProtocol",
            messages: "str | ChatMessage | list[str] | list[ChatMessage]",
            **kwargs: Any,
        ) -> AsyncIterable["ChatResponseUpdate"]:
            """Wrap the inner get streaming response method to handle tool calls."""
            from ._clients import prepare_messages
            from ._types import ChatMessage, ChatOptions, ChatResponse, ChatResponseUpdate, FunctionCallContent

            prepped_messages = prepare_messages(messages)
            for attempt_idx in range(max_iterations):
                all_updates: list["ChatResponseUpdate"] = []
                async for update in func(self, messages=prepped_messages, **kwargs):
                    all_updates.append(update)
                    yield update

                # efficient check for FunctionCallContent in the updates
                # if there is at least one, this stops and continuous
                # if there are no FCC's then it returns
                if not any(isinstance(item, FunctionCallContent) for upd in all_updates for item in upd.contents):
                    return

                # Now combining the updates to create the full response.
                # Depending on the prompt, the message may contain both function call
                # content and others

                response: "ChatResponse" = ChatResponse.from_chat_response_updates(all_updates)
                # add the response message to the previous messages
                prepped_messages.append(response.messages[0])
                # get the fccs
                function_calls = [
                    item for item in response.messages[0].contents if isinstance(item, FunctionCallContent)
                ]

                # When conversation id is present, it means that messages are hosted on the server.
                # In this case, we need to update kwargs with conversation id and also clear messages
                if response.conversation_id is not None:
                    update_conversation_id(kwargs, response.conversation_id)
                    prepped_messages = []

                tools = kwargs.get("tools")
                if not tools and (chat_options := kwargs.get("chat_options")) and isinstance(chat_options, ChatOptions):
                    tools = chat_options.tools

                if function_calls and tools:
                    function_results = await execute_function_calls(
                        custom_args=kwargs,
                        attempt_idx=attempt_idx,
                        function_calls=function_calls,
                        tools=tools,  # type: ignore[reportArgumentType]
                    )
                    function_result_msg = ChatMessage(role="tool", contents=function_results)
                    yield ChatResponseUpdate(contents=function_results, role="tool")
                    response.messages.append(function_result_msg)
                    prepped_messages.append(function_result_msg)
                    continue

            # Failsafe: give up on tools, ask model for plain answer
            kwargs["tool_choice"] = "none"
            async for update in func(self, messages=prepped_messages, **kwargs):
                yield update

        return streaming_function_invocation_wrapper

    return decorator(func)


def use_function_invocation(
    chat_client: type[TChatClient],
) -> type[TChatClient]:
    """Class decorator that enables tool calling for a chat client."""
    if getattr(chat_client, FUNCTION_INVOKING_CHAT_CLIENT_MARKER, False):
        return chat_client

    max_iterations = DEFAULT_MAX_ITERATIONS

    try:
        chat_client.get_response = _handle_function_calls_response(  # type: ignore
            func=chat_client.get_response,  # type: ignore
            max_iterations=max_iterations,
        )
    except AttributeError as ex:
        raise ChatClientInitializationError(
            f"Chat client {chat_client.__name__} does not have a get_response method, cannot apply function invocation."
        ) from ex
    try:
        chat_client.get_streaming_response = _handle_function_calls_streaming_response(  # type: ignore
            func=chat_client.get_streaming_response,
            max_iterations=max_iterations,
        )
    except AttributeError as ex:
        raise ChatClientInitializationError(
            f"Chat client {chat_client.__name__} does not have a get_streaming_response method, "
            "cannot apply function invocation."
        ) from ex
    setattr(chat_client, FUNCTION_INVOKING_CHAT_CLIENT_MARKER, True)
    return chat_client<|MERGE_RESOLUTION|>--- conflicted
+++ resolved
@@ -1,14 +1,9 @@
 # Copyright (c) Microsoft. All rights reserved.
-<<<<<<< HEAD
 
 import asyncio
 import inspect
-from collections.abc import AsyncIterable, Awaitable, Callable, MutableMapping, Sequence
-=======
-import inspect
 import sys
-from collections.abc import Awaitable, Callable, Collection
->>>>>>> 6aa746d8
+from collections.abc import AsyncIterable, Awaitable, Callable, Collection, MutableMapping, Sequence
 from functools import wraps
 from time import perf_counter, time_ns
 from typing import (
@@ -25,13 +20,12 @@
     runtime_checkable,
 )
 
-<<<<<<< HEAD
 from opentelemetry import metrics
-from pydantic import BaseModel, Field, PrivateAttr, create_model
+from pydantic import AnyUrl, BaseModel, Field, PrivateAttr, ValidationError, create_model, field_validator
 
 from ._logging import get_logger
 from ._pydantic import AFBaseModel
-from .exceptions import ChatClientInitializationError
+from .exceptions import ChatClientInitializationError, ToolException
 from .telemetry import (
     OPERATION_DURATION_BUCKET_BOUNDARIES,
     OtelAttr,
@@ -39,15 +33,6 @@
     get_function_span,
     meter,
 )
-=======
-from opentelemetry import metrics, trace
-from pydantic import AnyUrl, BaseModel, Field, PrivateAttr, ValidationError, create_model, field_validator
-
-from ._logging import get_logger
-from ._pydantic import AFBaseModel
-from .exceptions import ToolException
-from .telemetry import GenAIAttributes, start_as_current_span
->>>>>>> 6aa746d8
 
 if TYPE_CHECKING:
     from ._clients import ChatClientProtocol
@@ -59,16 +44,11 @@
         FunctionCallContent,
     )
 
-<<<<<<< HEAD
-=======
 if sys.version_info >= (3, 12):
     from typing import TypedDict  # pragma: no cover
 else:
     from typing_extensions import TypedDict  # pragma: no cover
 
-tracer: trace.Tracer = trace.get_tracer("agent_framework")
-meter: metrics.Meter = metrics.get_meter_provider().get_meter("agent_framework")
->>>>>>> 6aa746d8
 logger = get_logger()
 
 __all__ = [
