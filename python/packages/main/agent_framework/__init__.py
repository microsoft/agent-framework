# Copyright (c) Microsoft. All rights reserved.

import importlib
import importlib.metadata

try:
    __version__ = importlib.metadata.version(__name__)
except importlib.metadata.PackageNotFoundError:
    __version__ = "0.0.0"  # Fallback for development mode

from ._agents import *  # noqa: F403
from ._clients import *  # noqa: F403
from ._logging import *  # noqa: F403
<<<<<<< HEAD
from ._threads import *  # noqa: F403
=======
from ._mcp import *  # noqa: F403
>>>>>>> ad3d8171
from ._tools import *  # noqa: F403
from ._types import *  # noqa: F403<|MERGE_RESOLUTION|>--- conflicted
+++ resolved
@@ -11,10 +11,7 @@
 from ._agents import *  # noqa: F403
 from ._clients import *  # noqa: F403
 from ._logging import *  # noqa: F403
-<<<<<<< HEAD
+from ._mcp import *  # noqa: F403
 from ._threads import *  # noqa: F403
-=======
-from ._mcp import *  # noqa: F403
->>>>>>> ad3d8171
 from ._tools import *  # noqa: F403
 from ._types import *  # noqa: F403