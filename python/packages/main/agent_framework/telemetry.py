--- conflicted
+++ resolved
@@ -26,32 +26,22 @@
     from opentelemetry.sdk.resources import Resource
     from opentelemetry.util._decorator import _AgnosticContextManager  # type: ignore[reportPrivateUsage]
 
-<<<<<<< HEAD
-    from ._agents import AIAgent, ChatClientAgent
-    from ._clients import ChatClient
-=======
-    from ._agents import AgentProtocol, ChatAgent
-    from ._clients import BaseChatClient
->>>>>>> 518fd447
+    from ._agents import AgentProtocol
+    from ._clients import ChatClientProtocol
     from ._threads import AgentThread
     from ._tools import AIFunction
     from ._types import (
         AgentRunResponse,
         AgentRunResponseUpdate,
-        AIContents,
-        ChatFinishReason,
         ChatMessage,
         ChatResponse,
         ChatResponseUpdate,
+        Contents,
+        FinishReason,
     )
 
-<<<<<<< HEAD
-TAgent = TypeVar("TAgent", bound="AIAgent")
-TChatClientAgent = TypeVar("TChatClientAgent", bound="ChatClientAgent")
-=======
-TBaseChatClient = TypeVar("TBaseChatClient", bound="BaseChatClient")
-TChatClientAgent = TypeVar("TChatClientAgent", bound="ChatAgent")
->>>>>>> 518fd447
+TAgent = TypeVar("TAgent", bound="AgentProtocol")
+TChatClient = TypeVar("TChatClient", bound="ChatClientProtocol")
 
 logger = get_logger()
 
@@ -496,7 +486,6 @@
     )
 
 
-<<<<<<< HEAD
 def _get_token_usage_histogram() -> "Histogram":
     return meter.create_histogram(
         name=Meters.LLM_TOKEN_USAGE,
@@ -504,9 +493,9 @@
         description="Captures the token usage of chat clients",
         explicit_bucket_boundaries_advisory=TOKEN_USAGE_BUCKET_BOUNDARIES,
     )
-=======
+
+
 # region ChatClientProtocol
->>>>>>> 518fd447
 
 
 def _trace_get_response(
@@ -521,13 +510,12 @@
         provider_name: The model provider name.
     """
 
-<<<<<<< HEAD
     def decorator(func: Callable[..., Awaitable["ChatResponse"]]) -> Callable[..., Awaitable["ChatResponse"]]:
         """Inner decorator."""
 
         @wraps(func)
         async def trace_get_response(
-            self: "ChatClient",
+            self: "ChatClientProtocol",
             messages: "str | ChatMessage | list[str] | list[ChatMessage]",
             **kwargs: Any,
         ) -> "ChatResponse":
@@ -555,22 +543,6 @@
                 provider_name=provider_name,
                 model_id=model_id,
                 service_url=service_url,
-=======
-    @functools.wraps(completion_func)
-    async def wrap_inner_get_response(
-        self: "BaseChatClient",
-        *,
-        messages: MutableSequence["ChatMessage"],
-        chat_options: "ChatOptions",
-        **kwargs: Any,
-    ) -> "ChatResponse":
-        if not MODEL_DIAGNOSTICS_SETTINGS.ENABLED:
-            # If model diagnostics are not enabled, just return the completion
-            return await completion_func(
-                self,
-                messages=messages,
-                chat_options=chat_options,
->>>>>>> 518fd447
                 **kwargs,
             )
             with _get_span(attributes=attributes, span_name_attribute=SpanAttributes.LLM_REQUEST_MODEL) as span:
@@ -621,7 +593,6 @@
         provider_name: The model provider name.
     """
 
-<<<<<<< HEAD
     def decorator(
         func: Callable[..., AsyncIterable["ChatResponseUpdate"]],
     ) -> Callable[..., AsyncIterable["ChatResponseUpdate"]]:
@@ -629,7 +600,7 @@
 
         @wraps(func)
         async def trace_get_streaming_response(
-            self: "ChatClient", messages: "str | ChatMessage | list[str] | list[ChatMessage]", **kwargs: Any
+            self: "ChatClientProtocol", messages: "str | ChatMessage | list[str] | list[ChatMessage]", **kwargs: Any
         ) -> AsyncIterable["ChatResponseUpdate"]:
             global OTEL_SETTINGS
             if not OTEL_SETTINGS.ENABLED:
@@ -702,124 +673,12 @@
     return decorator(func)
 
 
-TBaseChatClient = TypeVar("TBaseChatClient", bound="ChatClient")
-
-
 def use_telemetry(
-    chat_client: type[TBaseChatClient],
-) -> type[TBaseChatClient]:
+    chat_client: type[TChatClient],
+) -> type[TChatClient]:
     """Class decorator that enables telemetry for a chat client.
 
     This needs to be applied on the class itself, not a instance of it.
-=======
-    @functools.wraps(completion_func)
-    async def wrap_inner_get_streaming_response(
-        self: "BaseChatClient", *, messages: MutableSequence["ChatMessage"], chat_options: "ChatOptions", **kwargs: Any
-    ) -> AsyncIterable["ChatResponseUpdate"]:
-        if not MODEL_DIAGNOSTICS_SETTINGS.ENABLED:
-            # If model diagnostics are not enabled, just return the completion
-            async for streaming_chat_message_contents in completion_func(
-                self, messages=messages, chat_options=chat_options, **kwargs
-            ):
-                yield streaming_chat_message_contents
-            return
-
-        from ._types import ChatResponse
-
-        all_updates: list["ChatResponseUpdate"] = []
-
-        with use_span(
-            _get_chat_response_span(
-                GenAIAttributes.CHAT_COMPLETION_OPERATION.value,
-                getattr(self, "ai_model_id", chat_options.ai_model_id or "unknown"),
-                self.MODEL_PROVIDER_NAME,
-                self.service_url() if hasattr(self, "service_url") else None,
-                chat_options,
-            ),
-            end_on_exit=True,
-        ) as current_span:
-            _set_chat_response_input(self.MODEL_PROVIDER_NAME, messages)
-            try:
-                async for response in completion_func(self, messages=messages, chat_options=chat_options, **kwargs):
-                    all_updates.append(response)
-                    yield response
-
-                all_messages_flattened = ChatResponse.from_chat_response_updates(all_updates)
-                _set_chat_response_output(current_span, all_messages_flattened, self.MODEL_PROVIDER_NAME)
-            except Exception as exception:
-                _set_error(current_span, exception)
-                raise
-
-    # Mark the wrapper decorator as a streaming chat completion decorator
-    wrap_inner_get_streaming_response.__model_diagnostics_streaming_chat_completion__ = True  # type: ignore
-    return wrap_inner_get_streaming_response
-
-
-def use_telemetry(cls: type[TBaseChatClient]) -> type[TBaseChatClient]:
-    """Class decorator that enables telemetry for a chat client.
-
-    Remarks:
-        This only works on classes that derive from BaseChatClient
-        and the _inner_get_response
-        and _inner_get_streaming_response methods.
-        It also relies on the presence of the MODEL_PROVIDER_NAME class variable.
-        ```
-    """
-    if inner_response := getattr(cls, "_inner_get_response", None):
-        cls._inner_get_response = _trace_chat_get_response(inner_response)  # type: ignore
-    if inner_streaming_response := getattr(cls, "_inner_get_streaming_response", None):
-        cls._inner_get_streaming_response = _trace_chat_get_streaming_response(inner_streaming_response)  # type: ignore
-    return cls
-
-
-def _get_chat_response_span(
-    operation_name: str,
-    model_name: str,
-    model_provider: str,
-    service_url: str | None,
-    chat_options: "ChatOptions",
-) -> Span:
-    """Start a text or chat completion span for a given model.
-
-    Note that `start_span` doesn't make the span the current span.
-    Use `use_span` to make it the current span as a context manager.
-    """
-    span = tracer.start_span(f"{operation_name} {model_name}")
-
-    # Set attributes on the span
-    span.set_attributes({
-        GenAIAttributes.OPERATION.value: operation_name,
-        GenAIAttributes.SYSTEM.value: model_provider,
-        GenAIAttributes.MODEL.value: model_name,
-        GenAIAttributes.CHOICE_COUNT.value: 1,
-    })
-
-    if service_url:
-        span.set_attribute(GenAIAttributes.ADDRESS.value, service_url)
-
-    if chat_options.seed is not None:
-        span.set_attribute(GenAIAttributes.SEED.value, chat_options.seed)
-    if chat_options.frequency_penalty is not None:
-        span.set_attribute(GenAIAttributes.FREQUENCY_PENALTY.value, chat_options.frequency_penalty)
-    if chat_options.max_tokens is not None:
-        span.set_attribute(GenAIAttributes.MAX_TOKENS.value, chat_options.max_tokens)
-    if chat_options.stop is not None:
-        span.set_attribute(GenAIAttributes.STOP_SEQUENCES.value, chat_options.stop)
-    if chat_options.temperature is not None:
-        span.set_attribute(GenAIAttributes.TEMPERATURE.value, chat_options.temperature)
-    if chat_options.top_p is not None:
-        span.set_attribute(GenAIAttributes.TOP_P.value, chat_options.top_p)
-    if chat_options.presence_penalty is not None:
-        span.set_attribute(GenAIAttributes.PRESENCE_PENALTY.value, chat_options.presence_penalty)
-    if "top_k" in chat_options.additional_properties:
-        span.set_attribute(GenAIAttributes.TOP_K.value, chat_options.additional_properties["top_k"])
-    if "encoding_formats" in chat_options.additional_properties:
-        span.set_attribute(
-            GenAIAttributes.ENCODING_FORMATS.value, chat_options.additional_properties["encoding_formats"]
-        )
-    return span
-
->>>>>>> 518fd447
 
     To set the proper provider name, the chat client class should have a class variable
     OTEL_PROVIDER_NAME.
@@ -870,15 +729,9 @@
         provider_name: The system name used for Open Telemetry.
     """
 
-<<<<<<< HEAD
     @wraps(run_func)
     async def trace_run(
-        self: "AIAgent",
-=======
-    @functools.wraps(run_func)
-    async def wrap_run(
-        self: "ChatAgent",
->>>>>>> 518fd447
+        self: "AgentProtocol",
         messages: "str | ChatMessage | list[str] | list[ChatMessage] | None" = None,
         *,
         thread: "AgentThread | None" = None,
@@ -927,14 +780,9 @@
     return trace_run
 
 
-<<<<<<< HEAD
-def _trace_agent_run_streaming(
+def _trace_agent_run_stream(
     run_streaming_func: Callable[..., AsyncIterable["AgentRunResponseUpdate"]],
     provider_name: str,
-=======
-def _trace_agent_run_stream(
-    run_func: Callable[..., AsyncIterable["AgentRunResponseUpdate"]],
->>>>>>> 518fd447
 ) -> Callable[..., AsyncIterable["AgentRunResponseUpdate"]]:
     """Decorator to trace streaming agent run activities.
 
@@ -944,15 +792,9 @@
         provider_name: The system name used for Open Telemetry.
     """
 
-<<<<<<< HEAD
     @wraps(run_streaming_func)
     async def trace_run_streaming(
-        self: "AIAgent",
-=======
-    @functools.wraps(run_func)
-    async def wrap_run_stream(
-        self: "ChatAgent",
->>>>>>> 518fd447
+        self: "AgentProtocol",
         messages: "str | ChatMessage | list[str] | list[ChatMessage] | None" = None,
         *,
         thread: "AgentThread | None" = None,
@@ -1020,33 +862,15 @@
     except AttributeError as exc:
         raise AgentInitializationError(f"The agent {agent.__name__} does not have a run method.", exc) from exc
     try:
-        agent.run_streaming = _trace_agent_run_streaming(agent.run_streaming, provider_name)  # type: ignore
+        agent.run_stream = _trace_agent_run_stream(agent.run_stream, provider_name)  # type: ignore
     except AttributeError as exc:
-        raise AgentInitializationError(
-            f"The agent {agent.__name__} does not have a run_streaming method.", exc
-        ) from exc
+        raise AgentInitializationError(f"The agent {agent.__name__} does not have a run_stream method.", exc) from exc
     setattr(agent, OPEN_TELEMETRY_AGENT_MARKER, True)
     return agent
 
-<<<<<<< HEAD
-=======
-    # Mark the wrapper decorator as a streaming agent run decorator
-    wrap_run_stream.__model_diagnostics_streaming_agent_run__ = True  # type: ignore
-    return wrap_run_stream
->>>>>>> 518fd447
 
 # region Otel Helpers
 
-<<<<<<< HEAD
-=======
-def use_agent_telemetry(cls: type[TChatClientAgent]) -> type[TChatClientAgent]:
-    """Class decorator that enables telemetry for an agent."""
-    if run := getattr(cls, "run", None):
-        cls.run = _trace_agent_run(run)  # type: ignore
-    if run_stream := getattr(cls, "run_stream", None):
-        cls.run_stream = _trace_agent_run_stream(run_stream)  # type: ignore
-    return cls
->>>>>>> 518fd447
 
 def start_as_current_span(
     tracer: trace.Tracer,
@@ -1055,71 +879,10 @@
 ) -> "_AgnosticContextManager[Span]":
     """Starts a span for the given function using the provided tracer.
 
-<<<<<<< HEAD
     Args:
         tracer: The OpenTelemetry tracer to use.
         function: The function for which to start the span.
         tool_call_id: The id of the tool_call that was requested.
-=======
-def _get_agent_run_span(
-    *,
-    operation_name: str,
-    agent: "AgentProtocol",
-    system: str,
-    thread: "AgentThread | None",
-    **kwargs: Any,
-) -> Span:
-    """Start a text or chat completion span for a given model.
-
-    Note that `start_span` doesn't make the span the current span.
-    Use `use_span` to make it the current span as a context manager.
-
-    Should follow: https://opentelemetry.io/docs/specs/semconv/gen-ai/gen-ai-agent-spans/#invoke-agent-span
-    """
-    span = tracer.start_span(f"{operation_name} {agent.display_name}")
-
-    # Set attributes on the span
-    span.set_attributes({
-        GenAIAttributes.OPERATION.value: operation_name,
-        GenAIAttributes.SYSTEM.value: system,
-        GenAIAttributes.CHOICE_COUNT.value: 1,
-        GenAIAttributes.AGENT_ID.value: agent.id,
-    })
-    if agent.name:
-        span.set_attribute(GenAIAttributes.AGENT_NAME.value, agent.name)
-    if agent.description:
-        span.set_attribute(GenAIAttributes.AGENT_DESCRIPTION.value, agent.description)
-    if thread and thread.service_thread_id:
-        span.set_attribute(GenAIAttributes.CONVERSATION_ID.value, thread.service_thread_id)
-    if "model" in kwargs:
-        span.set_attribute(GenAIAttributes.MODEL.value, kwargs["model"])
-    if "seed" in kwargs:
-        span.set_attribute(GenAIAttributes.SEED.value, kwargs["seed"])
-    if "frequency_penalty" in kwargs:
-        span.set_attribute(GenAIAttributes.FREQUENCY_PENALTY.value, kwargs["frequency_penalty"])
-    if "presence_penalty" in kwargs:
-        span.set_attribute(GenAIAttributes.PRESENCE_PENALTY.value, kwargs["presence_penalty"])
-    if "max_tokens" in kwargs:
-        span.set_attribute(GenAIAttributes.MAX_TOKENS.value, kwargs["max_tokens"])
-    if "stop" in kwargs:
-        span.set_attribute(GenAIAttributes.STOP_SEQUENCES.value, kwargs["stop"])
-    if "temperature" in kwargs:
-        span.set_attribute(GenAIAttributes.TEMPERATURE.value, kwargs["temperature"])
-    if "top_p" in kwargs:
-        span.set_attribute(GenAIAttributes.TOP_P.value, kwargs["top_p"])
-    if "top_k" in kwargs:
-        span.set_attribute(GenAIAttributes.TOP_K.value, kwargs["top_k"])
-    if "encoding_formats" in kwargs:
-        span.set_attribute(GenAIAttributes.ENCODING_FORMATS.value, kwargs["encoding_formats"])
-    return span
-
-
-def _set_agent_run_input(
-    system: str,
-    messages: "str | ChatMessage | list[str] | list[ChatMessage] | list[str | ChatMessage] | None" = None,
-) -> None:
-    """Set the input for a chat response.
->>>>>>> 518fd447
 
     Returns:
         trace.Span: The started span as a context manager.
@@ -1224,7 +987,7 @@
     messages: "str | ChatMessage | list[str] | list[ChatMessage]",
     system_instructions: str | list[str] | None = None,
     output: bool = False,
-    finish_reason: "ChatFinishReason | None" = None,
+    finish_reason: "FinishReason | None" = None,
 ) -> None:
     """Log messages with extra information."""
     from ._clients import prepare_messages
@@ -1255,7 +1018,7 @@
     return {"role": message.role.value, "parts": [_to_otel_part(content) for content in message.contents]}
 
 
-def _to_otel_part(content: "AIContents") -> dict[str, Any] | None:
+def _to_otel_part(content: "Contents") -> dict[str, Any] | None:
     """Create a otel representation of a Content."""
     match content.type:
         case "text":
