--- conflicted
+++ resolved
@@ -666,7 +666,6 @@
         return ChatClientAgent(chat_client=self, name=name, instructions=instructions, tools=tools, **kwargs)
 
 
-<<<<<<< HEAD
 class LongRunningChatClient(ChatClientBase):
     """A chat client that supports long-running requests.
 
@@ -689,10 +688,7 @@
         """
 
 
-# region: Embedding Client
-=======
 # region Embedding Client
->>>>>>> df9d85d1
 
 
 @runtime_checkable
