# Copyright (c) Microsoft. All rights reserved.

import asyncio
from abc import ABC, abstractmethod
from collections.abc import AsyncIterable, Awaitable, Callable, MutableMapping, MutableSequence, Sequence
from functools import wraps
from typing import TYPE_CHECKING, Any, Generic, Literal, Protocol, TypeVar, runtime_checkable

from pydantic import BaseModel

from ._logging import get_logger
from ._pydantic import AFBaseModel
from ._tools import AIFunction, AITool
from ._types import (
    AIContents,
    ChatMessage,
    ChatOptions,
    ChatResponse,
    ChatResponseUpdate,
    ChatToolMode,
    FunctionCallContent,
    FunctionResultContent,
    GeneratedEmbeddings,
)

if TYPE_CHECKING:
    from ._agents import ChatClientAgent

TInput = TypeVar("TInput", contravariant=True)
TEmbedding = TypeVar("TEmbedding")
TChatClientBase = TypeVar("TChatClientBase", bound="ChatClientBase")

logger = get_logger()

__all__ = [
    "ChatClient",
    "ChatClientBase",
    "EmbeddingGenerator",
    "use_tool_calling",
]

# region Tool Calling Functions and Decorators


async def _auto_invoke_function(
    function_call_content: FunctionCallContent,
    custom_args: dict[str, Any] | None = None,
    *,
    tool_map: dict[str, AIFunction[BaseModel, Any]],
    sequence_index: int | None = None,
    request_index: int | None = None,
) -> AIContents:
    """Invoke a function call requested by the agent, applying filters that are defined in the agent."""
    tool: AIFunction[BaseModel, Any] | None = tool_map.get(function_call_content.name)
    if tool is None:
        raise KeyError(f"No tool or function named '{function_call_content.name}'")

    parsed_args: dict[str, Any] = dict(function_call_content.parse_arguments() or {})

    # Merge with user-supplied args; right-hand side dominates, so parsed args win on conflicts.
    merged_args: dict[str, Any] = (custom_args or {}) | parsed_args
    args = tool.input_model.model_validate(merged_args)
    exception = None
    try:
        function_result = await tool.invoke(arguments=args, tool_call_id=function_call_content.call_id)
    except Exception as ex:
        exception = ex
        function_result = None
    return FunctionResultContent(
        call_id=function_call_content.call_id,
        exception=exception,
        result=function_result,
    )


def _tool_call_non_streaming(
    func: Callable[..., Awaitable["ChatResponse"]],
) -> Callable[..., Awaitable["ChatResponse"]]:
    """Decorate the internal _inner_get_response method to enable tool calls."""

    @wraps(func)
    async def wrapper(
        self: "ChatClientBase",
        *,
        messages: MutableSequence[ChatMessage],
        chat_options: ChatOptions,
        **kwargs: Any,
    ) -> ChatResponse:
        response: ChatResponse | None = None
        fcc_messages: list[ChatMessage] = []
        for attempt_idx in range(getattr(self, "__maximum_iterations_per_request", 10)):
            response = await func(self, messages=messages, chat_options=chat_options)
            # if there are function calls, we will handle them first
            function_results = {
                it.call_id for it in response.messages[0].contents if isinstance(it, FunctionResultContent)
            }
            function_calls = [
                it
                for it in response.messages[0].contents
                if isinstance(it, FunctionCallContent) and it.call_id not in function_results
            ]
            if function_calls:
                # Run all function calls concurrently
                results = await asyncio.gather(*[
                    _auto_invoke_function(
                        function_call,
                        custom_args=kwargs,
                        tool_map={t.name: t for t in chat_options.tools or [] if isinstance(t, AIFunction)},  # type: ignore[reportPrivateUsage]
                        sequence_index=seq_idx,
                        request_index=attempt_idx,
                    )
                    for seq_idx, function_call in enumerate(function_calls)
                ])
                # add a single ChatMessage to the response with the results
                result_message = ChatMessage(role="tool", contents=results)
                response.messages.append(result_message)
                # response should contain 2 messages after this,
                # one with function call contents
                # and one with function result contents
                # the amount and call_id's should match
                # this runs in every but the first run
                # we need to keep track of all function call messages
                fcc_messages.extend(response.messages)
                # and add them as additional context to the messages
                if chat_options.store:
                    messages.clear()
                    messages.append(result_message)
                else:
                    messages.extend(response.messages)
                continue
            # If we reach this point, it means there were no function calls to handle,
            # we'll add the previous function call and responses
            # to the front of the list, so that the final response is the last one
            # TODO (eavanvalkenburg): control this behavior?
            if fcc_messages:
                for msg in reversed(fcc_messages):
                    response.messages.insert(0, msg)
            return response

        # Failsafe: give up on tools, ask model for plain answer
        chat_options.tool_choice = "none"
        self._prepare_tool_choice(chat_options=chat_options)  # type: ignore[reportPrivateUsage]
        response = await func(self, messages=messages, chat_options=chat_options)
        if fcc_messages:
            for msg in reversed(fcc_messages):
                response.messages.insert(0, msg)
        return response

    return wrapper


def _tool_call_streaming(
    func: Callable[..., AsyncIterable["ChatResponseUpdate"]],
) -> Callable[..., AsyncIterable["ChatResponseUpdate"]]:
    """Decorate the internal _inner_get_response method to enable tool calls."""

    @wraps(func)
    async def wrapper(
        self: "ChatClientBase",
        *,
        messages: MutableSequence[ChatMessage],
        chat_options: ChatOptions,
        **kwargs: Any,
    ) -> AsyncIterable[ChatResponseUpdate]:
        """Wrap the inner get streaming response method to handle tool calls."""
        for attempt_idx in range(getattr(self, "__maximum_iterations_per_request", 10)):
            function_call_returned = False
            all_messages: list[ChatResponseUpdate] = []
            async for update in func(self, messages=messages, chat_options=chat_options):
                if update.contents and any(isinstance(item, FunctionCallContent) for item in update.contents):
                    all_messages.append(update)
                    function_call_returned = True
                yield update

            if not function_call_returned:
                return

            # There is one FunctionCallContent response stream in the messages, combining now to create
            # the full completion depending on the prompt, the message may contain both function call
            # content and others
            response: ChatResponse = ChatResponse.from_chat_response_updates(all_messages)
            # add the single assistant response message to the history
            messages.append(response.messages[0])
            function_calls = [item for item in response.messages[0].contents if isinstance(item, FunctionCallContent)]

            # When conversation id is present, it means that messages are hosted on the server.
            # In this case, we need to update ChatOptions with conversation id and also clear messages
            if response.conversation_id is not None:
                chat_options.conversation_id = response.conversation_id
                messages = []

            if function_calls:
                # Run all function calls concurrently
                results = await asyncio.gather(*[
                    _auto_invoke_function(
                        function_call,
                        custom_args=kwargs,
                        tool_map={t.name: t for t in chat_options.tools or [] if isinstance(t, AIFunction)},  # type: ignore[reportPrivateUsage]
                        sequence_index=seq_idx,
                        request_index=attempt_idx,
                    )
                    for seq_idx, function_call in enumerate(function_calls)
                ])
                yield ChatResponseUpdate(contents=results, role="tool")
                function_result_msg = ChatMessage(role="tool", contents=results)
                response.messages.append(function_result_msg)
                messages.append(function_result_msg)
                continue

        # Failsafe: give up on tools, ask model for plain answer
        chat_options.tool_choice = "none"
        self._prepare_tool_choice(chat_options=chat_options)  # type: ignore[reportPrivateUsage]
        async for update in func(self, messages=messages, chat_options=chat_options, **kwargs):
            yield update

    return wrapper


def use_tool_calling(cls: type[TChatClientBase]) -> type[TChatClientBase]:
    """Class decorator that enables tool calling for a chat client.

    Remarks:
        This only works on classes that derive from ChatClientBase
        and the `_inner_get_response`
        and `_inner_get_streaming_response` methods.
        It also sets a `__maximum_iterations_per_request` attribute on the class.
        if you want to expose this to end_users, do a version of this:

            @property

            def maximum_iterations_per_request(self):
                return getattr(self, "__maximum_iterations_per_request", 10)

            @maximum_iterations_per_request.setter

            def maximum_iterations_per_request(self, value: int) -> None:
                setattr(self, "__maximum_iterations_per_request", value)

    """
    setattr(cls, "__maximum_iterations_per_request", 10)

    if inner_response := getattr(cls, "_inner_get_response", None):
        cls._inner_get_response = _tool_call_non_streaming(inner_response)  # type: ignore
    if inner_streaming_response := getattr(cls, "_inner_get_streaming_response", None):
        cls._inner_get_streaming_response = _tool_call_streaming(inner_streaming_response)  # type: ignore
    return cls


# region ChatClient Protocol


@runtime_checkable
class ChatClient(Protocol):
    """A protocol for a chat client that can generate responses."""

    async def get_response(
        self,
        messages: str | ChatMessage | list[str] | list[ChatMessage],
        *,
        frequency_penalty: float | None = None,
        logit_bias: dict[str | int, float] | None = None,
        max_tokens: int | None = None,
        metadata: dict[str, Any] | None = None,
        model: str | None = None,
        presence_penalty: float | None = None,
        response_format: type[BaseModel] | None = None,
        seed: int | None = None,
        stop: str | Sequence[str] | None = None,
        store: bool | None = None,
        temperature: float | None = None,
        tool_choice: ChatToolMode | Literal["auto", "required", "none"] | dict[str, Any] | None = "auto",
        tools: AITool
        | list[AITool]
        | Callable[..., Any]
        | list[Callable[..., Any]]
        | MutableMapping[str, Any]
        | list[MutableMapping[str, Any]]
        | None = None,
        top_p: float | None = None,
        user: str | None = None,
        additional_properties: dict[str, Any] | None = None,
        **kwargs: Any,
    ) -> ChatResponse:
        """Sends input and returns the response.

        Args:
            messages: The sequence of input messages to send.
            frequency_penalty: the frequency penalty to use.
            logit_bias: the logit bias to use.
            max_tokens: The maximum number of tokens to generate.
            metadata: additional metadata to include in the request.
            model: The model to use for the agent.
            presence_penalty: the presence penalty to use.
            response_format: the format of the response.
            seed: the random seed to use.
            stop: the stop sequence(s) for the request.
            store: whether to store the response.
            temperature: the sampling temperature to use.
            tool_choice: the tool choice for the request.
            tools: the tools to use for the request.
            top_p: the nucleus sampling probability to use.
            user: the user to associate with the request.
            additional_properties: additional properties to include in the request
            kwargs: any additional keyword arguments,
                will only be passed to functions that are called.

        Returns:
            The response messages generated by the client.

        Raises:
            ValueError: If the input message sequence is `None`.
        """
        ...

    def get_streaming_response(
        self,
        messages: str | ChatMessage | list[str] | list[ChatMessage],
        *,
        frequency_penalty: float | None = None,
        logit_bias: dict[str | int, float] | None = None,
        max_tokens: int | None = None,
        metadata: dict[str, Any] | None = None,
        model: str | None = None,
        presence_penalty: float | None = None,
        response_format: type[BaseModel] | None = None,
        seed: int | None = None,
        stop: str | Sequence[str] | None = None,
        store: bool | None = None,
        temperature: float | None = None,
        tool_choice: ChatToolMode | Literal["auto", "required", "none"] | dict[str, Any] | None = "auto",
        tools: AITool
        | list[AITool]
        | Callable[..., Any]
        | list[Callable[..., Any]]
        | MutableMapping[str, Any]
        | list[MutableMapping[str, Any]]
        | None = None,
        top_p: float | None = None,
        user: str | None = None,
        additional_properties: dict[str, Any] | None = None,
        **kwargs: Any,
    ) -> AsyncIterable[ChatResponseUpdate]:
        """Sends input messages and streams the response.

        Args:
            messages: The sequence of input messages to send.
            frequency_penalty: the frequency penalty to use.
            logit_bias: the logit bias to use.
            max_tokens: The maximum number of tokens to generate.
            metadata: additional metadata to include in the request.
            model: The model to use for the agent.
            presence_penalty: the presence penalty to use.
            response_format: the format of the response.
            seed: the random seed to use.
            stop: the stop sequence(s) for the request.
            store: whether to store the response.
            temperature: the sampling temperature to use.
            tool_choice: the tool choice for the request.
            tools: the tools to use for the request.
            top_p: the nucleus sampling probability to use.
            user: the user to associate with the request.
            additional_properties: additional properties to include in the request
            kwargs: any additional keyword arguments,
                will only be passed to functions that are called.

        Yields:
            An async iterable of chat response updates containing the content of the response messages
            generated by the client.

        Raises:
            ValueError: If the input message sequence is `None`.
        """
        ...


class ChatClientBase(AFBaseModel, ABC):
    """Base class for chat clients."""

    MODEL_PROVIDER_NAME: str = "unknown"
    # This is used for OTel setup, should be overridden in subclasses

    def _prepare_messages(
        self, messages: str | ChatMessage | list[str] | list[ChatMessage]
    ) -> MutableSequence[ChatMessage]:
        """Turn the allowed input into a list of chat messages."""
        if isinstance(messages, str):
            return [ChatMessage(role="user", text=messages)]
        if isinstance(messages, ChatMessage):
            return [messages]
        return_messages: list[ChatMessage] = []
        for msg in messages:
            if isinstance(msg, str):
                msg = ChatMessage(role="user", text=msg)
            return_messages.append(msg)
        return return_messages

    # region Internal methods to be implemented by the derived classes

    @abstractmethod
    async def _inner_get_response(
        self,
        *,
        messages: MutableSequence[ChatMessage],
        chat_options: ChatOptions,
        **kwargs: Any,
    ) -> ChatResponse:
        """Send a chat request to the AI service.

        Args:
            messages: The chat messages to send.
            chat_options: The options for the request.
            kwargs: Any additional keyword arguments.

        Returns:
            The chat response contents representing the response(s).
        """

    @abstractmethod
    async def _inner_get_streaming_response(
        self,
        *,
        messages: MutableSequence[ChatMessage],
        chat_options: ChatOptions,
        **kwargs: Any,
    ) -> AsyncIterable[ChatResponseUpdate]:
        """Send a streaming chat request to the AI service.

        Args:
            messages: The chat messages to send.
            chat_options: The chat_options for the request.
            kwargs: Any additional keyword arguments.

        Yields:
            ChatResponseUpdate: The streaming chat message contents.
        """
        # Below is needed for mypy: https://mypy.readthedocs.io/en/stable/more_types.html#asynchronous-iterators
        if False:
            yield
        await asyncio.sleep(0)  # pragma: no cover
        # This is a no-op, but it allows the method to be async and return an AsyncIterable.
        # The actual implementation should yield ChatResponseUpdate instances as needed.

    # endregion

    # region Public method

    async def get_response(
        self,
        messages: str | ChatMessage | list[str] | list[ChatMessage],
        *,
        frequency_penalty: float | None = None,
        logit_bias: dict[str | int, float] | None = None,
        max_tokens: int | None = None,
        metadata: dict[str, Any] | None = None,
        model: str | None = None,
        presence_penalty: float | None = None,
        response_format: type[BaseModel] | None = None,
        seed: int | None = None,
        stop: str | Sequence[str] | None = None,
        store: bool | None = None,
        temperature: float | None = None,
        tool_choice: ChatToolMode | Literal["auto", "required", "none"] | dict[str, Any] | None = "auto",
        tools: AITool
        | list[AITool]
        | Callable[..., Any]
        | list[Callable[..., Any]]
        | MutableMapping[str, Any]
        | list[MutableMapping[str, Any]]
        | None = None,
        top_p: float | None = None,
        user: str | None = None,
        additional_properties: dict[str, Any] | None = None,
        **kwargs: Any,
    ) -> ChatResponse:
        """Get a response from a chat client.

        Args:
            messages: the message or messages to send to the model
            frequency_penalty: the frequency penalty to use.
            logit_bias: the logit bias to use.
            max_tokens: The maximum number of tokens to generate.
            metadata: additional metadata to include in the request.
            model: The model to use for the agent.
            presence_penalty: the presence penalty to use.
            response_format: the format of the response.
            seed: the random seed to use.
            stop: the stop sequence(s) for the request.
            store: whether to store the response.
            temperature: the sampling temperature to use.
            tool_choice: the tool choice for the request.
            tools: the tools to use for the request.
            top_p: the nucleus sampling probability to use.
            user: the user to associate with the request.
            additional_properties: additional properties to include in the request.
            kwargs: any additional keyword arguments,
                will only be passed to functions that are called.

        Returns:
            A chat response from the model.
        """
        if "chat_options" in kwargs:
            chat_options = kwargs.pop("chat_options")
            if not isinstance(chat_options, ChatOptions):
                raise TypeError("chat_options must be an instance of ChatOptions")
        else:
            chat_options = ChatOptions(
                ai_model_id=model,
                frequency_penalty=frequency_penalty,
                logit_bias=logit_bias,
                max_tokens=max_tokens,
                metadata=metadata,
                presence_penalty=presence_penalty,
                response_format=response_format,
                seed=seed,
                stop=stop,
                store=store,
                temperature=temperature,
                top_p=top_p,
                tool_choice=tool_choice,
                tools=tools,  # type: ignore
                user=user,
                additional_properties=additional_properties or {},
            )
        prepped_messages = self._prepare_messages(messages)
        self._prepare_tool_choice(chat_options=chat_options)
        return await self._inner_get_response(messages=prepped_messages, chat_options=chat_options, **kwargs)

    async def get_streaming_response(
        self,
        messages: str | ChatMessage | list[str] | list[ChatMessage],
        *,
        frequency_penalty: float | None = None,
        logit_bias: dict[str | int, float] | None = None,
        max_tokens: int | None = None,
        metadata: dict[str, Any] | None = None,
        model: str | None = None,
        presence_penalty: float | None = None,
        response_format: type[BaseModel] | None = None,
        seed: int | None = None,
        stop: str | Sequence[str] | None = None,
        store: bool | None = None,
        temperature: float | None = None,
        tool_choice: ChatToolMode | Literal["auto", "required", "none"] | dict[str, Any] | None = "auto",
        tools: AITool
        | list[AITool]
        | Callable[..., Any]
        | list[Callable[..., Any]]
        | MutableMapping[str, Any]
        | list[MutableMapping[str, Any]]
        | None = None,
        top_p: float | None = None,
        user: str | None = None,
        additional_properties: dict[str, Any] | None = None,
        **kwargs: Any,
    ) -> AsyncIterable[ChatResponseUpdate]:
        """Get a streaming response from a chat client.

        Args:
            messages: the message or messages to send to the model
            frequency_penalty: the frequency penalty to use
            logit_bias: the logit bias to use
            max_tokens: The maximum number of tokens to generate.
            metadata: additional metadata to include in the request.
            model: The model to use for the agent.
            presence_penalty: the presence penalty to use.
            response_format: the format of the response.
            seed: the random seed to use.
            stop: the stop sequence(s) for the request.
            store: whether to store the response.
            temperature: the sampling temperature to use.
            tool_choice: the tool choice for the request.
            tools: the tools to use for the request.
            top_p: the nucleus sampling probability to use.
            user: the user to associate with the request.
            additional_properties: additional properties to include in the request
            kwargs: any additional keyword arguments

        Yields:
            A stream representing the response(s) from the LLM.
        """
        if "chat_options" in kwargs:
            chat_options = kwargs.pop("chat_options")
            if not isinstance(chat_options, ChatOptions):
                raise TypeError("chat_options must be an instance of ChatOptions")
        else:
            chat_options = ChatOptions(
                ai_model_id=model,
                frequency_penalty=frequency_penalty,
                logit_bias=logit_bias,
                max_tokens=max_tokens,
                metadata=metadata,
                presence_penalty=presence_penalty,
                response_format=response_format,
                seed=seed,
                stop=stop,
                store=store,
                temperature=temperature,
                top_p=top_p,
                tool_choice=tool_choice,
                tools=tools,  # type: ignore
                user=user,
                additional_properties=additional_properties or {},
                **kwargs,
            )
        prepped_messages = self._prepare_messages(messages)
        self._prepare_tool_choice(chat_options=chat_options)
        async for update in self._inner_get_streaming_response(
            messages=prepped_messages, chat_options=chat_options, **kwargs
        ):
            yield update

    def _prepare_tool_choice(self, chat_options: ChatOptions) -> None:
        """Prepare the tools and tool choice for the chat options.

        This function should be overridden by subclasses to customize tool handling.
        Because it currently parses only AIFunctions.
        """
        chat_tool_mode: ChatToolMode | None = chat_options.tool_choice  # type: ignore
        if chat_tool_mode is None or chat_tool_mode == ChatToolMode.NONE:
            chat_options.tools = None
            chat_options.tool_choice = ChatToolMode.NONE.mode
            return
<<<<<<< HEAD
        chat_options.tools = [
            (t.to_json_tool() if isinstance(t, AIFunction) else t)  # type: ignore[reportUnknownArgumentType]
            for t in chat_options._ai_tools or []  # type: ignore[reportPrivateUsage]
        ]
=======
>>>>>>> df9d85d1
        if not chat_options.tools:
            chat_options.tool_choice = ChatToolMode.NONE.mode
        else:
            chat_options.tool_choice = chat_tool_mode.mode

    def service_url(self) -> str | None:
        """Get the URL of the service.

        Override this in the subclass to return the proper URL.
        If the service does not have a URL, return None.
        """
        return None

    def create_agent(
        self,
        *,
        name: str | None = None,
        instructions: str | None = None,
        tools: AITool
        | list[AITool]
        | Callable[..., Any]
        | list[Callable[..., Any]]
        | MutableMapping[str, Any]
        | list[MutableMapping[str, Any]]
        | None = None,
        **kwargs: Any,
    ) -> "ChatClientAgent":
        """Create an agent with the given name and instructions.

        Args:
            name: The name of the agent.
            instructions: The instructions for the agent.
            tools: Optional list of tools to associate with the agent.
            **kwargs: Additional keyword arguments to pass to the agent.
                See ChatClientAgent for all the available options.

        Returns:
            An instance of ChatClientAgent.
        """
        from ._agents import ChatClientAgent

        return ChatClientAgent(chat_client=self, name=name, instructions=instructions, tools=tools, **kwargs)


# region Embedding Client


@runtime_checkable
class EmbeddingGenerator(Protocol, Generic[TInput, TEmbedding]):
    """A protocol for an embedding generator that can create embeddings from input data."""

    async def generate(
        self,
        input_data: Sequence[TInput],
        **kwargs: Any,
    ) -> GeneratedEmbeddings[TEmbedding]:
        """Generates an embedding for the given input data.

        Args:
            input_data: The input data to generate an embedding for.
            **kwargs: Additional options for the request.

        Returns:
            The generated embedding, this acts like a list, but has additional metadata and usage details.

        """
        ...<|MERGE_RESOLUTION|>--- conflicted
+++ resolved
@@ -620,13 +620,6 @@
             chat_options.tools = None
             chat_options.tool_choice = ChatToolMode.NONE.mode
             return
-<<<<<<< HEAD
-        chat_options.tools = [
-            (t.to_json_tool() if isinstance(t, AIFunction) else t)  # type: ignore[reportUnknownArgumentType]
-            for t in chat_options._ai_tools or []  # type: ignore[reportPrivateUsage]
-        ]
-=======
->>>>>>> df9d85d1
         if not chat_options.tools:
             chat_options.tool_choice = ChatToolMode.NONE.mode
         else:
