--- conflicted
+++ resolved
@@ -98,13 +98,8 @@
     ) -> ChatResponse:
         response: ChatResponse | None = None
         fcc_messages: list[ChatMessage] = []
-<<<<<<< HEAD
         for attempt_idx in range(max_iterations):
             response = await func(messages=messages, chat_options=chat_options)
-=======
-        for attempt_idx in range(getattr(self, "__maximum_iterations_per_request", 10)):
-            response = await func(self, messages=messages, chat_options=chat_options, **kwargs)
->>>>>>> 6b22b6bb
             # if there are function calls, we will handle them first
             function_results = {
                 it.call_id for it in response.messages[0].contents if isinstance(it, FunctionResultContent)
@@ -154,13 +149,8 @@
 
         # Failsafe: give up on tools, ask model for plain answer
         chat_options.tool_choice = "none"
-<<<<<<< HEAD
         chat_client._prepare_tool_choice(chat_options=chat_options)  # type: ignore[reportPrivateUsage]
         response = await func(messages=messages, chat_options=chat_options)
-=======
-        self._prepare_tool_choice(chat_options=chat_options)  # type: ignore[reportPrivateUsage]
-        response = await func(self, messages=messages, chat_options=chat_options, **kwargs)
->>>>>>> 6b22b6bb
         if fcc_messages:
             for msg in reversed(fcc_messages):
                 response.messages.insert(0, msg)
@@ -187,11 +177,7 @@
         for attempt_idx in range(max_iterations):
             function_call_returned = False
             all_messages: list[ChatResponseUpdate] = []
-<<<<<<< HEAD
             async for update in func(messages=messages, chat_options=chat_options):
-=======
-            async for update in func(self, messages=messages, chat_options=chat_options, **kwargs):
->>>>>>> 6b22b6bb
                 if update.contents and any(isinstance(item, FunctionCallContent) for item in update.contents):
                     all_messages.append(update)
                     function_call_returned = True
