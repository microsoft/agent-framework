# Copyright (c) Microsoft. All rights reserved.

import importlib
from typing import Any

PACKAGE_NAME = "agent_framework_workflow"
PACKAGE_EXTRA = "workflow"
_IMPORTS = [
    "Executor",
    "FunctionExecutor",
    "executor",
    "WorkflowContext",
    "__version__",
    "events",
    "WorkflowBuilder",
    "ExecutorCompletedEvent",
    "ExecutorEvent",
    "ExecutorInvokeEvent",
    "RequestInfoEvent",
    "WorkflowCompletedEvent",
    "WorkflowEvent",
    "WorkflowStartedEvent",
    "AgentRunEvent",
    "AgentRunUpdateEvent",
    "handler",
    "AgentExecutor",
    "MagenticAgentDeltaEvent",
    "MagenticCallbackEvent",
    "MagenticCallbackMode",
    "MagenticAgentMessageEvent",
    "MagenticFinalResultEvent",
    "MagenticManagerBase",
    "MagenticOrchestratorMessageEvent",
    "AgentExecutorRequest",
    "AgentExecutorResponse",
    "RequestInfoExecutor",
    "RequestInfoMessage",
    "WorkflowRunResult",
    "Workflow",
    "WorkflowAgent",
    "WorkflowViz",
    "FileCheckpointStorage",
    "ExecutorFailedEvent",
    "InMemoryCheckpointStorage",
    "CheckpointStorage",
    "WorkflowCheckpoint",
    "Case",
    "Default",
    "RequestResponse",
    "SubWorkflowRequestInfo",
    "SubWorkflowResponse",
    "WorkflowExecutor",
    "intercepts_request",
    "MagenticBuilder",
    "PlanReviewDecision",
    "PlanReviewReply",
    "PlanReviewRequest",
    "RequestInfoEvent",
    "StandardMagenticManager",
<<<<<<< HEAD
    "WorkflowStatusEvent",
    "WorkflowRunState",
    "WorkflowErrorDetails",
    "WorkflowFailedEvent",
=======
    "ConcurrentBuilder",
>>>>>>> e7cd03b3
]


def __getattr__(name: str) -> Any:
    if name in _IMPORTS:
        try:
            return getattr(importlib.import_module(PACKAGE_NAME), name)
        except ModuleNotFoundError as exc:
            raise ModuleNotFoundError(
                f"The '{PACKAGE_EXTRA}' extra is not installed, "
                f"please do `pip install agent-framework[{PACKAGE_EXTRA}]`"
            ) from exc
    raise AttributeError(f"Module {PACKAGE_NAME} has no attribute {name}.")


def __dir__() -> list[str]:
    return _IMPORTS<|MERGE_RESOLUTION|>--- conflicted
+++ resolved
@@ -57,14 +57,11 @@
     "PlanReviewRequest",
     "RequestInfoEvent",
     "StandardMagenticManager",
-<<<<<<< HEAD
     "WorkflowStatusEvent",
     "WorkflowRunState",
     "WorkflowErrorDetails",
     "WorkflowFailedEvent",
-=======
     "ConcurrentBuilder",
->>>>>>> e7cd03b3
 ]
 
 
