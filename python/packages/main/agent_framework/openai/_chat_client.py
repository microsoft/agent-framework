# Copyright (c) Microsoft. All rights reserved.

import json
import sys
from collections.abc import AsyncIterable, Mapping, MutableMapping, MutableSequence, Sequence
from datetime import datetime
from itertools import chain
from typing import Any, TypeVar

from openai import AsyncOpenAI, BadRequestError
from openai.lib._parsing._completions import type_to_response_format_param
from openai.types import CompletionUsage
from openai.types.chat.chat_completion import ChatCompletion, Choice
from openai.types.chat.chat_completion_chunk import ChatCompletionChunk
from openai.types.chat.chat_completion_chunk import Choice as ChunkChoice
from openai.types.chat.chat_completion_message_custom_tool_call import ChatCompletionMessageCustomToolCall
from pydantic import BaseModel, SecretStr, ValidationError

<<<<<<< HEAD
from agent_framework import AIFunction, AITool, UsageContent
from agent_framework.telemetry import use_telemetry

from .._clients import ChatClientBase
from .._logging import get_logger
from .._tools import HostedWebSearchTool, use_function_invocation
=======
from .._clients import BaseChatClient, use_tool_calling
from .._logging import get_logger
from .._tools import AIFunction, HostedWebSearchTool, ToolProtocol
>>>>>>> 518fd447
from .._types import (
    ChatMessage,
    ChatOptions,
    ChatResponse,
    ChatResponseUpdate,
    Contents,
    FinishReason,
    FunctionCallContent,
    FunctionResultContent,
    Role,
    TextContent,
    UsageContent,
    UsageDetails,
)
from ..exceptions import (
    ServiceInitializationError,
    ServiceInvalidRequestError,
    ServiceResponseException,
)
from ._exceptions import OpenAIContentFilterException
from ._shared import OpenAIBase, OpenAIConfigMixin, OpenAISettings, prepare_function_call_results

if sys.version_info >= (3, 12):
    from typing import override  # type: ignore # pragma: no cover
else:
    from typing_extensions import override  # type: ignore[import] # pragma: no cover

__all__ = ["OpenAIChatClient"]

logger = get_logger("agent_framework.openai")


# region Base Client
<<<<<<< HEAD
class OpenAIChatClientBase(OpenAIHandler, ChatClientBase):
=======
@use_telemetry
@use_tool_calling
class OpenAIBaseChatClient(OpenAIBase, BaseChatClient):
>>>>>>> 518fd447
    """OpenAI Chat completion class."""

    async def _inner_get_response(
        self,
        *,
        messages: MutableSequence[ChatMessage],
        chat_options: ChatOptions,
        **kwargs: Any,
    ) -> ChatResponse:
        options_dict = self._prepare_options(messages, chat_options)
        try:
            return self._create_chat_response(
                await self.client.chat.completions.create(stream=False, **options_dict), chat_options
            )
        except BadRequestError as ex:
            if ex.code == "content_filter":
                raise OpenAIContentFilterException(
                    f"{type(self)} service encountered a content error: {ex}",
                    inner_exception=ex,
                ) from ex
            raise ServiceResponseException(
                f"{type(self)} service failed to complete the prompt: {ex}",
                inner_exception=ex,
            ) from ex
        except Exception as ex:
            raise ServiceResponseException(
                f"{type(self)} service failed to complete the prompt: {ex}",
                inner_exception=ex,
            ) from ex

    async def _inner_get_streaming_response(
        self,
        *,
        messages: MutableSequence[ChatMessage],
        chat_options: ChatOptions,
        **kwargs: Any,
    ) -> AsyncIterable[ChatResponseUpdate]:
        options_dict = self._prepare_options(messages, chat_options)
        options_dict["stream_options"] = {"include_usage": True}
        try:
            async for chunk in await self.client.chat.completions.create(stream=True, **options_dict):
                if len(chunk.choices) == 0 and chunk.usage is None:
                    continue
                yield self._create_chat_response_update(chunk)
        except BadRequestError as ex:
            if ex.code == "content_filter":
                raise OpenAIContentFilterException(
                    f"{type(self)} service encountered a content error: {ex}",
                    inner_exception=ex,
                ) from ex
            raise ServiceResponseException(
                f"{type(self)} service failed to complete the prompt: {ex}",
                inner_exception=ex,
            ) from ex
        except Exception as ex:
            raise ServiceResponseException(
                f"{type(self)} service failed to complete the prompt: {ex}",
                inner_exception=ex,
            ) from ex

    # region content creation

    def _chat_to_tool_spec(self, tools: list[ToolProtocol | MutableMapping[str, Any]]) -> list[dict[str, Any]]:
        chat_tools: list[dict[str, Any]] = []
        for tool in tools:
            if isinstance(tool, ToolProtocol):
                match tool:
                    case AIFunction():
                        chat_tools.append(tool.to_json_schema_spec())
                    case _:
                        logger.debug("Unsupported tool passed (type: %s), ignoring", type(tool))
            else:
                chat_tools.append(tool if isinstance(tool, dict) else dict(tool))
        return chat_tools

    def _process_web_search_tool(self, tools: list[ToolProtocol | MutableMapping[str, Any]]) -> dict[str, Any] | None:
        for tool in tools:
            if isinstance(tool, HostedWebSearchTool):
                # Web search tool requires special handling
                return (
                    {
                        "user_location": {
                            "approximate": tool.additional_properties.get("user_location", None),
                            "type": "approximate",
                        }
                    }
                    if tool.additional_properties and "user_location" in tool.additional_properties
                    else {}
                )

        return None

    def _prepare_options(self, messages: MutableSequence[ChatMessage], chat_options: ChatOptions) -> dict[str, Any]:
        # Preprocess web search tool if it exists
        options_dict = chat_options.to_provider_settings()
        if messages and "messages" not in options_dict:
            options_dict["messages"] = self._prepare_chat_history_for_request(messages)
        if "messages" not in options_dict:
            raise ServiceInvalidRequestError("Messages are required for chat completions")
        if chat_options.tools is not None:
            web_search_options = self._process_web_search_tool(chat_options.tools)
            if web_search_options:
                options_dict["web_search_options"] = web_search_options
            options_dict["tools"] = self._chat_to_tool_spec(chat_options.tools)
        if not options_dict.get("tools", None):
            options_dict.pop("tools", None)
            options_dict.pop("parallel_tool_calls", None)
            options_dict.pop("tool_choice", None)

        if "model" not in options_dict:
            options_dict["model"] = self.ai_model_id
        if (
            chat_options.response_format
            and isinstance(chat_options.response_format, type)
            and issubclass(chat_options.response_format, BaseModel)
        ):
            options_dict["response_format"] = type_to_response_format_param(chat_options.response_format)
        return options_dict

    def _create_chat_response(self, response: ChatCompletion, chat_options: ChatOptions) -> "ChatResponse":
        """Create a chat message content object from a choice."""
        response_metadata = self._get_metadata_from_chat_response(response)
        messages: list[ChatMessage] = []
        finish_reason: FinishReason | None = None
        for choice in response.choices:
            response_metadata.update(self._get_metadata_from_chat_choice(choice))
            if choice.finish_reason:
                finish_reason = FinishReason(value=choice.finish_reason)
            contents: list[Contents] = []
            if parsed_tool_calls := [tool for tool in self._get_tool_calls_from_chat_choice(choice)]:
                contents.extend(parsed_tool_calls)
            if text_content := self._parse_text_from_choice(choice):
                contents.append(text_content)
            messages.append(ChatMessage(role="assistant", contents=contents))
        return ChatResponse(
            response_id=response.id,
            created_at=datetime.fromtimestamp(response.created).strftime("%Y-%m-%dT%H:%M:%S.%fZ"),
            usage_details=self._usage_details_from_openai(response.usage) if response.usage else None,
            messages=messages,
            model_id=response.model,
            additional_properties=response_metadata,
            finish_reason=finish_reason,
            response_format=chat_options.response_format,
        )

    def _create_chat_response_update(
        self,
        chunk: ChatCompletionChunk,
    ) -> ChatResponseUpdate:
        """Create a streaming chat message content object from a choice."""
        chunk_metadata = self._get_metadata_from_streaming_chat_response(chunk)
        if chunk.usage:
            return ChatResponseUpdate(
                role=Role.ASSISTANT,
                contents=[UsageContent(details=self._usage_details_from_openai(chunk.usage), raw_representation=chunk)],
                ai_model_id=chunk.model,
                additional_properties=chunk_metadata,
                response_id=chunk.id,
                message_id=chunk.id,
            )
        contents: list[Contents] = []
        finish_reason: FinishReason | None = None
        for choice in chunk.choices:
            chunk_metadata.update(self._get_metadata_from_chat_choice(choice))
            contents.extend(self._get_tool_calls_from_chat_choice(choice))
            if choice.finish_reason:
                finish_reason = FinishReason(value=choice.finish_reason)

            if text_content := self._parse_text_from_choice(choice):
                contents.append(text_content)
        return ChatResponseUpdate(
            created_at=datetime.fromtimestamp(chunk.created).strftime("%Y-%m-%dT%H:%M:%S.%fZ"),
            contents=contents,
            role=Role.ASSISTANT,
            ai_model_id=chunk.model,
            additional_properties=chunk_metadata,
            finish_reason=finish_reason,
            raw_representation=chunk,
            response_id=chunk.id,
            message_id=chunk.id,
        )

    def _usage_details_from_openai(self, usage: CompletionUsage) -> UsageDetails:
        details = UsageDetails(
            input_token_count=usage.prompt_tokens,
            output_token_count=usage.completion_tokens,
            total_token_count=usage.total_tokens,
        )
        if usage.completion_tokens_details:
            if tokens := usage.completion_tokens_details.accepted_prediction_tokens:
                details["completion/accepted_prediction_tokens"] = tokens
            if tokens := usage.completion_tokens_details.audio_tokens:
                details["completion/audio_tokens"] = tokens
            if tokens := usage.completion_tokens_details.reasoning_tokens:
                details["completion/reasoning_tokens"] = tokens
            if tokens := usage.completion_tokens_details.rejected_prediction_tokens:
                details["completion/rejected_prediction_tokens"] = tokens
        if usage.prompt_tokens_details:
            if tokens := usage.prompt_tokens_details.audio_tokens:
                details["prompt/audio_tokens"] = tokens
            if tokens := usage.prompt_tokens_details.cached_tokens:
                details["prompt/cached_tokens"] = tokens
        return details

    def _parse_text_from_choice(self, choice: Choice | ChunkChoice) -> TextContent | None:
        """Parse the choice into a TextContent object."""
        message = choice.message if isinstance(choice, Choice) else choice.delta
        if message.content:
            return TextContent(text=message.content, raw_representation=choice)
        if hasattr(message, "refusal") and message.refusal:
            return TextContent(text=message.refusal, raw_representation=choice)
        return None

    def _get_metadata_from_chat_response(self, response: ChatCompletion) -> dict[str, Any]:
        """Get metadata from a chat response."""
        return {
            "system_fingerprint": response.system_fingerprint,
        }

    def _get_metadata_from_streaming_chat_response(self, response: ChatCompletionChunk) -> dict[str, Any]:
        """Get metadata from a streaming chat response."""
        return {
            "system_fingerprint": response.system_fingerprint,
        }

    def _get_metadata_from_chat_choice(self, choice: Choice | ChunkChoice) -> dict[str, Any]:
        """Get metadata from a chat choice."""
        return {
            "logprobs": getattr(choice, "logprobs", None),
        }

    def _get_tool_calls_from_chat_choice(self, choice: Choice | ChunkChoice) -> list[Contents]:
        """Get tool calls from a chat choice."""
        resp: list[Contents] = []
        content = choice.message if isinstance(choice, Choice) else choice.delta
        if content and content.tool_calls:
            for tool in content.tool_calls:
                if not isinstance(tool, ChatCompletionMessageCustomToolCall) and tool.function:
                    # ignoring tool.custom
                    fcc = FunctionCallContent(
                        call_id=tool.id if tool.id else "",
                        name=tool.function.name if tool.function.name else "",
                        arguments=tool.function.arguments if tool.function.arguments else "",
                        raw_representation=tool.function,
                    )
                    resp.append(fcc)

        # When you enable asynchronous content filtering in Azure OpenAI, you may receive empty deltas
        return resp

    def _prepare_chat_history_for_request(
        self,
        chat_messages: Sequence[ChatMessage],
        role_key: str = "role",
        content_key: str = "content",
    ) -> list[dict[str, Any]]:
        """Prepare the chat history for a request.

        Allowing customization of the key names for role/author, and optionally overriding the role.

        Role.TOOL messages need to be formatted different than system/user/assistant messages:
            They require a "tool_call_id" and (function) "name" key, and the "metadata" key should
            be removed. The "encoding" key should also be removed.

        Override this method to customize the formatting of the chat history for a request.

        Args:
            chat_messages: The chat history to prepare.
            role_key: The key name for the role/author.
            content_key: The key name for the content/message.

        Returns:
            prepared_chat_history (Any): The prepared chat history for a request.
        """
        list_of_list = [self._openai_chat_message_parser(message) for message in chat_messages]
        # Flatten the list of lists into a single list
        return list(chain.from_iterable(list_of_list))

    # region Parsers

    def _openai_chat_message_parser(self, message: ChatMessage) -> list[dict[str, Any]]:
        """Parse a chat message into the openai format."""
        all_messages: list[dict[str, Any]] = []
        for content in message.contents:
            args: dict[str, Any] = {
                "role": message.role.value if isinstance(message.role, Role) else message.role,
            }
            if message.additional_properties:
                args["metadata"] = message.additional_properties
            match content:
                case FunctionCallContent():
                    if all_messages and "tool_calls" in all_messages[-1]:
                        # If the last message already has tool calls, append to it
                        all_messages[-1]["tool_calls"].append(self._openai_content_parser(content))
                    else:
                        args["tool_calls"] = [self._openai_content_parser(content)]  # type: ignore
                case FunctionResultContent():
                    args["tool_call_id"] = content.call_id
                    if content.result:
                        args["content"] = prepare_function_call_results(content.result)
                case _:
                    if "content" not in args:
                        args["content"] = []
                    # this is a list to allow multi-modal content
                    args["content"].append(self._openai_content_parser(content))  # type: ignore
            if "content" in args or "tool_calls" in args:
                all_messages.append(args)
        return all_messages

    def _openai_content_parser(self, content: Contents) -> dict[str, Any]:
        """Parse contents into the openai format."""
        match content:
            case FunctionCallContent():
                args = json.dumps(content.arguments) if isinstance(content.arguments, Mapping) else content.arguments
                return {
                    "id": content.call_id,
                    "type": "function",
                    "function": {"name": content.name, "arguments": args},
                }
            case FunctionResultContent():
                return {
                    "tool_call_id": content.call_id,
                    "content": content.result,
                }
            case _:
                return content.model_dump(exclude_none=True)

    @override
    def service_url(self) -> str:
        """Get the URL of the service.

        Override this in the subclass to return the proper URL.
        If the service does not have a URL, return None.
        """
        return str(self.client.base_url) if self.client else "Unknown"


# region Public client

TOpenAIChatClient = TypeVar("TOpenAIChatClient", bound="OpenAIChatClient")


<<<<<<< HEAD
@use_function_invocation
@use_telemetry
class OpenAIChatClient(OpenAIConfigBase, OpenAIChatClientBase):
=======
class OpenAIChatClient(OpenAIConfigMixin, OpenAIBaseChatClient):
>>>>>>> 518fd447
    """OpenAI Chat completion class."""

    def __init__(
        self,
        ai_model_id: str | None = None,
        api_key: str | None = None,
        org_id: str | None = None,
        default_headers: Mapping[str, str] | None = None,
        async_client: AsyncOpenAI | None = None,
        instruction_role: str | None = None,
        env_file_path: str | None = None,
        env_file_encoding: str | None = None,
    ) -> None:
        """Initialize an OpenAIChatCompletion service.

        Args:
            ai_model_id: OpenAI model name, see
                https://platform.openai.com/docs/models
            api_key: The optional API key to use. If provided will override,
                the env vars or .env file value.
            org_id: The optional org ID to use. If provided will override,
                the env vars or .env file value.
            default_headers: The default headers mapping of string keys to
                string values for HTTP requests. (Optional)
            async_client: An existing client to use. (Optional)
            instruction_role: The role to use for 'instruction' messages, for example,
                "system" or "developer". If not provided, the default is "system".
            env_file_path: Use the environment settings file as a fallback
                to environment variables. (Optional)
            env_file_encoding: The encoding of the environment settings file. (Optional)
        """
        try:
            openai_settings = OpenAISettings(
                api_key=SecretStr(api_key) if api_key else None,
                org_id=org_id,
                chat_model_id=ai_model_id,
                env_file_path=env_file_path,
                env_file_encoding=env_file_encoding,
            )
        except ValidationError as ex:
            raise ServiceInitializationError("Failed to create OpenAI settings.", ex) from ex

        if not async_client and not openai_settings.api_key:
            raise ServiceInitializationError(
                "OpenAI API key is required. Set via 'api_key' parameter or 'OPENAI_API_KEY' environment variable."
            )
        if not openai_settings.chat_model_id:
            raise ServiceInitializationError(
                "OpenAI model ID is required. "
                "Set via 'ai_model_id' parameter or 'OPENAI_CHAT_MODEL_ID' environment variable."
            )

        super().__init__(
            ai_model_id=openai_settings.chat_model_id,
            api_key=openai_settings.api_key.get_secret_value() if openai_settings.api_key else None,
            org_id=openai_settings.org_id,
            default_headers=default_headers,
            client=async_client,
            instruction_role=instruction_role,
        )

    @classmethod
    def from_dict(cls: type[TOpenAIChatClient], settings: dict[str, Any]) -> TOpenAIChatClient:
        """Initialize an Open AI Chat Client from a dictionary of settings.

        Args:
            settings: A dictionary of settings for the service.
        """
        return cls(**settings)


# endregion<|MERGE_RESOLUTION|>--- conflicted
+++ resolved
@@ -16,18 +16,9 @@
 from openai.types.chat.chat_completion_message_custom_tool_call import ChatCompletionMessageCustomToolCall
 from pydantic import BaseModel, SecretStr, ValidationError
 
-<<<<<<< HEAD
-from agent_framework import AIFunction, AITool, UsageContent
-from agent_framework.telemetry import use_telemetry
-
-from .._clients import ChatClientBase
+from .._clients import BaseChatClient
 from .._logging import get_logger
-from .._tools import HostedWebSearchTool, use_function_invocation
-=======
-from .._clients import BaseChatClient, use_tool_calling
-from .._logging import get_logger
-from .._tools import AIFunction, HostedWebSearchTool, ToolProtocol
->>>>>>> 518fd447
+from .._tools import AIFunction, HostedWebSearchTool, ToolProtocol, use_function_invocation
 from .._types import (
     ChatMessage,
     ChatOptions,
@@ -47,6 +38,7 @@
     ServiceInvalidRequestError,
     ServiceResponseException,
 )
+from ..telemetry import use_telemetry
 from ._exceptions import OpenAIContentFilterException
 from ._shared import OpenAIBase, OpenAIConfigMixin, OpenAISettings, prepare_function_call_results
 
@@ -61,13 +53,7 @@
 
 
 # region Base Client
-<<<<<<< HEAD
-class OpenAIChatClientBase(OpenAIHandler, ChatClientBase):
-=======
-@use_telemetry
-@use_tool_calling
 class OpenAIBaseChatClient(OpenAIBase, BaseChatClient):
->>>>>>> 518fd447
     """OpenAI Chat completion class."""
 
     async def _inner_get_response(
@@ -410,13 +396,9 @@
 TOpenAIChatClient = TypeVar("TOpenAIChatClient", bound="OpenAIChatClient")
 
 
-<<<<<<< HEAD
 @use_function_invocation
 @use_telemetry
-class OpenAIChatClient(OpenAIConfigBase, OpenAIChatClientBase):
-=======
 class OpenAIChatClient(OpenAIConfigMixin, OpenAIBaseChatClient):
->>>>>>> 518fd447
     """OpenAI Chat completion class."""
 
     def __init__(
