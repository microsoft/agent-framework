--- conflicted
+++ resolved
@@ -20,13 +20,8 @@
 from openai.types.beta.threads.runs import RunStep
 from pydantic import Field, PrivateAttr, SecretStr, ValidationError
 
-<<<<<<< HEAD
 from .._clients import ChatClientBase
-from .._tools import AIFunction, HostedCodeInterpreterTool
-=======
-from .._clients import ChatClientBase, use_tool_calling
 from .._tools import AIFunction, HostedCodeInterpreterTool, HostedFileSearchTool
->>>>>>> 6b22b6bb
 from .._types import (
     AIContents,
     ChatMessage,
