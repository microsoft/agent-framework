# Copyright (c) Microsoft. All rights reserved.

import sys
from collections.abc import AsyncIterable, Callable, Mapping, MutableMapping, MutableSequence, Sequence
from datetime import datetime
from itertools import chain
from typing import TYPE_CHECKING, Any, Literal, TypeVar

from openai import AsyncOpenAI, BadRequestError
from openai.types.responses.file_search_tool_param import FileSearchToolParam
from openai.types.responses.function_tool_param import FunctionToolParam
from openai.types.responses.parsed_response import (
    ParsedResponse,
)
from openai.types.responses.response import Response as OpenAIResponse
from openai.types.responses.response_completed_event import ResponseCompletedEvent
from openai.types.responses.response_content_part_added_event import ResponseContentPartAddedEvent
from openai.types.responses.response_function_call_arguments_delta_event import ResponseFunctionCallArgumentsDeltaEvent
from openai.types.responses.response_output_item_added_event import ResponseOutputItemAddedEvent
from openai.types.responses.response_output_refusal import ResponseOutputRefusal
from openai.types.responses.response_output_text import ResponseOutputText
from openai.types.responses.response_stream_event import ResponseStreamEvent as OpenAIResponseStreamEvent
from openai.types.responses.response_text_delta_event import ResponseTextDeltaEvent
from openai.types.responses.response_usage import ResponseUsage
from openai.types.responses.tool_param import (
    CodeInterpreter,
    CodeInterpreterContainerCodeInterpreterToolAuto,
    ToolParam,
)
from openai.types.responses.web_search_tool_param import UserLocation as WebSearchUserLocation
from openai.types.responses.web_search_tool_param import WebSearchToolParam
from pydantic import BaseModel, SecretStr, ValidationError

<<<<<<< HEAD
from .._clients import ChatClientBase
from .._logging import get_logger
from .._tools import (
    AIFunction,
    AITool,
    HostedCodeInterpreterTool,
    HostedFileSearchTool,
    HostedWebSearchTool,
    use_function_invocation,
)
=======
from .._clients import BaseChatClient, use_tool_calling
from .._logging import get_logger
from .._tools import AIFunction, HostedCodeInterpreterTool, HostedFileSearchTool, HostedWebSearchTool, ToolProtocol
>>>>>>> 518fd447
from .._types import (
    ChatMessage,
    ChatOptions,
    ChatResponse,
    ChatResponseUpdate,
    CitationAnnotation,
<<<<<<< HEAD
=======
    Contents,
>>>>>>> 518fd447
    DataContent,
    FunctionCallContent,
    FunctionResultContent,
    HostedFileContent,
    HostedVectorStoreContent,
    Role,
    TextContent,
    TextReasoningContent,
    TextSpanRegion,
    UriContent,
    UsageContent,
    UsageDetails,
)
from ..exceptions import (
    ServiceInitializationError,
    ServiceInvalidRequestError,
    ServiceResponseException,
)
from ..telemetry import use_telemetry
from ._exceptions import OpenAIContentFilterException
from ._shared import OpenAIBase, OpenAIConfigMixin, OpenAISettings, prepare_function_call_results

if sys.version_info >= (3, 12):
    from typing import override  # type: ignore # pragma: no cover
else:
    from typing_extensions import override  # type: ignore[import] # pragma: no cover

if TYPE_CHECKING:
    from openai.types.responses.response_includable import ResponseIncludable

    from .._types import ChatToolMode


logger = get_logger("agent_framework.openai")

__all__ = ["OpenAIResponsesClient"]

# region ResponsesClient


class OpenAIBaseResponsesClient(OpenAIBase, BaseChatClient):
    """Base class for all OpenAI Responses based API's."""

    FILE_SEARCH_MAX_RESULTS: int = 50

    def _filter_options(self, **kwargs: Any) -> dict[str, Any]:
        """Filter options for the responses call."""
        # The responses call does not support all the options that the chat completion call does.
        # We filter out the unsupported options.
        return {key: value for key, value in kwargs.items() if value is not None}

    @override
    async def get_response(
        self,
        messages: str | ChatMessage | list[str] | list[ChatMessage],
        *,
        include: list["ResponseIncludable"] | None = None,
        instructions: str | None = None,
        max_tokens: int | None = None,
        parallel_tool_calls: bool | None = None,
        model: str | None = None,
        previous_response_id: str | None = None,
        reasoning: dict[str, str] | None = None,
        service_tier: str | None = None,
        response_format: type[BaseModel] | None = None,
        seed: int | None = None,
        store: bool | None = None,
        temperature: float | None = None,
        tool_choice: "ChatToolMode" | Literal["auto", "required", "none"] | dict[str, Any] | None = "auto",
        tools: ToolProtocol
        | Callable[..., Any]
        | MutableMapping[str, Any]
        | list[ToolProtocol | Callable[..., Any] | MutableMapping[str, Any]]
        | None = None,
        top_p: float | None = None,
        user: str | None = None,
        truncation: str | None = None,
        timeout: float | None = None,
        additional_properties: dict[str, Any] | None = None,
        **kwargs: Any,
    ) -> ChatResponse:
        """Get a response from the OpenAI API.

        Args:
            messages: the message or messages to send to the model
            include: additional output data to include in the model response.
            instructions: a system (or developer) message inserted into the model's context.
            max_tokens: The maximum number of tokens to generate.
            parallel_tool_calls: Whether to enable parallel tool calls.
            model: The model to use for the agent.
            previous_response_id: The ID of the previous response.
            reasoning: The reasoning to use for the response.
            service_tier: The service tier to use for the response.
            response_format: The format of the response.
            seed: The random seed to use for the response.
            store: whether to store the response.
            temperature: the sampling temperature to use.
            tool_choice: the tool choice for the request.
            tools: the tools to use for the request.
            top_p: the nucleus sampling probability to use.
            user: the user to associate with the request.
            truncation: the truncation strategy to use.
            timeout: the timeout for the request.
            additional_properties: additional properties to include in the request.
            kwargs: any additional keyword arguments,
                will only be passed to functions that are called.

        Returns:
            A chat response from the model.
        """
        additional_properties = additional_properties or {}
        additional_properties.update(
            self._filter_options(
                include=include,
                instructions=instructions,
                parallel_tool_calls=parallel_tool_calls,
                model=model,
                previous_response_id=previous_response_id,
                reasoning=reasoning,
                service_tier=service_tier,
                truncation=truncation,
                timeout=timeout,
            )
        )

        return await super().get_response(
            messages=messages,
            max_tokens=max_tokens,
            response_format=response_format,
            seed=seed,
            store=store,
            temperature=temperature,
            tool_choice=tool_choice,
            tools=tools,  # type: ignore
            top_p=top_p,
            user=user,
            additional_properties=additional_properties,
            **kwargs,
        )

    @override
    async def get_streaming_response(
        self,
        messages: str | ChatMessage | list[str] | list[ChatMessage],
        *,
        # TODO(peterychang): enable this option. background: bool | None = None,
        include: list["ResponseIncludable"] | None = None,
        instructions: str | None = None,
        max_tokens: int | None = None,
        parallel_tool_calls: bool | None = None,
        model: str | None = None,
        previous_response_id: str | None = None,
        reasoning: dict[str, str] | None = None,
        service_tier: str | None = None,
        response_format: type[BaseModel] | None = None,
        seed: int | None = None,
        store: bool | None = None,
        temperature: float | None = None,
        tool_choice: "ChatToolMode" | Literal["auto", "required", "none"] | dict[str, Any] | None = "auto",
        tools: ToolProtocol
        | Callable[..., Any]
        | MutableMapping[str, Any]
        | list[ToolProtocol | Callable[..., Any] | MutableMapping[str, Any]]
        | None = None,
        top_p: float | None = None,
        user: str | None = None,
        truncation: str | None = None,
        timeout: float | None = None,
        additional_properties: dict[str, Any] | None = None,
        **kwargs: Any,
    ) -> AsyncIterable[ChatResponseUpdate]:
        """Get a streaming response from the OpenAI API.

        Args:
            messages: the message or messages to send to the model
            include: additional output data to include in the model response.
            instructions: a system (or developer) message inserted into the model's context.
            max_tokens: The maximum number of tokens to generate.
            parallel_tool_calls: Whether to enable parallel tool calls.
            model: The model to use for the agent.
            previous_response_id: The ID of the previous response.
            reasoning: The reasoning to use for the response.
            service_tier: The service tier to use for the response.
            response_format: The format of the response.
            seed: The random seed to use for the response.
            store: whether to store the response.
            temperature: the sampling temperature to use.
            tool_choice: the tool choice for the request.
            tools: the tools to use for the request.
            top_p: the nucleus sampling probability to use.
            user: the user to associate with the request.
            truncation: the truncation strategy to use.
            timeout: the timeout for the request.
            additional_properties: additional properties to include in the request.
            kwargs: any additional keyword arguments,
                will only be passed to functions that are called.

        Returns:
            A stream representing the response(s) from the LLM.
        """
        additional_properties = additional_properties or {}
        additional_properties.update(
            self._filter_options(
                include=include,
                instructions=instructions,
                parallel_tool_calls=parallel_tool_calls,
                model=model,
                previous_response_id=previous_response_id,
                reasoning=reasoning,
                service_tier=service_tier,
                truncation=truncation,
                timeout=timeout,
            )
        )

        async for update in super().get_streaming_response(
            messages=messages,
            max_tokens=max_tokens,
            response_format=response_format,
            seed=seed,
            store=store,
            temperature=temperature,
            tool_choice=tool_choice,
            tools=tools,  # type: ignore
            top_p=top_p,
            user=user,
            additional_properties=additional_properties,
            **kwargs,
        ):
            yield update

    # region Inner Methods

    async def _inner_get_response(
        self,
        *,
        messages: MutableSequence[ChatMessage],
        chat_options: ChatOptions,
        **kwargs: Any,
    ) -> ChatResponse:
        options_dict = self._prepare_options(messages, chat_options)
        try:
            if not chat_options.response_format:
                response = await self.client.responses.create(
                    stream=False,
                    **options_dict,
                )
                chat_options.conversation_id = response.id if chat_options.store is True else None
                return self._create_response_content(response, chat_options=chat_options)
            # create call does not support response_format, so we need to handle it via parse call
            resp_format = chat_options.response_format
            parsed_response: ParsedResponse[BaseModel] = await self.client.responses.parse(
                text_format=resp_format,
                stream=False,
                **options_dict,
            )
            chat_options.conversation_id = parsed_response.id if chat_options.store is True else None
            return self._create_response_content(parsed_response, chat_options=chat_options)
        except BadRequestError as ex:
            if ex.code == "content_filter":
                raise OpenAIContentFilterException(
                    f"{type(self)} service encountered a content error: {ex}",
                    inner_exception=ex,
                ) from ex
            raise ServiceResponseException(
                f"{type(self)} service failed to complete the prompt: {ex}",
                inner_exception=ex,
            ) from ex
        except Exception as ex:
            raise ServiceResponseException(
                f"{type(self)} service failed to complete the prompt: {ex}",
                inner_exception=ex,
            ) from ex

    async def _inner_get_streaming_response(
        self,
        *,
        messages: MutableSequence[ChatMessage],
        chat_options: ChatOptions,
        **kwargs: Any,
    ) -> AsyncIterable[ChatResponseUpdate]:
        options_dict = self._prepare_options(messages, chat_options)
        function_call_ids: dict[int, tuple[str, str]] = {}  # output_index: (call_id, name)
        try:
            if not chat_options.response_format:
                response = await self.client.responses.create(
                    stream=True,
                    **options_dict,
                )
                async for chunk in response:
                    update = self._create_streaming_response_content(
                        chunk, chat_options=chat_options, function_call_ids=function_call_ids
                    )
                    yield update
                return
            # create call does not support response_format, so we need to handle it via stream call
            async with self.client.responses.stream(
                text_format=chat_options.response_format,
                **options_dict,
            ) as response:
                async for chunk in response:
                    update = self._create_streaming_response_content(
                        chunk, chat_options=chat_options, function_call_ids=function_call_ids
                    )
                    yield update
        except BadRequestError as ex:
            if ex.code == "content_filter":
                raise OpenAIContentFilterException(
                    f"{type(self)} service encountered a content error: {ex}",
                    inner_exception=ex,
                ) from ex
            raise ServiceResponseException(
                f"{type(self)} service failed to complete the prompt: {ex}",
                inner_exception=ex,
            ) from ex
        except Exception as ex:
            raise ServiceResponseException(
                f"{type(self)} service failed to complete the prompt: {ex}",
                inner_exception=ex,
            ) from ex

    # region Prep methods

    def _chat_to_response_tool_spec(
        self, tools: list[ToolProtocol | MutableMapping[str, Any]]
    ) -> list[ToolParam | dict[str, Any]]:
        response_tools: list[ToolParam | dict[str, Any]] = []
        for tool in tools:
            if isinstance(tool, ToolProtocol):
                match tool:
                    case HostedCodeInterpreterTool():
                        tool_args: dict[str, Any] = {"type": "auto"}
                        if tool.inputs:
                            tool_args["file_ids"] = []
                            for tool_input in tool.inputs:
                                if isinstance(tool_input, HostedFileContent):
                                    tool_args["file_ids"].append(tool_input.file_id)
                            if not tool_args["file_ids"]:
                                tool_args.pop("file_ids")
                        response_tools.append(
                            CodeInterpreter(
                                type="code_interpreter",
                                container=CodeInterpreterContainerCodeInterpreterToolAuto(**tool_args),  # type: ignore[typeddict-item]
                            )
                        )
                    case AIFunction():
                        params = tool.parameters()
                        params["additionalProperties"] = False
                        response_tools.append(
                            FunctionToolParam(
                                name=tool.name,
                                parameters=params,
                                strict=False,
                                type="function",
                                description=tool.description,
                            )
                        )
                    case HostedFileSearchTool():
                        if not tool.inputs:
                            raise ValueError("HostedFileSearchTool requires inputs to be specified.")
                        inputs: list[str] = [
                            inp.vector_store_id for inp in tool.inputs if isinstance(inp, HostedVectorStoreContent)
                        ]
                        if not inputs:
                            raise ValueError(
                                "HostedFileSearchTool requires inputs to be of type `HostedVectorStoreContent`."
                            )

                        response_tools.append(
                            FileSearchToolParam(
                                type="file_search",
                                vector_store_ids=inputs,
                                max_num_results=tool.max_results
                                or self.FILE_SEARCH_MAX_RESULTS,  # default to max results  if not specified
                            )
                        )
                    case HostedWebSearchTool():
                        location: dict[str, str] | None = (
                            tool.additional_properties.get("user_location", None)
                            if tool.additional_properties
                            else None
                        )
                        response_tools.append(
                            WebSearchToolParam(
                                type="web_search",
                                user_location=WebSearchUserLocation(
                                    type="approximate",
                                    city=location.get("city", None),
                                    country=location.get("country", None),
                                    region=location.get("region", None),
                                    timezone=location.get("timezone", None),
                                )
                                if location
                                else None,
                            )
                        )
                    case _:
                        logger.debug("Unsupported tool passed (type: %s)", type(tool))
            else:
                response_tools.append(tool if isinstance(tool, dict) else dict(tool))
        return response_tools

    def _prepare_options(self, messages: MutableSequence[ChatMessage], chat_options: ChatOptions) -> dict[str, Any]:
        """Take ChatOptions and create the specific options for Responses."""
        options_dict = chat_options.to_provider_settings(exclude={"response_format"})
        # messages
        request_input = self._prepare_chat_messages_for_request(messages)
        if not request_input:
            raise ServiceInvalidRequestError("Messages are required for chat completions")
        options_dict["input"] = request_input
        # tools
        if chat_options.tools is None:
            options_dict.pop("parallel_tool_calls", None)
        else:
            options_dict["tools"] = self._chat_to_response_tool_spec(chat_options.tools)
        # other settings
        if "store" not in options_dict:
            options_dict["store"] = False
        if "conversation_id" in options_dict:
            options_dict["previous_response_id"] = options_dict["conversation_id"]
            options_dict.pop("conversation_id")
        if "model" not in options_dict:
            options_dict["model"] = self.ai_model_id
        return options_dict

    def _prepare_chat_messages_for_request(self, chat_messages: Sequence[ChatMessage]) -> list[dict[str, Any]]:
        """Prepare the chat messages for a request.

        Allowing customization of the key names for role/author, and optionally overriding the role.

        Role.TOOL messages need to be formatted different than system/user/assistant messages:
            They require a "tool_call_id" and (function) "name" key, and the "metadata" key should
            be removed. The "encoding" key should also be removed.

        Override this method to customize the formatting of the chat history for a request.

        Args:
            chat_messages: The chat history to prepare.

        Returns:
            The prepared chat messages for a request.
        """
        call_id_to_id: dict[str, str] = {}
        for message in chat_messages:
            for content in message.contents:
                if (
                    isinstance(content, FunctionCallContent)
                    and content.additional_properties
                    and "fc_id" in content.additional_properties
                ):
                    call_id_to_id[content.call_id] = content.additional_properties["fc_id"]
        list_of_list = [self._openai_chat_message_parser(message, call_id_to_id) for message in chat_messages]
        # Flatten the list of lists into a single list
        return list(chain.from_iterable(list_of_list))

    # region Response creation methods

    def _create_response_content(
        self,
        response: OpenAIResponse | ParsedResponse[BaseModel],
        chat_options: ChatOptions,
    ) -> "ChatResponse":
        """Create a chat message content object from a choice."""
        structured_response: BaseModel | None = response.output_parsed if isinstance(response, ParsedResponse) else None  # type: ignore[reportUnknownMemberType]

        metadata: dict[str, Any] = response.metadata or {}
        contents: list[Contents] = []
        for item in response.output:  # type: ignore[reportUnknownMemberType]
            match item.type:
                # types:
                # ParsedResponseOutputMessage[Unknown] |
                # ParsedResponseFunctionToolCall |
                # ResponseFileSearchToolCall |
                # ResponseFunctionWebSearch |
                # ResponseComputerToolCall |
                # ResponseReasoningItem |
                # MCPCall |
                # MCPApprovalRequest |
                # ImageGenerationCall |
                # LocalShellCall |
                # LocalShellCallAction |
                # MCPListTools |
                # ResponseCodeInterpreterToolCall |
                # ResponseCustomToolCall |
                # ParsedResponseOutputMessage[BaseModel] |
                # ResponseOutputMessage |
                # ResponseFunctionToolCall
                case "message":  # ResponseOutputMessage
                    for message_content in item.content:  # type: ignore[reportMissingTypeArgument]
                        match message_content.type:
                            case "output_text":
                                text_content = TextContent(
                                    text=message_content.text, raw_representation=message_content
                                )
                                metadata.update(self._get_metadata_from_response(message_content))
                                if message_content.annotations:
                                    text_content.annotations = []
                                    for annotation in message_content.annotations:
                                        match annotation.type:
                                            case "file_path":
                                                text_content.annotations.append(
                                                    CitationAnnotation(
                                                        file_id=annotation.file_id,
                                                        additional_properties={
                                                            "index": annotation.index,
                                                        },
                                                        raw_representation=annotation,
                                                    )
                                                )
                                            case "file_citation":
                                                text_content.annotations.append(
                                                    CitationAnnotation(
                                                        url=annotation.filename,
                                                        file_id=annotation.file_id,
                                                        raw_representation=annotation,
                                                        additional_properties={
                                                            "index": annotation.index,
                                                        },
                                                    )
                                                )
                                            case "url_citation":
                                                text_content.annotations.append(
                                                    CitationAnnotation(
                                                        title=annotation.title,
                                                        url=annotation.url,
                                                        annotated_regions=[
                                                            TextSpanRegion(
                                                                start_index=annotation.start_index,
                                                                end_index=annotation.end_index,
                                                            )
                                                        ],
                                                        raw_representation=annotation,
                                                    )
                                                )
                                            case "container_file_citation":
                                                text_content.annotations.append(
                                                    CitationAnnotation(
                                                        file_id=annotation.file_id,
                                                        url=annotation.filename,
                                                        additional_properties={
                                                            "container_id": annotation.container_id,
                                                        },
                                                        annotated_regions=[
                                                            TextSpanRegion(
                                                                start_index=annotation.start_index,
                                                                end_index=annotation.end_index,
                                                            )
                                                        ],
                                                        raw_representation=annotation,
                                                    )
                                                )
                                            case _:
                                                logger.debug("Unparsed annotation type: %s", annotation.type)
                                contents.append(text_content)
                            case "refusal":
                                contents.append(
                                    TextContent(text=message_content.refusal, raw_representation=message_content)
                                )
                case "reasoning":  # ResponseOutputReasoning
                    if item.content:
                        for index, reasoning_content in enumerate(item.content):
                            additional_properties = None
                            if item.summary and index < len(item.summary):
                                additional_properties = {"summary": item.summary[index]}
                            contents.append(
                                TextReasoningContent(
                                    text=reasoning_content.text,
                                    raw_representation=reasoning_content,
                                    additional_properties=additional_properties,
                                )
                            )
                case "code_interpreter_call":  # ResponseOutputCodeInterpreterCall
                    if item.outputs:
                        for code_output in item.outputs:
                            if code_output.type == "logs":
                                contents.append(TextContent(text=code_output.logs, raw_representation=item))
                            if code_output.type == "image":
                                contents.append(
                                    UriContent(
                                        uri=code_output.url,
                                        raw_representation=item,
                                        # no more specific media type then this can be inferred
                                        media_type="image",
                                    )
                                )
                    elif item.code:
                        # fallback if no output was returned is the code:
                        contents.append(TextContent(text=item.code, raw_representation=item))
                case "function_call":  # ResponseOutputFunctionCall
                    contents.append(
                        FunctionCallContent(
                            call_id=item.call_id if item.call_id else "",
                            name=item.name,
                            arguments=item.arguments,
                            additional_properties={"fc_id": item.id},
                            raw_representation=item,
                        )
                    )
                case "image_generation_call":  # ResponseOutputImageGenerationCall
                    if item.result:
                        contents.append(
                            DataContent(
                                uri=item.result,
                                raw_representation=item,
                            )
                        )
                # TODO(peterychang): Add support for other content types
                case _:
                    logger.debug("Unparsed content of type: %s: %s", item.type, item)
        response_message = ChatMessage(role="assistant", contents=contents)
        args: dict[str, Any] = {
            "response_id": response.id,
            "created_at": datetime.fromtimestamp(response.created_at).strftime("%Y-%m-%dT%H:%M:%S.%fZ"),
            "messages": response_message,
            "model_id": response.model,
            "additional_properties": metadata,
            "raw_representation": response,
        }
        if chat_options.store:
            args["conversation_id"] = response.id
        if response.usage and (usage_details := self._usage_details_from_openai(response.usage)):
            args["usage_details"] = usage_details
        if structured_response:
            args["value"] = structured_response
        elif chat_options.response_format:
            args["response_format"] = chat_options.response_format
        return ChatResponse(**args)

    def _create_streaming_response_content(
        self,
        event: OpenAIResponseStreamEvent,
        chat_options: ChatOptions,
        function_call_ids: dict[int, tuple[str, str]],
    ) -> ChatResponseUpdate:
        """Create a streaming chat message content object from a choice."""
        metadata: dict[str, Any] = {}
        items: list[Contents] = []
        conversation_id: str | None = None
        model = self.ai_model_id
        # TODO(peterychang): Add support for other content types
        match event:
            case ResponseContentPartAddedEvent():
                match event.part:
                    case ResponseOutputText():
                        items.append(TextContent(text=event.part.text, raw_representation=event))
                        metadata.update(self._get_metadata_from_response(event.part))
                    case ResponseOutputRefusal():
                        items.append(TextContent(text=event.part.refusal, raw_representation=event))
            case ResponseTextDeltaEvent():
                items.append(TextContent(text=event.delta, raw_representation=event))
                metadata.update(self._get_metadata_from_response(event))
            case ResponseCompletedEvent():
                conversation_id = event.response.id if chat_options.store is True else None
                model = event.response.model
                if event.response.usage:
                    usage = self._usage_details_from_openai(event.response.usage)
                    if usage:
                        items.append(UsageContent(details=usage, raw_representation=event))
            case ResponseOutputItemAddedEvent():
                if event.item.type == "function_call":
                    function_call_ids[event.output_index] = (event.item.call_id, event.item.name)
            case ResponseFunctionCallArgumentsDeltaEvent():
                call_id, name = function_call_ids.get(event.output_index, (None, None))
                if call_id and name:
                    items.append(
                        FunctionCallContent(
                            call_id=call_id,
                            name=name,
                            arguments=event.delta,
                            additional_properties={"output_index": event.output_index, "fc_id": event.item_id},
                            raw_representation=event,
                        )
                    )
            case _:
                logger.debug("Unparsed event: %s", event)

        return ChatResponseUpdate(
            contents=items,
            conversation_id=conversation_id,
            role=Role.ASSISTANT,
            ai_model_id=model,
            additional_properties=metadata,
            raw_representation=event,
        )

    def _usage_details_from_openai(self, usage: ResponseUsage) -> UsageDetails | None:
        details = UsageDetails(
            input_token_count=usage.input_tokens,
            output_token_count=usage.output_tokens,
            total_token_count=usage.total_tokens,
        )
        if usage.input_tokens_details and usage.input_tokens_details.cached_tokens:
            details["openai.cached_input_tokens"] = usage.input_tokens_details.cached_tokens
        if usage.output_tokens_details and usage.output_tokens_details.reasoning_tokens:
            details["openai.reasoning_tokens"] = usage.output_tokens_details.reasoning_tokens
        return details

    def _openai_chat_message_parser(
        self,
        message: ChatMessage,
        call_id_to_id: dict[str, str],
    ) -> list[dict[str, Any]]:
        """Parse a chat message into the openai format."""
        all_messages: list[dict[str, Any]] = []
        args: dict[str, Any] = {
            "role": message.role.value if isinstance(message.role, Role) else message.role,
        }
        if message.additional_properties:
            args["metadata"] = message.additional_properties
        for content in message.contents:
            match content:
                case FunctionResultContent():
                    new_args: dict[str, Any] = {}
                    new_args.update(self._openai_content_parser(message.role, content, call_id_to_id))
                    all_messages.append(new_args)
                case FunctionCallContent():
                    function_call = self._openai_content_parser(message.role, content, call_id_to_id)
                    all_messages.append(function_call)  # type: ignore
                case _:
                    if "content" not in args:
                        args["content"] = []
                    args["content"].append(self._openai_content_parser(message.role, content, call_id_to_id))  # type: ignore
        if "content" in args or "tool_calls" in args:
            all_messages.append(args)
        return all_messages

    def _openai_content_parser(
        self,
        role: Role,
        content: Contents,
        call_id_to_id: dict[str, str],
    ) -> dict[str, Any]:
        """Parse contents into the openai format."""
        match content:
            case FunctionCallContent():
                return {
                    "call_id": content.call_id,
                    "id": call_id_to_id[content.call_id],
                    "type": "function_call",
                    "name": content.name,
                    "arguments": content.arguments,
                }
            case FunctionResultContent():
                # call_id for the result needs to be the same as the call_id for the function call
                args: dict[str, Any] = {
                    "call_id": content.call_id,
                    "type": "function_call_output",
                }
                if content.result:
                    args["output"] = prepare_function_call_results(content.result)
                return args
            case TextContent():
                return {
                    "type": "output_text" if role == Role.ASSISTANT else "input_text",
                    "text": content.text,
                }
            # TODO(peterychang): We'll probably need to specialize the other content types as well
            case _:
                return content.model_dump(exclude_none=True)

    def _get_metadata_from_response(self, output: Any) -> dict[str, Any]:
        """Get metadata from a chat choice."""
        if logprobs := getattr(output, "logprobs", None):
            return {
                "logprobs": logprobs,
            }
        return {}


TOpenAIResponsesClient = TypeVar("TOpenAIResponsesClient", bound="OpenAIResponsesClient")


@use_function_invocation
@use_telemetry
<<<<<<< HEAD
class OpenAIResponsesClient(OpenAIConfigBase, OpenAIResponsesClientBase):
=======
@use_tool_calling
class OpenAIResponsesClient(OpenAIConfigMixin, OpenAIBaseResponsesClient):
>>>>>>> 518fd447
    """OpenAI Responses client class."""

    def __init__(
        self,
        ai_model_id: str | None = None,
        api_key: str | None = None,
        org_id: str | None = None,
        default_headers: Mapping[str, str] | None = None,
        async_client: AsyncOpenAI | None = None,
        instruction_role: str | None = None,
        env_file_path: str | None = None,
        env_file_encoding: str | None = None,
    ) -> None:
        """Initialize an OpenAIChatCompletion service.

        Args:
            ai_model_id: OpenAI model name, see
                https://platform.openai.com/docs/models
            api_key: The optional API key to use. If provided will override,
                the env vars or .env file value.
            org_id: The optional org ID to use. If provided will override,
                the env vars or .env file value.
            default_headers: The default headers mapping of string keys to
                string values for HTTP requests. (Optional)
            async_client: An existing client to use. (Optional)
            instruction_role: The role to use for 'instruction' messages, for example,
                "system" or "developer". If not provided, the default is "system".
            env_file_path: Use the environment settings file as a fallback
                to environment variables. (Optional)
            env_file_encoding: The encoding of the environment settings file. (Optional)
        """
        try:
            openai_settings = OpenAISettings(
                api_key=SecretStr(api_key) if api_key else None,
                org_id=org_id,
                responses_model_id=ai_model_id,
                env_file_path=env_file_path,
                env_file_encoding=env_file_encoding,
            )
        except ValidationError as ex:
            raise ServiceInitializationError("Failed to create OpenAI settings.", ex) from ex

        if not async_client and not openai_settings.api_key:
            raise ServiceInitializationError(
                "OpenAI API key is required. Set via 'api_key' parameter or 'OPENAI_API_KEY' environment variable."
            )
        if not openai_settings.responses_model_id:
            raise ServiceInitializationError(
                "OpenAI model ID is required. "
                "Set via 'ai_model_id' parameter or 'OPENAI_RESPONSES_MODEL_ID' environment variable."
            )

        super().__init__(
            ai_model_id=openai_settings.responses_model_id,
            api_key=openai_settings.api_key.get_secret_value() if openai_settings.api_key else None,
            org_id=openai_settings.org_id,
            default_headers=default_headers,
            client=async_client,
            instruction_role=instruction_role,
        )

    @classmethod
    def from_dict(cls: type[TOpenAIResponsesClient], settings: dict[str, Any]) -> TOpenAIResponsesClient:
        """Initialize an Open AI service from a dictionary of settings.

        Args:
            settings: A dictionary of settings for the service.
        """
        return cls(**settings)


# endregion<|MERGE_RESOLUTION|>--- conflicted
+++ resolved
@@ -31,32 +31,23 @@
 from openai.types.responses.web_search_tool_param import WebSearchToolParam
 from pydantic import BaseModel, SecretStr, ValidationError
 
-<<<<<<< HEAD
-from .._clients import ChatClientBase
+from .._clients import BaseChatClient
 from .._logging import get_logger
 from .._tools import (
     AIFunction,
-    AITool,
     HostedCodeInterpreterTool,
     HostedFileSearchTool,
     HostedWebSearchTool,
+    ToolProtocol,
     use_function_invocation,
 )
-=======
-from .._clients import BaseChatClient, use_tool_calling
-from .._logging import get_logger
-from .._tools import AIFunction, HostedCodeInterpreterTool, HostedFileSearchTool, HostedWebSearchTool, ToolProtocol
->>>>>>> 518fd447
 from .._types import (
     ChatMessage,
     ChatOptions,
     ChatResponse,
     ChatResponseUpdate,
     CitationAnnotation,
-<<<<<<< HEAD
-=======
     Contents,
->>>>>>> 518fd447
     DataContent,
     FunctionCallContent,
     FunctionResultContent,
@@ -831,12 +822,7 @@
 
 @use_function_invocation
 @use_telemetry
-<<<<<<< HEAD
-class OpenAIResponsesClient(OpenAIConfigBase, OpenAIResponsesClientBase):
-=======
-@use_tool_calling
 class OpenAIResponsesClient(OpenAIConfigMixin, OpenAIBaseResponsesClient):
->>>>>>> 518fd447
     """OpenAI Responses client class."""
 
     def __init__(
