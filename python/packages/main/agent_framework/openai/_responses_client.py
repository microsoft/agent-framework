# Copyright (c) Microsoft. All rights reserved.

from collections.abc import AsyncIterable, Mapping, MutableMapping, MutableSequence, Sequence
from datetime import datetime
from itertools import chain
from typing import Any, TypeVar

from openai import AsyncOpenAI, BadRequestError
from openai.types.responses.file_search_tool_param import FileSearchToolParam
from openai.types.responses.function_tool_param import FunctionToolParam
from openai.types.responses.parsed_response import (
    ParsedResponse,
)
from openai.types.responses.response import Response as OpenAIResponse
from openai.types.responses.response_stream_event import ResponseStreamEvent as OpenAIResponseStreamEvent
from openai.types.responses.response_usage import ResponseUsage
from openai.types.responses.tool_param import (
    CodeInterpreter,
    CodeInterpreterContainerCodeInterpreterToolAuto,
    Mcp,
    ToolParam,
)
from openai.types.responses.web_search_tool_param import UserLocation as WebSearchUserLocation
from openai.types.responses.web_search_tool_param import WebSearchToolParam
from pydantic import BaseModel, SecretStr, ValidationError

from .._clients import BaseChatClient
from .._logging import get_logger
from .._middleware import use_chat_middleware
from .._tools import (
    AIFunction,
    HostedCodeInterpreterTool,
    HostedFileSearchTool,
    HostedMCPTool,
    HostedWebSearchTool,
    ToolProtocol,
    use_function_invocation,
)
from .._types import (
    ChatMessage,
    ChatOptions,
    ChatResponse,
    ChatResponseUpdate,
    CitationAnnotation,
    Contents,
    DataContent,
    FunctionApprovalRequestContent,
    FunctionApprovalResponseContent,
    FunctionCallContent,
    FunctionResultContent,
    HostedFileContent,
    HostedVectorStoreContent,
    Role,
    TextContent,
    TextReasoningContent,
    TextSpanRegion,
    UriContent,
    UsageContent,
    UsageDetails,
)
from ..exceptions import (
    ServiceInitializationError,
    ServiceInvalidRequestError,
    ServiceResponseException,
)
from ..observability import use_observability
from ._exceptions import OpenAIContentFilterException
from ._shared import OpenAIBase, OpenAIConfigMixin, OpenAISettings, prepare_function_call_results

logger = get_logger("agent_framework.openai")

__all__ = ["OpenAIResponsesClient"]

# region ResponsesClient


class OpenAIBaseResponsesClient(OpenAIBase, BaseChatClient):
    """Base class for all OpenAI Responses based API's."""

    FILE_SEARCH_MAX_RESULTS: int = 50

    # region Inner Methods

    async def _inner_get_response(
        self,
        *,
        messages: MutableSequence[ChatMessage],
        chat_options: ChatOptions,
        **kwargs: Any,
    ) -> ChatResponse:
        options_dict = self._prepare_options(messages, chat_options)
        try:
            if not chat_options.response_format:
                response = await self.client.responses.create(
                    stream=False,
                    **options_dict,
                )
                chat_options.conversation_id = response.id if chat_options.store is True else None
                return self._create_response_content(response, chat_options=chat_options)
            # create call does not support response_format, so we need to handle it via parse call
            resp_format = chat_options.response_format
            parsed_response: ParsedResponse[BaseModel] = await self.client.responses.parse(
                text_format=resp_format,
                stream=False,
                **options_dict,
            )
            chat_options.conversation_id = parsed_response.id if chat_options.store is True else None
            return self._create_response_content(parsed_response, chat_options=chat_options)
        except BadRequestError as ex:
            if ex.code == "content_filter":
                raise OpenAIContentFilterException(
                    f"{type(self)} service encountered a content error: {ex}",
                    inner_exception=ex,
                ) from ex
            raise ServiceResponseException(
                f"{type(self)} service failed to complete the prompt: {ex}",
                inner_exception=ex,
            ) from ex
        except Exception as ex:
            raise ServiceResponseException(
                f"{type(self)} service failed to complete the prompt: {ex}",
                inner_exception=ex,
            ) from ex

    async def _inner_get_streaming_response(
        self,
        *,
        messages: MutableSequence[ChatMessage],
        chat_options: ChatOptions,
        **kwargs: Any,
    ) -> AsyncIterable[ChatResponseUpdate]:
        options_dict = self._prepare_options(messages, chat_options)
        function_call_ids: dict[int, tuple[str, str]] = {}  # output_index: (call_id, name)
        try:
            if not chat_options.response_format:
                response = await self.client.responses.create(
                    stream=True,
                    **options_dict,
                )
                async for chunk in response:
                    update = self._create_streaming_response_content(
                        chunk, chat_options=chat_options, function_call_ids=function_call_ids
                    )
                    yield update
                return
            # create call does not support response_format, so we need to handle it via stream call
            async with self.client.responses.stream(
                text_format=chat_options.response_format,
                **options_dict,
            ) as response:
                async for chunk in response:
                    update = self._create_streaming_response_content(
                        chunk, chat_options=chat_options, function_call_ids=function_call_ids
                    )
                    yield update
        except BadRequestError as ex:
            if ex.code == "content_filter":
                raise OpenAIContentFilterException(
                    f"{type(self)} service encountered a content error: {ex}",
                    inner_exception=ex,
                ) from ex
            raise ServiceResponseException(
                f"{type(self)} service failed to complete the prompt: {ex}",
                inner_exception=ex,
            ) from ex
        except Exception as ex:
            raise ServiceResponseException(
                f"{type(self)} service failed to complete the prompt: {ex}",
                inner_exception=ex,
            ) from ex

    # region Prep methods

    def _tools_to_response_tools(
        self, tools: list[ToolProtocol | MutableMapping[str, Any]]
    ) -> list[ToolParam | dict[str, Any]]:
        response_tools: list[ToolParam | dict[str, Any]] = []
        for tool in tools:
            if isinstance(tool, ToolProtocol):
                match tool:
                    case HostedMCPTool():
                        mcp: Mcp = {
                            "type": "mcp",
                            "server_label": tool.name.replace(" ", "_"),
                            "server_url": str(tool.url),
                            "server_description": tool.description,
                            "headers": tool.headers,
                        }
                        if tool.allowed_tools:
                            mcp["allowed_tools"] = list(tool.allowed_tools)
                        if tool.approval_mode:
                            match tool.approval_mode:
                                case str():
                                    mcp["require_approval"] = (
                                        "always" if tool.approval_mode == "always_require" else "never"
                                    )
                                case _:
                                    if always_require_approvals := tool.approval_mode.get("always_require_approval"):
                                        mcp["require_approval"] = {
                                            "always": {"tool_names": list(always_require_approvals)}
                                        }
                                    if never_require_approvals := tool.approval_mode.get("never_require_approval"):
                                        mcp["require_approval"] = {
                                            "never": {"tool_names": list(never_require_approvals)}
                                        }
                        response_tools.append(mcp)
                    case HostedCodeInterpreterTool():
                        tool_args: CodeInterpreterContainerCodeInterpreterToolAuto = {"type": "auto"}
                        if tool.inputs:
                            tool_args["file_ids"] = []
                            for tool_input in tool.inputs:
                                if isinstance(tool_input, HostedFileContent):
                                    tool_args["file_ids"].append(tool_input.file_id)  # type: ignore[attr-defined]
                            if not tool_args["file_ids"]:
                                tool_args.pop("file_ids")
                        response_tools.append(
                            CodeInterpreter(
                                type="code_interpreter",
                                container=tool_args,
                            )
                        )
                    case AIFunction():
                        params = tool.parameters()
                        params["additionalProperties"] = False
                        response_tools.append(
                            FunctionToolParam(
                                name=tool.name,
                                parameters=params,
                                strict=False,
                                type="function",
                                description=tool.description,
                            )
                        )
                    case HostedFileSearchTool():
                        if not tool.inputs:
                            raise ValueError("HostedFileSearchTool requires inputs to be specified.")
                        inputs: list[str] = [
                            inp.vector_store_id for inp in tool.inputs if isinstance(inp, HostedVectorStoreContent)
                        ]
                        if not inputs:
                            raise ValueError(
                                "HostedFileSearchTool requires inputs to be of type `HostedVectorStoreContent`."
                            )

                        response_tools.append(
                            FileSearchToolParam(
                                type="file_search",
                                vector_store_ids=inputs,
                                max_num_results=tool.max_results
                                or self.FILE_SEARCH_MAX_RESULTS,  # default to max results  if not specified
                            )
                        )
                    case HostedWebSearchTool():
                        location: dict[str, str] | None = (
                            tool.additional_properties.get("user_location", None)
                            if tool.additional_properties
                            else None
                        )
                        response_tools.append(
                            WebSearchToolParam(
<<<<<<< HEAD
                                type="web_search",  # type: ignore
=======
                                type="web_search",
>>>>>>> 863c8d74
                                user_location=WebSearchUserLocation(
                                    type="approximate",
                                    city=location.get("city", None),
                                    country=location.get("country", None),
                                    region=location.get("region", None),
                                    timezone=location.get("timezone", None),
                                )
                                if location
                                else None,
                            )
                        )
                    case _:
                        logger.debug("Unsupported tool passed (type: %s)", type(tool))
            else:
                # Handle raw dictionary tools
                tool_dict = tool if isinstance(tool, dict) else dict(tool)

                # Special handling for image_generation tools
                if tool_dict.get("type") == "image_generation":
                    # Create a copy to avoid modifying the original
                    mapped_tool = tool_dict.copy()

                    # Map user-friendly parameter names to OpenAI API parameter names
                    parameter_mapping = {
                        "format": "output_format",
                        "compression": "output_compression",
                    }

                    for user_param, api_param in parameter_mapping.items():
                        if user_param in mapped_tool:
                            # Map the parameter name and remove the old one
                            mapped_tool[api_param] = mapped_tool.pop(user_param)

                    response_tools.append(mapped_tool)
                else:
                    response_tools.append(tool_dict)
        return response_tools

    def _prepare_options(self, messages: MutableSequence[ChatMessage], chat_options: ChatOptions) -> dict[str, Any]:
        """Take ChatOptions and create the specific options for Responses API."""
        options_dict: dict[str, Any] = {}

        if chat_options.max_tokens is not None:
            options_dict["max_output_tokens"] = chat_options.max_tokens

        if chat_options.temperature is not None:
            options_dict["temperature"] = chat_options.temperature

        if chat_options.top_p is not None:
            options_dict["top_p"] = chat_options.top_p

        if chat_options.user is not None:
            options_dict["user"] = chat_options.user

        # messages
        request_input = self._prepare_chat_messages_for_request(messages)
        if not request_input:
            raise ServiceInvalidRequestError("Messages are required for chat completions")
        options_dict["input"] = request_input

        # tools
        if chat_options.tools is None:
            options_dict.pop("parallel_tool_calls", None)
        else:
            options_dict["tools"] = self._tools_to_response_tools(chat_options.tools)

        # other settings
        options_dict["store"] = chat_options.store is True

        if chat_options.conversation_id:
            options_dict["previous_response_id"] = chat_options.conversation_id
        if "model" not in options_dict:
            options_dict["model"] = self.ai_model_id
        return options_dict

    def _prepare_chat_messages_for_request(self, chat_messages: Sequence[ChatMessage]) -> list[dict[str, Any]]:
        """Prepare the chat messages for a request.

        Allowing customization of the key names for role/author, and optionally overriding the role.

        Role.TOOL messages need to be formatted different than system/user/assistant messages:
            They require a "tool_call_id" and (function) "name" key, and the "metadata" key should
            be removed. The "encoding" key should also be removed.

        Override this method to customize the formatting of the chat history for a request.

        Args:
            chat_messages: The chat history to prepare.

        Returns:
            The prepared chat messages for a request.
        """
        call_id_to_id: dict[str, str] = {}
        for message in chat_messages:
            for content in message.contents:
                if (
                    isinstance(content, FunctionCallContent)
                    and content.additional_properties
                    and "fc_id" in content.additional_properties
                ):
                    call_id_to_id[content.call_id] = content.additional_properties["fc_id"]
        list_of_list = [self._openai_chat_message_parser(message, call_id_to_id) for message in chat_messages]
        # Flatten the list of lists into a single list
        return list(chain.from_iterable(list_of_list))

    def _openai_chat_message_parser(
        self,
        message: ChatMessage,
        call_id_to_id: dict[str, str],
    ) -> list[dict[str, Any]]:
        """Parse a chat message into the openai format."""
        all_messages: list[dict[str, Any]] = []
        args: dict[str, Any] = {
            "role": message.role.value if isinstance(message.role, Role) else message.role,
        }
        if message.additional_properties:
            args["metadata"] = message.additional_properties
        for content in message.contents:
            match content:
                case FunctionResultContent():
                    new_args: dict[str, Any] = {}
                    new_args.update(self._openai_content_parser(message.role, content, call_id_to_id))
                    all_messages.append(new_args)
                case FunctionCallContent():
                    function_call = self._openai_content_parser(message.role, content, call_id_to_id)
                    all_messages.append(function_call)  # type: ignore
                case FunctionApprovalResponseContent() | FunctionApprovalRequestContent():
                    all_messages.append(self._openai_content_parser(message.role, content, call_id_to_id))  # type: ignore
                case _:
                    if "content" not in args:
                        args["content"] = []
                    args["content"].append(self._openai_content_parser(message.role, content, call_id_to_id))  # type: ignore
        if "content" in args or "tool_calls" in args:
            all_messages.append(args)
        return all_messages

    def _openai_content_parser(
        self,
        role: Role,
        content: Contents,
        call_id_to_id: dict[str, str],
    ) -> dict[str, Any]:
        """Parse contents into the openai format."""
        match content:
            case TextContent():
                return {
                    "type": "output_text" if role == Role.ASSISTANT else "input_text",
                    "text": content.text,
                }
            case TextReasoningContent():
                ret: dict[str, Any] = {
                    "type": "reasoning",
                    "summary": {
                        "type": "summary_text",
                        "text": content.text,
                    },
                }
                if content.additional_properties is not None:
                    if status := content.additional_properties.get("status"):
                        ret["status"] = status
                    if reasoning_text := content.additional_properties.get("reasoning_text"):
                        ret["content"] = {"type": "reasoning_text", "text": reasoning_text}
                    if encrypted_content := content.additional_properties.get("encrypted_content"):
                        ret["encrypted_content"] = encrypted_content
                return ret
            case DataContent() | UriContent():
                if content.has_top_level_media_type("image"):
                    return {
                        "type": "input_image",
                        "image_url": content.uri,
                        "detail": content.additional_properties.get("detail", "auto")
                        if content.additional_properties
                        else "auto",
                        "file_id": content.additional_properties.get("file_id", None)
                        if content.additional_properties
                        else None,
                    }
                if content.has_top_level_media_type("audio"):
                    if content.media_type and "wav" in content.media_type:
                        format = "wav"
                    elif content.media_type and "mp3" in content.media_type:
                        format = "mp3"
                    else:
                        logger.warning("Unsupported audio media type: %s", content.media_type)
                        return {}
                    return {
                        "type": "input_audio",
                        "input_audio": {
                            "data": content.uri,
                            "format": format,
                        },
                    }
                return {}
            case FunctionCallContent():
                return {
                    "call_id": content.call_id,
                    "id": call_id_to_id[content.call_id],
                    "type": "function_call",
                    "name": content.name,
                    "arguments": content.arguments,
                }
            case FunctionResultContent():
                # call_id for the result needs to be the same as the call_id for the function call
                args: dict[str, Any] = {
                    "call_id": content.call_id,
                    "id": call_id_to_id.get(content.call_id),
                    "type": "function_call_output",
                }
                if content.result:
                    args["output"] = prepare_function_call_results(content.result)
                return args
            case FunctionApprovalRequestContent():
                return {
                    "type": "mcp_approval_request",
                    "id": content.id,
                    "arguments": content.function_call.arguments,
                    "name": content.function_call.name,
                    "server_label": content.function_call.additional_properties.get("server_label")
                    if content.function_call.additional_properties
                    else None,
                }
            case FunctionApprovalResponseContent():
                return {
                    "type": "mcp_approval_response",
                    "approval_request_id": content.id,
                    "approve": content.approved,
                }
            case HostedFileContent():
                return {
                    "type": "input_file",
                    "file_id": content.file_id,
                }
            case _:  # should catch UsageDetails and ErrorContent and HostedVectorStoreContent
                logger.debug("Unsupported content type passed (type: %s)", type(content))
                return {}

    # region Response creation methods

    def _create_response_content(
        self,
        response: OpenAIResponse | ParsedResponse[BaseModel],
        chat_options: ChatOptions,
    ) -> "ChatResponse":
        """Create a chat message content object from a choice."""
        structured_response: BaseModel | None = response.output_parsed if isinstance(response, ParsedResponse) else None  # type: ignore[reportUnknownMemberType]

        metadata: dict[str, Any] = response.metadata or {}
        contents: list[Contents] = []
        for item in response.output:  # type: ignore[reportUnknownMemberType]
            match item.type:
                # types:
                # ParsedResponseOutputMessage[Unknown] |
                # ParsedResponseFunctionToolCall |
                # ResponseFileSearchToolCall |
                # ResponseFunctionWebSearch |
                # ResponseComputerToolCall |
                # ResponseReasoningItem |
                # MCPCall |
                # MCPApprovalRequest |
                # ImageGenerationCall |
                # LocalShellCall |
                # LocalShellCallAction |
                # MCPListTools |
                # ResponseCodeInterpreterToolCall |
                # ResponseCustomToolCall |
                # ParsedResponseOutputMessage[BaseModel] |
                # ResponseOutputMessage |
                # ResponseFunctionToolCall
                case "message":  # ResponseOutputMessage
                    for message_content in item.content:  # type: ignore[reportMissingTypeArgument]
                        match message_content.type:
                            case "output_text":
                                text_content = TextContent(
                                    text=message_content.text,
                                    raw_representation=message_content,  # type: ignore[reportUnknownArgumentType]
                                )
                                metadata.update(self._get_metadata_from_response(message_content))
                                if message_content.annotations:
                                    text_content.annotations = []
                                    for annotation in message_content.annotations:
                                        match annotation.type:
                                            case "file_path":
                                                text_content.annotations.append(
                                                    CitationAnnotation(
                                                        file_id=annotation.file_id,
                                                        additional_properties={
                                                            "index": annotation.index,
                                                        },
                                                        raw_representation=annotation,
                                                    )
                                                )
                                            case "file_citation":
                                                text_content.annotations.append(
                                                    CitationAnnotation(
                                                        url=annotation.filename,
                                                        file_id=annotation.file_id,
                                                        raw_representation=annotation,
                                                        additional_properties={
                                                            "index": annotation.index,
                                                        },
                                                    )
                                                )
                                            case "url_citation":
                                                text_content.annotations.append(
                                                    CitationAnnotation(
                                                        title=annotation.title,
                                                        url=annotation.url,
                                                        annotated_regions=[
                                                            TextSpanRegion(
                                                                start_index=annotation.start_index,
                                                                end_index=annotation.end_index,
                                                            )
                                                        ],
                                                        raw_representation=annotation,
                                                    )
                                                )
                                            case "container_file_citation":
                                                text_content.annotations.append(
                                                    CitationAnnotation(
                                                        file_id=annotation.file_id,
                                                        url=annotation.filename,
                                                        additional_properties={
                                                            "container_id": annotation.container_id,
                                                        },
                                                        annotated_regions=[
                                                            TextSpanRegion(
                                                                start_index=annotation.start_index,
                                                                end_index=annotation.end_index,
                                                            )
                                                        ],
                                                        raw_representation=annotation,
                                                    )
                                                )
                                            case _:
                                                logger.debug("Unparsed annotation type: %s", annotation.type)
                                contents.append(text_content)
                            case "refusal":
                                contents.append(
                                    TextContent(text=message_content.refusal, raw_representation=message_content)
                                )
                case "reasoning":  # ResponseOutputReasoning
                    if hasattr(item, "content") and item.content:
                        for index, reasoning_content in enumerate(item.content):
                            additional_properties = None
                            if hasattr(item, "summary") and item.summary and index < len(item.summary):
                                additional_properties = {"summary": item.summary[index]}
                            contents.append(
                                TextReasoningContent(
                                    text=reasoning_content.text,
                                    raw_representation=reasoning_content,
                                    additional_properties=additional_properties,
                                )
                            )
                case "code_interpreter_call":  # ResponseOutputCodeInterpreterCall
                    if hasattr(item, "outputs") and item.outputs:
                        for code_output in item.outputs:
                            if code_output.type == "logs":
                                contents.append(TextContent(text=code_output.logs, raw_representation=item))
                            if code_output.type == "image":
                                contents.append(
                                    UriContent(
                                        uri=code_output.url,
                                        raw_representation=item,
                                        # no more specific media type then this can be inferred
                                        media_type="image",
                                    )
                                )
                    elif hasattr(item, "code") and item.code:
                        # fallback if no output was returned is the code:
                        contents.append(TextContent(text=item.code, raw_representation=item))
                case "function_call":  # ResponseOutputFunctionCall
                    contents.append(
                        FunctionCallContent(
                            call_id=item.call_id if hasattr(item, "call_id") and item.call_id else "",
                            name=item.name if hasattr(item, "name") else "",
                            arguments=item.arguments if hasattr(item, "arguments") else "",
                            additional_properties={"fc_id": item.id} if hasattr(item, "id") else {},
                            raw_representation=item,
                        )
                    )
                case "mcp_approval_request":  # ResponseOutputMcpApprovalRequest
                    contents.append(
                        FunctionApprovalRequestContent(
                            id=item.id,
                            function_call=FunctionCallContent(
                                call_id=item.id,
                                name=item.name,
                                arguments=item.arguments,
                                additional_properties={"server_label": item.server_label},
                                raw_representation=item,
                            ),
                        )
                    )
                case "image_generation_call":  # ResponseOutputImageGenerationCall
                    if item.result:
                        # Handle the result as either a proper data URI or raw base64 string
                        uri = item.result
                        media_type = None
                        if not uri.startswith("data:"):
                            # Raw base64 string - convert to proper data URI format
                            # Detect format from base64 data
                            import base64

                            try:
                                # Decode a small portion to detect format
                                decoded_data = base64.b64decode(uri[:100])  # First ~75 bytes should be enough
                                if decoded_data.startswith(b"\x89PNG"):
                                    format_type = "png"
                                elif decoded_data.startswith(b"\xff\xd8\xff"):
                                    format_type = "jpeg"
                                elif decoded_data.startswith(b"RIFF") and b"WEBP" in decoded_data[:12]:
                                    format_type = "webp"
                                elif decoded_data.startswith(b"GIF87a") or decoded_data.startswith(b"GIF89a"):
                                    format_type = "gif"
                                else:
                                    # Default to png if format cannot be detected
                                    format_type = "png"
                            except Exception:
                                # Fallback to png if decoding fails
                                format_type = "png"
                            uri = f"data:image/{format_type};base64,{uri}"
                            media_type = f"image/{format_type}"
                        else:
                            # Parse media type from existing data URI
                            try:
                                # Extract media type from data URI (e.g., "data:image/png;base64,...")
                                if ";" in uri and uri.startswith("data:"):
                                    media_type = uri.split(";")[0].split(":", 1)[1]
                            except Exception:
                                # Fallback if parsing fails
                                media_type = "image"
                        contents.append(
                            DataContent(
                                uri=uri,
                                media_type=media_type,
                                raw_representation=item,
                            )
                        )
                # TODO(peterychang): Add support for other content types
                case _:
                    logger.debug("Unparsed output of type: %s: %s", item.type, item)
        response_message = ChatMessage(role="assistant", contents=contents)
        args: dict[str, Any] = {
            "response_id": response.id,
            "created_at": datetime.fromtimestamp(response.created_at).strftime("%Y-%m-%dT%H:%M:%S.%fZ"),
            "messages": response_message,
            "model_id": response.model,
            "additional_properties": metadata,
            "raw_representation": response,
        }
        if chat_options.store:
            args["conversation_id"] = response.id
        if response.usage and (usage_details := self._usage_details_from_openai(response.usage)):
            args["usage_details"] = usage_details
        if structured_response:
            args["value"] = structured_response
        elif chat_options.response_format:
            args["response_format"] = chat_options.response_format
        return ChatResponse(**args)

    def _create_streaming_response_content(
        self,
        event: OpenAIResponseStreamEvent,
        chat_options: ChatOptions,
        function_call_ids: dict[int, tuple[str, str]],
    ) -> ChatResponseUpdate:
        """Create a streaming chat message content object from a choice."""
        metadata: dict[str, Any] = {}
        contents: list[Contents] = []
        conversation_id: str | None = None
        model = self.ai_model_id
        # TODO(peterychang): Add support for other content types
        match event.type:
            # types:
            # ResponseAudioDeltaEvent,
            # ResponseAudioDoneEvent,
            # ResponseAudioTranscriptDeltaEvent,
            # ResponseAudioTranscriptDoneEvent,
            # ResponseCodeInterpreterCallCodeDeltaEvent,
            # ResponseCodeInterpreterCallCodeDoneEvent,
            # ResponseCodeInterpreterCallCompletedEvent,
            # ResponseCodeInterpreterCallInProgressEvent,
            # ResponseCodeInterpreterCallInterpretingEvent,
            # ResponseCompletedEvent,
            # ResponseContentPartAddedEvent,
            # ResponseContentPartDoneEvent,
            # ResponseCreatedEvent,
            # ResponseErrorEvent,
            # ResponseFileSearchCallCompletedEvent,
            # ResponseFileSearchCallInProgressEvent,
            # ResponseFileSearchCallSearchingEvent,
            # ResponseFunctionCallArgumentsDeltaEvent,
            # ResponseFunctionCallArgumentsDoneEvent,
            # ResponseInProgressEvent,
            # ResponseFailedEvent,
            # ResponseIncompleteEvent,
            # ResponseOutputItemAddedEvent,
            # ResponseOutputItemDoneEvent,
            # ResponseReasoningSummaryPartAddedEvent,
            # ResponseReasoningSummaryPartDoneEvent,
            # ResponseReasoningSummaryTextDeltaEvent,
            # ResponseReasoningSummaryTextDoneEvent,
            # ResponseReasoningTextDeltaEvent,
            # ResponseReasoningTextDoneEvent,
            # ResponseRefusalDeltaEvent,
            # ResponseRefusalDoneEvent,
            # ResponseTextDeltaEvent,
            # ResponseTextDoneEvent,
            # ResponseWebSearchCallCompletedEvent,
            # ResponseWebSearchCallInProgressEvent,
            # ResponseWebSearchCallSearchingEvent,
            # ResponseImageGenCallCompletedEvent,
            # ResponseImageGenCallGeneratingEvent,
            # ResponseImageGenCallInProgressEvent,
            # ResponseImageGenCallPartialImageEvent,
            # ResponseMcpCallArgumentsDeltaEvent,
            # ResponseMcpCallArgumentsDoneEvent,
            # ResponseMcpCallCompletedEvent,
            # ResponseMcpCallFailedEvent,
            # ResponseMcpCallInProgressEvent,
            # ResponseMcpListToolsCompletedEvent,
            # ResponseMcpListToolsFailedEvent,
            # ResponseMcpListToolsInProgressEvent,
            # ResponseOutputTextAnnotationAddedEvent,
            # ResponseQueuedEvent,
            # ResponseCustomToolCallInputDeltaEvent,
            # ResponseCustomToolCallInputDoneEvent,
            case "response.content_part.added":
                event_part = event.part
                match event_part.type:
                    case "output_text":
                        contents.append(TextContent(text=event_part.text, raw_representation=event))
                        metadata.update(self._get_metadata_from_response(event_part))
                    case "refusal":
                        contents.append(TextContent(text=event_part.refusal, raw_representation=event))
            case "response.output_text.delta":
                contents.append(TextContent(text=event.delta, raw_representation=event))
                metadata.update(self._get_metadata_from_response(event))
            case "response.reasoning_text.delta":
                contents.append(TextReasoningContent(text=event.delta, raw_representation=event))
                metadata.update(self._get_metadata_from_response(event))
            case "response.reasoning_text.done":
                contents.append(TextReasoningContent(text=event.text, raw_representation=event))
                metadata.update(self._get_metadata_from_response(event))
            case "response.reasoning_summary_text.delta":
                contents.append(TextReasoningContent(text=event.delta, raw_representation=event))
                metadata.update(self._get_metadata_from_response(event))
            case "response.reasoning_summary_text.done":
                contents.append(TextReasoningContent(text=event.text, raw_representation=event))
                metadata.update(self._get_metadata_from_response(event))
            case "response.completed":
                conversation_id = event.response.id if chat_options.store is True else None
                model = event.response.model
                if event.response.usage:
                    usage = self._usage_details_from_openai(event.response.usage)
                    if usage:
                        contents.append(UsageContent(details=usage, raw_representation=event))
            case "response.output_item.added":
                event_item = event.item
                match event_item.type:
                    # types:
                    # ResponseOutputMessage,
                    # ResponseFileSearchToolCall,
                    # ResponseFunctionToolCall,
                    # ResponseFunctionWebSearch,
                    # ResponseComputerToolCall,
                    # ResponseReasoningItem,
                    # ImageGenerationCall,
                    # ResponseCodeInterpreterToolCall,
                    # LocalShellCall,
                    # McpCall,
                    # McpListTools,
                    # McpApprovalRequest,
                    # ResponseCustomToolCall,
                    case "function_call":
                        function_call_ids[event.output_index] = (event_item.call_id, event_item.name)
                    case "mcp_approval_request":
                        contents.append(
                            FunctionApprovalRequestContent(
                                id=event_item.id,
                                function_call=FunctionCallContent(
                                    call_id=event_item.id,
                                    name=event_item.name,
                                    arguments=event_item.arguments,
                                    additional_properties={"server_label": event_item.server_label},
                                    raw_representation=event_item,
                                ),
                            )
                        )
                    case "code_interpreter_call":  # ResponseOutputCodeInterpreterCall
                        if hasattr(event_item, "outputs") and event_item.outputs:
                            for code_output in event_item.outputs:
                                if code_output.type == "logs":
                                    contents.append(TextContent(text=code_output.logs, raw_representation=event_item))
                                if code_output.type == "image":
                                    contents.append(
                                        UriContent(
                                            uri=code_output.url,
                                            raw_representation=event_item,
                                            # no more specific media type then this can be inferred
                                            media_type="image",
                                        )
                                    )
                        elif hasattr(event_item, "code") and event_item.code:
                            # fallback if no output was returned is the code:
                            contents.append(TextContent(text=event_item.code, raw_representation=event_item))
                    case "reasoning":  # ResponseOutputReasoning
                        if hasattr(event_item, "content") and event_item.content:
                            for index, reasoning_content in enumerate(event_item.content):
                                additional_properties = None
                                if (
                                    hasattr(event_item, "summary")
                                    and event_item.summary
                                    and index < len(event_item.summary)
                                ):
                                    additional_properties = {"summary": event_item.summary[index]}
                                contents.append(
                                    TextReasoningContent(
                                        text=reasoning_content.text,
                                        raw_representation=reasoning_content,
                                        additional_properties=additional_properties,
                                    )
                                )
                    case _:
                        logger.debug("Unparsed event of type: %s: %s", event.type, event)
            case "response.function_call_arguments.delta":
                call_id, name = function_call_ids.get(event.output_index, (None, None))
                if call_id and name:
                    contents.append(
                        FunctionCallContent(
                            call_id=call_id,
                            name=name,
                            arguments=event.delta,
                            additional_properties={"output_index": event.output_index, "fc_id": event.item_id},
                            raw_representation=event,
                        )
                    )
            case _:
                logger.debug("Unparsed event of type: %s: %s", event.type, event)

        return ChatResponseUpdate(
            contents=contents,
            conversation_id=conversation_id,
            role=Role.ASSISTANT,
            ai_model_id=model,
            additional_properties=metadata,
            raw_representation=event,
        )

    def _usage_details_from_openai(self, usage: ResponseUsage) -> UsageDetails | None:
        details = UsageDetails(
            input_token_count=usage.input_tokens,
            output_token_count=usage.output_tokens,
            total_token_count=usage.total_tokens,
        )
        if usage.input_tokens_details and usage.input_tokens_details.cached_tokens:
            details["openai.cached_input_tokens"] = usage.input_tokens_details.cached_tokens
        if usage.output_tokens_details and usage.output_tokens_details.reasoning_tokens:
            details["openai.reasoning_tokens"] = usage.output_tokens_details.reasoning_tokens
        return details

    def _get_metadata_from_response(self, output: Any) -> dict[str, Any]:
        """Get metadata from a chat choice."""
        if logprobs := getattr(output, "logprobs", None):
            return {
                "logprobs": logprobs,
            }
        return {}


TOpenAIResponsesClient = TypeVar("TOpenAIResponsesClient", bound="OpenAIResponsesClient")


@use_function_invocation
@use_observability
@use_chat_middleware
class OpenAIResponsesClient(OpenAIConfigMixin, OpenAIBaseResponsesClient):
    """OpenAI Responses client class."""

    def __init__(
        self,
        ai_model_id: str | None = None,
        api_key: str | None = None,
        org_id: str | None = None,
        default_headers: Mapping[str, str] | None = None,
        async_client: AsyncOpenAI | None = None,
        instruction_role: str | None = None,
        env_file_path: str | None = None,
        env_file_encoding: str | None = None,
    ) -> None:
        """Initialize an OpenAIChatCompletion service.

        Args:
            ai_model_id: OpenAI model name, see
                https://platform.openai.com/docs/models
            api_key: The optional API key to use. If provided will override,
                the env vars or .env file value.
            org_id: The optional org ID to use. If provided will override,
                the env vars or .env file value.
            default_headers: The default headers mapping of string keys to
                string values for HTTP requests. (Optional)
            async_client: An existing client to use. (Optional)
            instruction_role: The role to use for 'instruction' messages, for example,
                "system" or "developer". If not provided, the default is "system".
            env_file_path: Use the environment settings file as a fallback
                to environment variables. (Optional)
            env_file_encoding: The encoding of the environment settings file. (Optional)
        """
        try:
            openai_settings = OpenAISettings(
                api_key=SecretStr(api_key) if api_key else None,
                org_id=org_id,
                responses_model_id=ai_model_id,
                env_file_path=env_file_path,
                env_file_encoding=env_file_encoding,
            )
        except ValidationError as ex:
            raise ServiceInitializationError("Failed to create OpenAI settings.", ex) from ex

        if not async_client and not openai_settings.api_key:
            raise ServiceInitializationError(
                "OpenAI API key is required. Set via 'api_key' parameter or 'OPENAI_API_KEY' environment variable."
            )
        if not openai_settings.responses_model_id:
            raise ServiceInitializationError(
                "OpenAI model ID is required. "
                "Set via 'ai_model_id' parameter or 'OPENAI_RESPONSES_MODEL_ID' environment variable."
            )

        super().__init__(
            ai_model_id=openai_settings.responses_model_id,
            api_key=openai_settings.api_key.get_secret_value() if openai_settings.api_key else None,
            org_id=openai_settings.org_id,
            default_headers=default_headers,
            client=async_client,
            instruction_role=instruction_role,
        )

    @classmethod
    def from_dict(cls: type[TOpenAIResponsesClient], settings: dict[str, Any]) -> TOpenAIResponsesClient:
        """Initialize an Open AI service from a dictionary of settings.

        Args:
            settings: A dictionary of settings for the service.
        """
        return cls(**settings)


# endregion<|MERGE_RESOLUTION|>--- conflicted
+++ resolved
@@ -258,11 +258,7 @@
                         )
                         response_tools.append(
                             WebSearchToolParam(
-<<<<<<< HEAD
-                                type="web_search",  # type: ignore
-=======
                                 type="web_search",
->>>>>>> 863c8d74
                                 user_location=WebSearchUserLocation(
                                     type="approximate",
                                     city=location.get("city", None),
