--- conflicted
+++ resolved
@@ -31,15 +31,10 @@
     AIFunction,
     HostedCodeInterpreterTool,
     HostedFileSearchTool,
-<<<<<<< HEAD
+    HostedMCPTool,
     HostedWebSearchTool,
     ToolProtocol,
     use_function_invocation,
-=======
-    HostedMCPTool,
-    HostedWebSearchTool,
-    ToolProtocol,
->>>>>>> 6aa746d8
 )
 from .._types import (
     ChatMessage,
