# Copyright (c) Microsoft. All rights reserved.

import asyncio
import sys
from collections.abc import AsyncIterable, Callable, Mapping, MutableMapping, MutableSequence, Sequence
from datetime import datetime
from itertools import chain
from typing import TYPE_CHECKING, Any, Literal, TypeVar

from openai import AsyncOpenAI, BadRequestError
from openai.types.responses.file_search_tool_param import FileSearchToolParam
from openai.types.responses.function_tool_param import FunctionToolParam
from openai.types.responses.parsed_response import (
    ParsedResponse,
)
from openai.types.responses.response import Response as OpenAIResponse
from openai.types.responses.response_completed_event import ResponseCompletedEvent
from openai.types.responses.response_content_part_added_event import ResponseContentPartAddedEvent
from openai.types.responses.response_function_call_arguments_delta_event import ResponseFunctionCallArgumentsDeltaEvent
from openai.types.responses.response_output_item_added_event import ResponseOutputItemAddedEvent
from openai.types.responses.response_output_refusal import ResponseOutputRefusal
from openai.types.responses.response_output_text import ResponseOutputText
from openai.types.responses.response_stream_event import ResponseStreamEvent as OpenAIResponseStreamEvent
from openai.types.responses.response_text_delta_event import ResponseTextDeltaEvent
from openai.types.responses.response_usage import ResponseUsage
from openai.types.responses.tool_param import (
    CodeInterpreter,
    CodeInterpreterContainerCodeInterpreterToolAuto,
    ToolParam,
)
from openai.types.responses.web_search_tool_param import UserLocation as WebSearchUserLocation
from openai.types.responses.web_search_tool_param import WebSearchToolParam
from pydantic import BaseModel, SecretStr, ValidationError

from agent_framework import DataContent, TextReasoningContent, UriContent, UsageContent

from .._clients import ChatClientBase, use_tool_calling
from .._logging import get_logger
from .._tools import AIFunction, AITool, HostedCodeInterpreterTool, HostedFileSearchTool, HostedWebSearchTool
from .._types import (
    AIContents,
    ChatMessage,
    ChatOptions,
    ChatResponse,
    ChatResponseUpdate,
    ChatRole,
    CitationAnnotation,
    FunctionCallContent,
    FunctionResultContent,
    HostedFileContent,
    HostedVectorStoreContent,
    TextContent,
    TextSpanRegion,
    UsageDetails,
)
from ..exceptions import (
    ServiceInitializationError,
    ServiceInvalidRequestError,
    ServiceResponseException,
)
from ..telemetry import use_telemetry
from ._exceptions import OpenAIContentFilterException
from ._shared import OpenAIConfigBase, OpenAIHandler, OpenAISettings, prepare_function_call_results

if sys.version_info >= (3, 12):
    from typing import override  # type: ignore # pragma: no cover
else:
    from typing_extensions import override  # type: ignore[import] # pragma: no cover

if TYPE_CHECKING:
    from openai.types.responses.response_includable import ResponseIncludable

    from .._types import ChatToolMode


logger = get_logger("agent_framework.openai")

__all__ = ["OpenAIResponsesClient"]

# region ResponsesClient


class OpenAIResponsesClientBase(OpenAIHandler, ChatClientBase):
    """Base class for all OpenAI Responses based API's."""

    FILE_SEARCH_MAX_RESULTS: int = 50

    def _filter_options(self, **kwargs: Any) -> dict[str, Any]:
        """Filter options for the responses call."""
        # The responses call does not support all the options that the chat completion call does.
        # We filter out the unsupported options.
        return {key: value for key, value in kwargs.items() if value is not None}

    @override
    async def get_response(
        self,
        messages: str | ChatMessage | list[str] | list[ChatMessage],
        *,
        background: bool | None = None,
        include: list["ResponseIncludable"] | None = None,
        instructions: str | None = None,
        max_tokens: int | None = None,
        parallel_tool_calls: bool | None = None,
        model: str | None = None,
        previous_response_id: str | None = None,
        reasoning: dict[str, str] | None = None,
        service_tier: str | None = None,
        response_format: type[BaseModel] | None = None,
        seed: int | None = None,
        store: bool | None = None,
        temperature: float | None = None,
        tool_choice: "ChatToolMode" | Literal["auto", "required", "none"] | dict[str, Any] | None = "auto",
        tools: AITool
        | list[AITool]
        | Callable[..., Any]
        | list[Callable[..., Any]]
        | MutableMapping[str, Any]
        | list[MutableMapping[str, Any]]
        | None = None,
        top_p: float | None = None,
        user: str | None = None,
        truncation: str | None = None,
        timeout: float | None = None,
        additional_properties: dict[str, Any] | None = None,
        long_running_message_id: str | None = None,
        **kwargs: Any,
    ) -> ChatResponse:
        """Get a response from the OpenAI API.

        Args:
            messages: the message or messages to send to the model
            background: whether to run the response in the background.
            include: additional output data to include in the model response.
            instructions: a system (or developer) message inserted into the model's context.
            max_tokens: The maximum number of tokens to generate.
            parallel_tool_calls: Whether to enable parallel tool calls.
            model: The model to use for the agent.
            previous_response_id: The ID of the previous response.
            reasoning: The reasoning to use for the response.
            service_tier: The service tier to use for the response.
            response_format: The format of the response.
            seed: The random seed to use for the response.
            store: whether to store the response.
            temperature: the sampling temperature to use.
            tool_choice: the tool choice for the request.
            tools: the tools to use for the request.
            top_p: the nucleus sampling probability to use.
            user: the user to associate with the request.
            truncation: the truncation strategy to use.
            timeout: the timeout for the request.
            additional_properties: additional properties to include in the request.
            kwargs: any additional keyword arguments,
                will only be passed to functions that are called.

        Returns:
            A chat response from the model.
        """
<<<<<<< HEAD
        if background and not (store or long_running_message_id):
            raise ValueError("Background responses must be stored.")
        additional_properties = additional_properties or {}
        additional_properties.update(
            self._filter_options(
                background=background,
=======
        additional_properties = additional_properties or {}
        additional_properties.update(
            self._filter_options(
>>>>>>> 65836ab1
                include=include,
                instructions=instructions,
                parallel_tool_calls=parallel_tool_calls,
                model=model,
                previous_response_id=previous_response_id,
                reasoning=reasoning,
                service_tier=service_tier,
                truncation=truncation,
                timeout=timeout,
            )
        )

        chat_options = ChatOptions(
            max_tokens=max_tokens,
            response_format=response_format,
            seed=seed,
            store=store,
            temperature=temperature,
            tool_choice=tool_choice,
            tools=tools,  # type: ignore
            top_p=top_p,
            user=user,
            additional_properties=additional_properties,
        )

        return await super().get_response(
            messages=messages,
            chat_options=chat_options,
<<<<<<< HEAD
            long_running_message_id=long_running_message_id,
=======
>>>>>>> 65836ab1
            **kwargs,
        )

    @override
    async def get_streaming_response(
        self,
        messages: str | ChatMessage | list[str] | list[ChatMessage],
        *,
        background: bool | None = None,
        include: list["ResponseIncludable"] | None = None,
        instructions: str | None = None,
        max_tokens: int | None = None,
        parallel_tool_calls: bool | None = None,
        model: str | None = None,
        previous_response_id: str | None = None,
        reasoning: dict[str, str] | None = None,
        service_tier: str | None = None,
        response_format: type[BaseModel] | None = None,
        seed: int | None = None,
        store: bool | None = None,
        temperature: float | None = None,
        tool_choice: "ChatToolMode" | Literal["auto", "required", "none"] | dict[str, Any] | None = "auto",
        tools: AITool
        | list[AITool]
        | Callable[..., Any]
        | list[Callable[..., Any]]
        | MutableMapping[str, Any]
        | list[MutableMapping[str, Any]]
        | None = None,
        top_p: float | None = None,
        user: str | None = None,
        truncation: str | None = None,
        timeout: float | None = None,
        additional_properties: dict[str, Any] | None = None,
        long_running_message_id: str | None = None,
        **kwargs: Any,
    ) -> AsyncIterable[ChatResponseUpdate]:
        """Get a streaming response from the OpenAI API.

        Args:
            messages: the message or messages to send to the model
            background: whether to run the response in the background.
            include: additional output data to include in the model response.
            instructions: a system (or developer) message inserted into the model's context.
            max_tokens: The maximum number of tokens to generate.
            parallel_tool_calls: Whether to enable parallel tool calls.
            model: The model to use for the agent.
            previous_response_id: The ID of the previous response.
            reasoning: The reasoning to use for the response.
            service_tier: The service tier to use for the response.
            response_format: The format of the response.
            seed: The random seed to use for the response.
            store: whether to store the response.
            temperature: the sampling temperature to use.
            tool_choice: the tool choice for the request.
            tools: the tools to use for the request.
            top_p: the nucleus sampling probability to use.
            user: the user to associate with the request.
            truncation: the truncation strategy to use.
            timeout: the timeout for the request.
            additional_properties: additional properties to include in the request.
            kwargs: any additional keyword arguments,
                will only be passed to functions that are called.

        Returns:
            A stream representing the response(s) from the LLM.
        """
<<<<<<< HEAD
        if background and not (store or long_running_message_id):
            raise ValueError("Background responses must be stored.")
        additional_properties = additional_properties or {}
        additional_properties.update(
            self._filter_options(
                background=background,
=======
        additional_properties = additional_properties or {}
        additional_properties.update(
            self._filter_options(
>>>>>>> 65836ab1
                include=include,
                instructions=instructions,
                parallel_tool_calls=parallel_tool_calls,
                model=model,
                previous_response_id=previous_response_id,
                reasoning=reasoning,
                service_tier=service_tier,
                truncation=truncation,
                timeout=timeout,
            )
        )

        chat_options = ChatOptions(
            max_tokens=max_tokens,
            response_format=response_format,
            seed=seed,
            store=store,
            temperature=temperature,
            tool_choice=tool_choice,
            tools=tools,  # type: ignore
            top_p=top_p,
            user=user,
            additional_properties=additional_properties,
        )
<<<<<<< HEAD
        async for update in super().get_streaming_response(
            messages=messages,
            chat_options=chat_options,
            long_running_message_id=long_running_message_id,
=======

        async for update in super().get_streaming_response(
            messages=messages,
            chat_options=chat_options,
>>>>>>> 65836ab1
            **kwargs,
        ):
            yield update

    # region Inner Methods

    async def _inner_get_response(
        self,
        *,
        messages: MutableSequence[ChatMessage],
        chat_options: ChatOptions,
        long_running_message_id: str | None = None,
        **kwargs: Any,
    ) -> ChatResponse:
        print(long_running_message_id)
        options_dict = self._prepare_options(messages, chat_options)
        try:
            if not long_running_message_id:
                if not chat_options.response_format:
                    response = await self.client.responses.create(
                        stream=False,
                        **options_dict,
                    )
                    chat_options.conversation_id = response.id if chat_options.store is True else None
                    return self._create_response_content(response, chat_options=chat_options)
                # create call does not support response_format, so we need to handle it via parse call
                resp_format = chat_options.response_format
                print(options_dict)
                response = await self.client.responses.parse(
                    text_format=resp_format,
                    stream=False,
                    **options_dict,
                )
                chat_options.conversation_id = response.id if chat_options.store is True else None
            else:
                response = await self.client.responses.retrieve(long_running_message_id)
                # Is this a reasonable thing to do?
                if not chat_options.additional_properties.get("background", False):
                    while response.status in {"queued", "in_progress"}:
                        await asyncio.sleep(2)
                        response = await self.client.responses.retrieve(long_running_message_id)
            if response.status != "completed":
                # TODO(peterychang): Do something interesting with failed responses
                return ChatResponse(
                    response_id=response.id,
                    conversation_id=response.id if chat_options.store is True else None,
                    messages=[],
                    status=response.status,
                )
            return self._create_response_content(response, chat_options=chat_options)
        except BadRequestError as ex:
            if ex.code == "content_filter":
                raise OpenAIContentFilterException(
                    f"{type(self)} service encountered a content error",
                    inner_exception=ex,
                ) from ex
            raise ServiceResponseException(
                f"{type(self)} service failed to complete the prompt",
                inner_exception=ex,
            ) from ex
        except Exception as ex:
            raise ServiceResponseException(
                f"{type(self)} service failed to complete the prompt, with exception: {ex}",
                inner_exception=ex,
            ) from ex

    async def _inner_get_streaming_response(
        self,
        *,
        messages: MutableSequence[ChatMessage],
        chat_options: ChatOptions,
        **kwargs: Any,
    ) -> AsyncIterable[ChatResponseUpdate]:
        options_dict = self._prepare_options(messages, chat_options)
        function_call_ids: dict[int, tuple[str, str]] = {}  # output_index: (call_id, name)
        try:
            if not chat_options.response_format:
                response = await self.client.responses.create(
                    stream=True,
                    **options_dict,
                )
                async for chunk in response:
                    update = self._create_streaming_response_content(
                        chunk, chat_options=chat_options, function_call_ids=function_call_ids
                    )
                    yield update
                return
            # create call does not support response_format, so we need to handle it via stream call
            async with self.client.responses.stream(
                text_format=chat_options.response_format,
                **options_dict,
            ) as response:
                async for chunk in response:
                    update = self._create_streaming_response_content(
                        chunk, chat_options=chat_options, function_call_ids=function_call_ids
                    )
                    yield update
        except BadRequestError as ex:
            if ex.code == "content_filter":
                raise OpenAIContentFilterException(
                    f"{type(self)} service encountered a content error",
                    inner_exception=ex,
                ) from ex
            raise ServiceResponseException(
                f"{type(self)} service failed to complete the prompt",
                inner_exception=ex,
            ) from ex
        except Exception as ex:
            raise ServiceResponseException(
                f"{type(self)} service failed to complete the prompt",
                inner_exception=ex,
            ) from ex

    def _chat_to_response_tool_spec(
        self, tools: list[AITool | MutableMapping[str, Any]]
    ) -> list[ToolParam | dict[str, Any]]:
        response_tools: list[ToolParam | dict[str, Any]] = []
        for tool in tools:
            if isinstance(tool, AITool):
                match tool:
                    case HostedCodeInterpreterTool():
                        tool_args: dict[str, Any] = {"type": "auto"}
                        if tool.inputs:
                            tool_args["file_ids"] = []
                            for tool_input in tool.inputs:
                                if isinstance(tool_input, HostedFileContent):
                                    tool_args["file_ids"].append(tool_input.file_id)  # type: ignore
                            if not tool_args["file_ids"]:
                                tool_args.pop("file_ids")
                        response_tools.append(
                            CodeInterpreter(
                                type="code_interpreter",
                                container=CodeInterpreterContainerCodeInterpreterToolAuto(**tool_args),  # type: ignore[typeddict-item]
                            )
                        )
                    case AIFunction():
                        params = tool.parameters()
                        params["additionalProperties"] = False
                        response_tools.append(
                            FunctionToolParam(
                                name=tool.name,
                                parameters=params,
                                strict=False,
                                type="function",
                                description=tool.description,
                            )
                        )
                    case HostedFileSearchTool():
                        if not tool.inputs:
                            raise ValueError("HostedFileSearchTool requires inputs to be specified.")
                        inputs: list[str] = [
                            inp.vector_store_id for inp in tool.inputs if isinstance(inp, HostedVectorStoreContent)
                        ]
                        if not inputs:
                            raise ValueError(
                                "HostedFileSearchTool requires inputs to be of type `HostedVectorStoreContent`."
                            )

                        response_tools.append(
                            FileSearchToolParam(
                                type="file_search",
                                vector_store_ids=inputs,
                                max_num_results=tool.max_results
                                or self.FILE_SEARCH_MAX_RESULTS,  # default to max results  if not specified
                            )
                        )
                    case HostedWebSearchTool():
                        location: dict[str, str] | None = (
                            tool.additional_properties.get("user_location", None)
                            if tool.additional_properties
                            else None
                        )
                        response_tools.append(
                            WebSearchToolParam(
                                type="web_search_preview",
                                user_location=WebSearchUserLocation(
                                    type="approximate",
                                    city=location.get("city", None),
                                    country=location.get("country", None),
                                    region=location.get("region", None),
                                    timezone=location.get("timezone", None),
                                )
                                if location
                                else None,
                            )
                        )
                    case _:
                        logger.debug("Unsupported tool passed (type: %s)", type(tool))
            else:
                response_tools.append(tool if isinstance(tool, dict) else dict(tool))
        return response_tools

    def _prepare_options(self, messages: MutableSequence[ChatMessage], chat_options: ChatOptions) -> dict[str, Any]:
        """Take ChatOptions and create the specific options for Responses."""
        options_dict = chat_options.to_provider_settings(exclude={"response_format"})
        # messages
        request_input = self._prepare_chat_messages_for_request(messages)
        if not request_input:
            raise ServiceInvalidRequestError("Messages are required for chat completions")
        options_dict["input"] = request_input
        # tools
        if chat_options.tools is None:
            options_dict.pop("parallel_tool_calls", None)
        else:
            options_dict["tools"] = self._chat_to_response_tool_spec(chat_options.tools)
        # other settings
        if "store" not in options_dict:
            options_dict["store"] = False
        if "conversation_id" in options_dict:
            options_dict["previous_response_id"] = options_dict["conversation_id"]
            options_dict.pop("conversation_id")
        if "model" not in options_dict:
            options_dict["model"] = self.ai_model_id
        return options_dict

    def _prepare_chat_messages_for_request(self, chat_messages: Sequence[ChatMessage]) -> list[dict[str, Any]]:
        """Prepare the chat messages for a request.

        Allowing customization of the key names for role/author, and optionally overriding the role.

        ChatRole.TOOL messages need to be formatted different than system/user/assistant messages:
            They require a "tool_call_id" and (function) "name" key, and the "metadata" key should
            be removed. The "encoding" key should also be removed.

        Override this method to customize the formatting of the chat history for a request.

        Args:
            chat_messages: The chat history to prepare.

        Returns:
            The prepared chat messages for a request.
        """
        call_id_to_id: dict[str, str] = {}
        for message in chat_messages:
            for content in message.contents:
                if (
                    isinstance(content, FunctionCallContent)
                    and content.additional_properties
                    and "fc_id" in content.additional_properties
                ):
                    call_id_to_id[content.call_id] = content.additional_properties["fc_id"]
        list_of_list = [self._openai_chat_message_parser(message, call_id_to_id) for message in chat_messages]
        # Flatten the list of lists into a single list
        return list(chain.from_iterable(list_of_list))

    # region Response creation methods

    def _create_response_content(
        self,
        response: OpenAIResponse | ParsedResponse[BaseModel],
        chat_options: ChatOptions,
    ) -> "ChatResponse":
        """Create a chat message content object from a choice."""
        structured_response: BaseModel | None = response.output_parsed if isinstance(response, ParsedResponse) else None  # type: ignore[reportUnknownMemberType]

        metadata: dict[str, Any] = response.metadata or {}
        contents: list[AIContents] = []
        for item in response.output:  # type: ignore[reportUnknownMemberType]
            match item.type:
                # types:
                # ParsedResponseOutputMessage[Unknown] |
                # ParsedResponseFunctionToolCall |
                # ResponseFileSearchToolCall |
                # ResponseFunctionWebSearch |
                # ResponseComputerToolCall |
                # ResponseReasoningItem |
                # McpCall |
                # McpApprovalRequest |
                # ImageGenerationCall |
                # LocalShellCall |
                # LocalShellCallAction |
                # McpListTools |
                # ResponseCodeInterpreterToolCall |
                # ResponseCustomToolCall |
                # ParsedResponseOutputMessage[BaseModel] |
                # ResponseOutputMessage |
                # ResponseFunctionToolCall
                case "message":  # ResponseOutputMessage
                    for message_content in item.content:  # type: ignore[reportMissingTypeArgument]
                        match message_content.type:
                            case "output_text":
                                text_content = TextContent(
                                    text=message_content.text,
                                    raw_representation=message_content,  # type: ignore
                                )
                                metadata.update(self._get_metadata_from_response(message_content))
                                if message_content.annotations:
                                    text_content.annotations = []
                                    for annotation in message_content.annotations:
                                        match annotation.type:
                                            case "file_path":
                                                text_content.annotations.append(
                                                    CitationAnnotation(
                                                        file_id=annotation.file_id,
                                                        additional_properties={
                                                            "index": annotation.index,
                                                        },
                                                        raw_representation=annotation,
                                                    )
                                                )
                                            case "file_citation":
                                                text_content.annotations.append(
                                                    CitationAnnotation(
                                                        url=annotation.filename,
                                                        file_id=annotation.file_id,
                                                        raw_representation=annotation,
                                                        additional_properties={
                                                            "index": annotation.index,
                                                        },
                                                    )
                                                )
                                            case "url_citation":
                                                text_content.annotations.append(
                                                    CitationAnnotation(
                                                        title=annotation.title,
                                                        url=annotation.url,
                                                        annotated_regions=[
                                                            TextSpanRegion(
                                                                start_index=annotation.start_index,
                                                                end_index=annotation.end_index,
                                                            )
                                                        ],
                                                        raw_representation=annotation,
                                                    )
                                                )
                                            case "container_file_citation":
                                                text_content.annotations.append(
                                                    CitationAnnotation(
                                                        file_id=annotation.file_id,
                                                        url=annotation.filename,
                                                        additional_properties={
                                                            "container_id": annotation.container_id,
                                                        },
                                                        annotated_regions=[
                                                            TextSpanRegion(
                                                                start_index=annotation.start_index,
                                                                end_index=annotation.end_index,
                                                            )
                                                        ],
                                                        raw_representation=annotation,
                                                    )
                                                )
                                            case _:
                                                logger.debug("Unparsed annotation type: %s", annotation.type)
                                contents.append(text_content)
                            case "refusal":
                                contents.append(
                                    TextContent(text=message_content.refusal, raw_representation=message_content)
                                )
                case "reasoning":  # ResponseOutputReasoning
                    if item.content:
                        for index, reasoning_content in enumerate(item.content):
                            additional_properties = None
                            if item.summary and index < len(item.summary):
                                additional_properties = {"summary": item.summary[index]}
                            contents.append(
                                TextReasoningContent(
                                    text=reasoning_content.text,
                                    raw_representation=reasoning_content,
                                    additional_properties=additional_properties,
                                )
                            )
                case "code_interpreter_call":  # ResponseOutputCodeInterpreterCall
                    if item.outputs:
                        for code_output in item.outputs:
                            if code_output.type == "logs":
                                contents.append(TextContent(text=code_output.logs, raw_representation=item))
                            if code_output.type == "image":
                                contents.append(
                                    UriContent(
                                        uri=code_output.url,
                                        raw_representation=item,
                                        # no more specific media type then this can be inferred
                                        media_type="image",
                                    )
                                )
                    elif item.code:
                        # fallback if no output was returned is the code:
                        contents.append(TextContent(text=item.code, raw_representation=item))
                case "function_call":  # ResponseOutputFunctionCall
                    contents.append(
                        FunctionCallContent(
                            call_id=item.call_id if item.call_id else "",
                            name=item.name,
                            arguments=item.arguments,
                            additional_properties={"fc_id": item.id},
                            raw_representation=item,
                        )
                    )
                case "image_generation_call":  # ResponseOutputImageGenerationCall
                    if item.result:
                        contents.append(
                            DataContent(
                                uri=item.result,
                                raw_representation=item,
                            )
                        )
                # TODO(peterychang): Add support for other content types
                case _:
                    logger.debug("Unparsed content of type: %s: %s", item.type, item)
        response_message = ChatMessage(role="assistant", contents=contents)
        args: dict[str, Any] = {
            "response_id": response.id,
            "created_at": datetime.fromtimestamp(response.created_at).strftime("%Y-%m-%dT%H:%M:%S.%fZ"),
            "messages": response_message,
            "model_id": response.model,
            "additional_properties": metadata,
            "raw_representation": response,
        }
        if chat_options.store:
            args["conversation_id"] = response.id
        if response.usage and (usage_details := self._usage_details_from_openai(response.usage)):
            args["usage_details"] = usage_details
        if structured_response:
            args["value"] = structured_response
        elif chat_options.response_format:
            args["response_format"] = chat_options.response_format
        return ChatResponse(**args)

    def _create_streaming_response_content(
        self,
        event: OpenAIResponseStreamEvent,
        chat_options: ChatOptions,
        function_call_ids: dict[int, tuple[str, str]],
    ) -> ChatResponseUpdate:
        """Create a streaming chat message content object from a choice."""
        metadata: dict[str, Any] = {}
        items: list[AIContents] = []
        conversation_id: str | None = None
        model = self.ai_model_id
        # TODO(peterychang): Add support for other content types
        match event:
            case ResponseContentPartAddedEvent():
                match event.part:
                    case ResponseOutputText():
                        items.append(TextContent(text=event.part.text, raw_representation=event))
                        metadata.update(self._get_metadata_from_response(event.part))
                    case ResponseOutputRefusal():
                        items.append(TextContent(text=event.part.refusal, raw_representation=event))
            case ResponseTextDeltaEvent():
                items.append(TextContent(text=event.delta, raw_representation=event))
                metadata.update(self._get_metadata_from_response(event))
            case ResponseCompletedEvent():
                conversation_id = event.response.id if chat_options.store is True else None
                model = event.response.model
                if event.response.usage:
                    usage = self._usage_details_from_openai(event.response.usage)
                    if usage:
                        items.append(UsageContent(details=usage, raw_representation=event))
            case ResponseOutputItemAddedEvent():
                if event.item.type == "function_call":
                    function_call_ids[event.output_index] = (event.item.call_id, event.item.name)
            case ResponseFunctionCallArgumentsDeltaEvent():
                call_id, name = function_call_ids.get(event.output_index, (None, None))
                if call_id and name:
                    items.append(
                        FunctionCallContent(
                            call_id=call_id,
                            name=name,
                            arguments=event.delta,
                            additional_properties={"output_index": event.output_index, "fc_id": event.item_id},
                            raw_representation=event,
                        )
                    )
            case _:
                logger.debug("Unparsed event: %s", event)

        return ChatResponseUpdate(
            contents=items,
            conversation_id=conversation_id,
            role=ChatRole.ASSISTANT,
            ai_model_id=model,
            additional_properties=metadata,
            raw_representation=event,
        )

    def _usage_details_from_openai(self, usage: ResponseUsage) -> UsageDetails | None:
        details = UsageDetails(
            input_token_count=usage.input_tokens,
            output_token_count=usage.output_tokens,
            total_token_count=usage.total_tokens,
        )
        if usage.input_tokens_details and usage.input_tokens_details.cached_tokens:
            details["openai.cached_input_tokens"] = usage.input_tokens_details.cached_tokens
        if usage.output_tokens_details and usage.output_tokens_details.reasoning_tokens:
            details["openai.reasoning_tokens"] = usage.output_tokens_details.reasoning_tokens
        return details

    def _openai_chat_message_parser(
        self,
        message: ChatMessage,
        call_id_to_id: dict[str, str],
    ) -> list[dict[str, Any]]:
        """Parse a chat message into the openai format."""
        all_messages: list[dict[str, Any]] = []
        args: dict[str, Any] = {
            "role": message.role.value if isinstance(message.role, ChatRole) else message.role,
        }
        if message.additional_properties:
            args["metadata"] = message.additional_properties
        for content in message.contents:
            match content:
                case FunctionResultContent():
                    new_args: dict[str, Any] = {}
                    new_args.update(self._openai_content_parser(message.role, content, call_id_to_id))
                    all_messages.append(new_args)
                case FunctionCallContent():
                    function_call = self._openai_content_parser(message.role, content, call_id_to_id)
                    all_messages.append(function_call)  # type: ignore
                case _:
                    if "content" not in args:
                        args["content"] = []
                    args["content"].append(self._openai_content_parser(message.role, content, call_id_to_id))  # type: ignore
        if "content" in args or "tool_calls" in args:
            all_messages.append(args)
        return all_messages

    def _openai_content_parser(
        self,
        role: ChatRole,
        content: AIContents,
        call_id_to_id: dict[str, str],
    ) -> dict[str, Any]:
        """Parse contents into the openai format."""
        match content:
            case FunctionCallContent():
                return {
                    "call_id": content.call_id,
                    "id": call_id_to_id[content.call_id],
                    "type": "function_call",
                    "name": content.name,
                    "arguments": content.arguments,
                }
            case FunctionResultContent():
                # call_id for the result needs to be the same as the call_id for the function call
                args: dict[str, Any] = {
                    "call_id": content.call_id,
                    "id": call_id_to_id.get(content.call_id),
                    "type": "function_call_output",
                }
                if content.result:
                    args["output"] = prepare_function_call_results(content.result)
                return args
            case TextContent():
                return {
                    "type": "output_text" if role == ChatRole.ASSISTANT else "input_text",
                    "text": content.text,
                }
            # TODO(peterychang): We'll probably need to specialize the other content types as well
            case _:
                return content.model_dump(exclude_none=True)

    def _get_metadata_from_response(self, output: Any) -> dict[str, Any]:
        """Get metadata from a chat choice."""
        if logprobs := getattr(output, "logprobs", None):
            return {
                "logprobs": logprobs,
            }
        return {}


TOpenAIResponsesClient = TypeVar("TOpenAIResponsesClient", bound="OpenAIResponsesClient")


@use_telemetry
@use_tool_calling
class OpenAIResponsesClient(OpenAIConfigBase, OpenAIResponsesClientBase):
    """OpenAI Responses client class."""

    def __init__(
        self,
        ai_model_id: str | None = None,
        api_key: str | None = None,
        org_id: str | None = None,
        default_headers: Mapping[str, str] | None = None,
        async_client: AsyncOpenAI | None = None,
        instruction_role: str | None = None,
        env_file_path: str | None = None,
        env_file_encoding: str | None = None,
    ) -> None:
        """Initialize an OpenAIChatCompletion service.

        Args:
            ai_model_id: OpenAI model name, see
                https://platform.openai.com/docs/models
            api_key: The optional API key to use. If provided will override,
                the env vars or .env file value.
            org_id: The optional org ID to use. If provided will override,
                the env vars or .env file value.
            default_headers: The default headers mapping of string keys to
                string values for HTTP requests. (Optional)
            async_client: An existing client to use. (Optional)
            instruction_role: The role to use for 'instruction' messages, for example,
                "system" or "developer". If not provided, the default is "system".
            env_file_path: Use the environment settings file as a fallback
                to environment variables. (Optional)
            env_file_encoding: The encoding of the environment settings file. (Optional)
        """
        try:
            openai_settings = OpenAISettings(
                api_key=SecretStr(api_key) if api_key else None,
                org_id=org_id,
                responses_model_id=ai_model_id,
                env_file_path=env_file_path,
                env_file_encoding=env_file_encoding,
            )
        except ValidationError as ex:
            raise ServiceInitializationError("Failed to create OpenAI settings.", ex) from ex

        if not async_client and not openai_settings.api_key:
            raise ServiceInitializationError("The OpenAI API key is required.")
        if not openai_settings.responses_model_id:
            raise ServiceInitializationError("The OpenAI model ID is required.")

        super().__init__(
            ai_model_id=openai_settings.responses_model_id,
            api_key=openai_settings.api_key.get_secret_value() if openai_settings.api_key else None,
            org_id=openai_settings.org_id,
            default_headers=default_headers,
            client=async_client,
            instruction_role=instruction_role,
        )

    @classmethod
    def from_dict(cls: type[TOpenAIResponsesClient], settings: dict[str, Any]) -> TOpenAIResponsesClient:
        """Initialize an Open AI service from a dictionary of settings.

        Args:
            settings: A dictionary of settings for the service.
        """
        return cls(**settings)


# endregion<|MERGE_RESOLUTION|>--- conflicted
+++ resolved
@@ -149,24 +149,19 @@
             truncation: the truncation strategy to use.
             timeout: the timeout for the request.
             additional_properties: additional properties to include in the request.
+            long_running_message_id: the ID of the long-running message.
             kwargs: any additional keyword arguments,
                 will only be passed to functions that are called.
 
         Returns:
             A chat response from the model.
         """
-<<<<<<< HEAD
         if background and not (store or long_running_message_id):
             raise ValueError("Background responses must be stored.")
         additional_properties = additional_properties or {}
         additional_properties.update(
             self._filter_options(
                 background=background,
-=======
-        additional_properties = additional_properties or {}
-        additional_properties.update(
-            self._filter_options(
->>>>>>> 65836ab1
                 include=include,
                 instructions=instructions,
                 parallel_tool_calls=parallel_tool_calls,
@@ -195,10 +190,7 @@
         return await super().get_response(
             messages=messages,
             chat_options=chat_options,
-<<<<<<< HEAD
             long_running_message_id=long_running_message_id,
-=======
->>>>>>> 65836ab1
             **kwargs,
         )
 
@@ -260,24 +252,19 @@
             truncation: the truncation strategy to use.
             timeout: the timeout for the request.
             additional_properties: additional properties to include in the request.
+            long_running_message_id: the ID of the long-running message.
             kwargs: any additional keyword arguments,
                 will only be passed to functions that are called.
 
         Returns:
             A stream representing the response(s) from the LLM.
         """
-<<<<<<< HEAD
         if background and not (store or long_running_message_id):
             raise ValueError("Background responses must be stored.")
         additional_properties = additional_properties or {}
         additional_properties.update(
             self._filter_options(
                 background=background,
-=======
-        additional_properties = additional_properties or {}
-        additional_properties.update(
-            self._filter_options(
->>>>>>> 65836ab1
                 include=include,
                 instructions=instructions,
                 parallel_tool_calls=parallel_tool_calls,
@@ -302,17 +289,10 @@
             user=user,
             additional_properties=additional_properties,
         )
-<<<<<<< HEAD
         async for update in super().get_streaming_response(
             messages=messages,
             chat_options=chat_options,
             long_running_message_id=long_running_message_id,
-=======
-
-        async for update in super().get_streaming_response(
-            messages=messages,
-            chat_options=chat_options,
->>>>>>> 65836ab1
             **kwargs,
         ):
             yield update
@@ -327,7 +307,6 @@
         long_running_message_id: str | None = None,
         **kwargs: Any,
     ) -> ChatResponse:
-        print(long_running_message_id)
         options_dict = self._prepare_options(messages, chat_options)
         try:
             if not long_running_message_id:
@@ -340,7 +319,6 @@
                     return self._create_response_content(response, chat_options=chat_options)
                 # create call does not support response_format, so we need to handle it via parse call
                 resp_format = chat_options.response_format
-                print(options_dict)
                 response = await self.client.responses.parse(
                     text_format=resp_format,
                     stream=False,
