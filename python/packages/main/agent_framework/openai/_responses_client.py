--- conflicted
+++ resolved
@@ -7,6 +7,7 @@
 from typing import TYPE_CHECKING, Any, Literal, TypeVar
 
 from openai import AsyncOpenAI, BadRequestError
+from openai.types.responses.file_search_tool_param import FileSearchToolParam
 from openai.types.responses.function_tool_param import FunctionToolParam
 from openai.types.responses.parsed_response import (
     ParsedResponse,
@@ -26,17 +27,15 @@
     CodeInterpreterContainerCodeInterpreterToolAuto,
     ToolParam,
 )
+from openai.types.responses.web_search_tool_param import UserLocation as WebSearchUserLocation
+from openai.types.responses.web_search_tool_param import WebSearchToolParam
 from pydantic import BaseModel, SecretStr, ValidationError
 
 from agent_framework import DataContent, TextReasoningContent, UriContent, UsageContent
 
 from .._clients import ChatClientBase, use_tool_calling
-<<<<<<< HEAD
+from .._logging import get_logger
 from .._tools import AIFunction, AITool, HostedCodeInterpreterTool, HostedFileSearchTool, HostedWebSearchTool
-=======
-from .._logging import get_logger
-from .._tools import AIFunction, AITool, HostedCodeInterpreterTool
->>>>>>> df9d85d1
 from .._types import (
     AIContents,
     ChatMessage,
@@ -48,6 +47,7 @@
     FunctionCallContent,
     FunctionResultContent,
     HostedFileContent,
+    HostedVectorStoreContent,
     StructuredResponse,
     TextContent,
     TextSpanRegion,
@@ -78,38 +78,6 @@
 __all__ = ["OpenAIResponsesClient"]
 
 # region ResponsesClient
-
-
-def tool_to_json(tool: AITool) -> dict[str, Any]:
-    """Convert an AITool to a JSON Schema representation."""
-    if isinstance(tool, AIFunction):
-        parameters = tool.parameters() or {}
-        parameters.update({"additionalProperties": False})
-        return {
-            "type": "function",
-            "name": tool.name,
-            "strict": True,
-            "description": tool.description,
-            "parameters": parameters,
-        }
-    if isinstance(tool, HostedCodeInterpreterTool):
-        # TODO(peterychang): Hook in container
-        return {"type": "code_interpreter", "container": {"type": "auto"}}
-    if isinstance(tool, HostedFileSearchTool):
-        if not tool.inputs:
-            raise ValueError("HostedFileSearchTool requires inputs to be specified.")
-        # TODO(peterychang): only pass in HostedVectorStoreContents
-        json = {"type": "file_search", "vector_store_ids": tool.inputs}
-
-        if tool.max_results is not None:
-            json["max_num_results"] = tool.max_results
-        return json
-    if isinstance(tool, HostedWebSearchTool):
-        json = {"type": "web_search_preview"}
-        if tool.additional_properties and "user_location" in tool.additional_properties:
-            json["user_location"] = tool.additional_properties["user_location"]
-        return json
-    raise ValueError(f"Unsupported tool type: {type(tool)}.")
 
 
 class OpenAIResponsesClientBase(OpenAIHandler, ChatClientBase):
@@ -287,33 +255,7 @@
         ):
             yield update
 
-<<<<<<< HEAD
-    def _prepare_tools_and_tool_choice(self, chat_options: ChatOptions) -> None:
-        """Prepare the tools and tool choice for the chat options.
-
-        This function should be overridden by subclasses to customize tool handling.
-        Because it currently parses only AIFunctions.
-        """
-        chat_tool_mode: ChatToolMode | None = chat_options.tool_choice  # type: ignore
-        if chat_tool_mode is None or chat_tool_mode == ChatToolMode.NONE:
-            chat_options.tools = None
-            chat_options.tool_choice = ChatToolMode.NONE.mode
-            return
-
-        tools = []
-        for t in chat_options._ai_tools or []:
-            if isinstance(t, AITool):
-                tools.append(tool_to_json(t))
-            else:
-                tools.append(t)
-        chat_options.tools = tools
-        if not chat_options.tools:
-            chat_options.tool_choice = ChatToolMode.NONE.mode
-        else:
-            chat_options.tool_choice = chat_tool_mode.mode
-=======
     # region Inner Methods
->>>>>>> df9d85d1
 
     async def _inner_get_response(
         self,
@@ -322,20 +264,6 @@
         chat_options: ChatOptions,
         **kwargs: Any,
     ) -> ChatResponse:
-<<<<<<< HEAD
-        chat_options.additional_properties["stream"] = False
-        if not chat_options.ai_model_id:
-            chat_options.ai_model_id = self.ai_model_id
-        response = await self._send_request(chat_options, messages=self._prepare_chat_history_for_request(messages))
-        assert isinstance(response, OpenAIResponse)  # nosec  # noqa: S101
-        for item in response.output:
-            chat_response = self._create_response_content(response, item, store=chat_options.store)
-            if chat_response is None:
-                continue
-            return chat_response
-        # TODO(peterychang): Hitting this means we're missing a response content type.
-        raise RuntimeError("No valid response content found in the OpenAI response.")
-=======
         options_dict = self._prepare_options(messages, chat_options)
         try:
             if not chat_options.response_format:
@@ -369,7 +297,6 @@
                 f"{type(self)} service failed to complete the prompt, with exception: {ex}",
                 inner_exception=ex,
             ) from ex
->>>>>>> df9d85d1
 
     async def _inner_get_streaming_response(
         self,
@@ -378,23 +305,6 @@
         chat_options: ChatOptions,
         **kwargs: Any,
     ) -> AsyncIterable[ChatResponseUpdate]:
-<<<<<<< HEAD
-        chat_options.additional_properties["stream"] = True
-        chat_options.ai_model_id = chat_options.ai_model_id or self.ai_model_id
-
-        response = await self._send_request(chat_options, messages=self._prepare_chat_history_for_request(messages))
-        if not isinstance(response, AsyncStream):
-            raise ServiceInvalidResponseError("Expected an AsyncStream[ResponseStreamEvent] response.")
-        async for chunk in response:
-            update = self._create_streaming_response_content(chunk, store=chat_options.store)  # type: ignore
-            if not update:
-                continue
-            yield update
-
-    def _create_response_content(
-        self, response: OpenAIResponse, item: ResponseOutputItem, store: bool | None
-    ) -> ChatResponse | None:
-=======
         options_dict = self._prepare_options(messages, chat_options)
         function_call_ids: dict[int, tuple[str, str]] = {}  # output_index: (call_id, name)
         try:
@@ -471,6 +381,44 @@
                                 description=tool.description,
                             )
                         )
+                    case HostedFileSearchTool():
+                        if not tool.inputs:
+                            raise ValueError("HostedFileSearchTool requires inputs to be specified.")
+                        inputs: list[str] = [
+                            inp.vector_store_id for inp in tool.inputs if isinstance(inp, HostedVectorStoreContent)
+                        ]
+                        if not inputs:
+                            raise ValueError(
+                                "HostedFileSearchTool requires inputs to be of type `HostedVectorStoreContent`."
+                            )
+
+                        response_tools.append(
+                            FileSearchToolParam(
+                                type="file_search",
+                                vector_store_ids=inputs,
+                                max_num_results=tool.max_results or 50,  # default to max results (50) if not specified
+                            )
+                        )
+                    case HostedWebSearchTool():
+                        location = (
+                            tool.additional_properties.get("user_location", None)
+                            if tool.additional_properties
+                            else None
+                        )
+                        response_tools.append(
+                            WebSearchToolParam(
+                                type="web_search_preview",
+                                user_location=WebSearchUserLocation(
+                                    type="approximate",
+                                    city=location.get("city", None),
+                                    country=location.get("country", None),
+                                    region=location.get("region", None),
+                                    timezone=location.get("timezone", None),
+                                )
+                                if location
+                                else None,
+                            )
+                        )
                     case _:
                         logger.debug("Unsupported tool passed (type: %s)", type(tool))
             else:
@@ -537,38 +485,10 @@
         response: OpenAIResponse | ParsedResponse[BaseModel],
         chat_options: ChatOptions,
     ) -> "ChatResponse":
->>>>>>> df9d85d1
         """Create a chat message content object from a choice."""
         structured_response: BaseModel | None = response.output_parsed if isinstance(response, ParsedResponse) else None  # type: ignore[reportUnknownMemberType]
 
         metadata: dict[str, Any] = response.metadata or {}
-<<<<<<< HEAD
-        # TODO(peterychang): Add support for other content types
-        if parsed_tool_calls := [tool for tool in self._get_tool_calls_from_response(response)]:
-            items.append(ChatMessage(role="assistant", contents=parsed_tool_calls))
-        if isinstance(item, ResponseOutputMessage):
-            for content in item.content:
-                # TODO(peterychang): Add annotations when available
-                if isinstance(content, ResponseOutputText):
-                    items.append(ChatMessage(role=item.role, text=content.text))
-                    metadata.update(self._get_metadata_from_response(content))
-                elif isinstance(content, ResponseOutputRefusal):
-                    items.append(ChatMessage(role=item.role, text=content.refusal))
-        if isinstance(item, ResponseCodeInterpreterToolCall):
-            items.append(ChatMessage(role=ChatRole.ASSISTANT, text=response.output_text))
-        if not items:
-            return None
-        return ChatResponse(
-            response_id=response.id,
-            conversation_id=response.id if store is True else None,
-            created_at=datetime.fromtimestamp(response.created_at).strftime("%Y-%m-%dT%H:%M:%S.%fZ"),
-            usage_details=self._usage_details_from_openai(response.usage) if response.usage else None,
-            messages=items,
-            model_id=self.ai_model_id,
-            additional_properties=metadata,
-            raw_representation=response,
-        )
-=======
         contents: list[AIContents] = []
         for item in response.output:  # type: ignore[reportUnknownMemberType]
             match item.type:
@@ -729,7 +649,6 @@
             args["value"] = structured_response
             return StructuredResponse(**args)
         return ChatResponse(**args)
->>>>>>> df9d85d1
 
     def _create_streaming_response_content(
         self,
@@ -788,22 +707,6 @@
             raw_representation=event,
         )
 
-<<<<<<< HEAD
-    def _get_tool_calls_from_response(self, response: OpenAIResponse) -> list[AIContents]:
-        resp: list[AIContents] = []
-        # TODO(peterychang): Support the other tool calls
-        for item in (i for i in response.output if isinstance(i, ResponseFunctionToolCall)):
-            fcc = FunctionCallContent(
-                call_id=item.id if item.id else "",
-                name=item.name,
-                arguments=item.arguments,
-                additional_properties={"call_id": item.call_id},
-            )
-            resp.append(fcc)
-        return resp
-
-=======
->>>>>>> df9d85d1
     def _usage_details_from_openai(self, usage: ResponseUsage) -> UsageDetails | None:
         details = UsageDetails(
             input_token_count=usage.input_tokens,
