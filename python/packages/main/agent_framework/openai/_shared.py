--- conflicted
+++ resolved
@@ -52,21 +52,10 @@
 
 def _prepare_function_call_results_as_dumpable(content: Contents | Any | list[Contents | Any]) -> Any:
     if isinstance(content, list):
-<<<<<<< HEAD
         # Particularly deal with lists of BaseModel
         return [_prepare_function_call_results_as_dumpable(item) for item in content]
     if isinstance(content, dict):
         return {k: _prepare_function_call_results_as_dumpable(v) for k, v in content.items()}
-=======
-        results: list[str] = []
-        for item in content:
-            res = prepare_function_call_results(item)
-            if isinstance(res, list):
-                results.extend(res)
-            else:
-                results.append(res)
-        return results[0] if len(results) == 1 else json.dumps(results)
->>>>>>> b2d20198
     if isinstance(content, BaseModel):
         return content.model_dump(exclude={"raw_representation", "additional_properties"})
     return content
@@ -151,7 +140,6 @@
         self,
         ai_model_id: str = Field(min_length=1),
         api_key: str | None = Field(min_length=1),
-        base_url: str | None = None,
         org_id: str | None = None,
         default_headers: Mapping[str, str] | None = None,
         client: AsyncOpenAI | None = None,
@@ -169,12 +157,7 @@
                 Default to a preset value.
             api_key: OpenAI API key for authentication.
                 Must be non-empty. (Optional)
-<<<<<<< HEAD
-            base_url (str): Base URL for the OpenAI API. (Optional)
-            org_id (str): OpenAI organization ID. This is optional
-=======
             org_id: OpenAI organization ID. This is optional
->>>>>>> b2d20198
                 unless the account belongs to multiple organizations.
             default_headers: Default headers
                 for HTTP requests. (Optional)
@@ -195,21 +178,12 @@
         if not client:
             if not api_key:
                 raise ServiceInitializationError("Please provide an api_key")
-<<<<<<< HEAD
-            client = AsyncOpenAI(
-                api_key=api_key,
-                base_url=base_url,
-                organization=org_id,
-                default_headers=merged_headers,
-            )
-=======
             args: dict[str, Any] = {"api_key": api_key, "default_headers": merged_headers}
             if org_id:
                 args["organization"] = org_id
             if base_url:
                 args["base_url"] = base_url
             client = AsyncOpenAI(**args)
->>>>>>> b2d20198
         args = {
             "ai_model_id": ai_model_id,
             "client": client,
