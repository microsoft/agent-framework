# Copyright (c) Microsoft. All rights reserved.

import base64
import json
import re
import sys
from collections.abc import (
    AsyncIterable,
    Callable,
    Iterable,
    Iterator,
    Mapping,
    MutableMapping,
    MutableSequence,
    Sequence,
)
from typing import Annotated, Any, ClassVar, Generic, Literal, TypeVar, overload

<<<<<<< HEAD
from pydantic import BaseModel, ConfigDict, Field, ValidationError, field_validator, model_serializer
=======
from pydantic import BaseModel, ConfigDict, Field, PrivateAttr, ValidationError, field_validator, model_validator
>>>>>>> c30d7269

from ._pydantic import AFBaseModel
from ._tools import AITool, ai_function
from .exceptions import AgentFrameworkException

if sys.version_info >= (3, 11):
    from typing import Self  # pragma: no cover
else:
    from typing_extensions import Self  # pragma: no cover

# region: Constants and types
_T = TypeVar("_T")
TValue = TypeVar("TValue")
TEmbedding = TypeVar("TEmbedding")
TChatResponse = TypeVar("TChatResponse", bound="ChatResponse")
TChatToolMode = TypeVar("TChatToolMode", bound="ChatToolMode")
TAgentRunResponse = TypeVar("TAgentRunResponse", bound="AgentRunResponse")

CreatedAtT = str  # Use a datetimeoffset type? Or a more specific type like datetime.datetime?

URI_PATTERN = re.compile(r"^data:(?P<media_type>[^;]+);base64,(?P<base64_data>[A-Za-z0-9+/=]+)$")

KNOWN_MEDIA_TYPES = [
    "application/json",
    "application/octet-stream",
    "application/pdf",
    "application/xml",
    "audio/mpeg",
    "audio/ogg",
    "audio/wav",
    "image/apng",
    "image/avif",
    "image/bmp",
    "image/gif",
    "image/jpeg",
    "image/png",
    "image/svg+xml",
    "image/tiff",
    "image/webp",
    "text/css",
    "text/csv",
    "text/html",
    "text/javascript",
    "text/plain",
    "text/plain;charset=UTF-8",
    "text/xml",
]


class UsageDetails(AFBaseModel):
    """Provides usage details about a request/response.

    Attributes:
        input_token_count: The number of tokens in the input.
        output_token_count: The number of tokens in the output.
        total_token_count: The total number of tokens used to produce the response.
        additional_counts: A dictionary of additional token counts, can be set by passing kwargs.
    """

    model_config = ConfigDict(
        populate_by_name=True, arbitrary_types_allowed=True, validate_assignment=True, extra="allow"
    )
    __pydantic_extra__: dict[str, int]  # type: ignore[reportIncompatibleVariableOverride]
    """Overriding the default extras type, to make sure all extras are integers."""

    input_token_count: int | None = None
    """The number of tokens in the input."""
    output_token_count: int | None = None
    """The number of tokens in the output."""
    total_token_count: int | None = None
    """The total number of tokens used to produce the response."""

    def __init__(
        self,
        input_token_count: int | None = None,
        output_token_count: int | None = None,
        total_token_count: int | None = None,
        **kwargs: int,
    ) -> None:
        """Initializes the UsageDetails instance.

        Args:
            input_token_count: The number of tokens in the input.
            output_token_count: The number of tokens in the output.
            total_token_count: The total number of tokens used to produce the response.
            **kwargs: Additional token counts, can be set by passing keyword arguments.
                They can be retrieved through the `additional_counts` property.
        """
        super().__init__(
            input_token_count=input_token_count,  # type: ignore[reportCallIssue]
            output_token_count=output_token_count,  # type: ignore[reportCallIssue]
            total_token_count=total_token_count,  # type: ignore[reportCallIssue]
            **kwargs,
        )

    @property
    def additional_counts(self) -> dict[str, int]:
        """Represents well-known additional counts for usage. This is not an exhaustive list.

        Remarks:
            To make it possible to avoid collisions between similarly-named, but unrelated, additional counts
            between different AI services, any keys not explicitly defined here should be prefixed with the
            name of the AI service, e.g., "openai." or "azure.". The separator "." was chosen because it cannot
            be a legal character in a JSON key.

            Over time additional counts may be added to the base class.
        """
        return self.model_extra or {}

    def __add__(self, other: "UsageDetails | None") -> "UsageDetails":
        """Combines two `UsageDetails` instances."""
        if not other:
            return self
        if not isinstance(other, UsageDetails):
            raise ValueError("Can only add two usage details objects together.")

        additional_counts = self.additional_counts or {}
        if other.additional_counts:
            for key, value in other.additional_counts.items():
                additional_counts[key] = additional_counts.get(key, 0) + (value or 0)

        return UsageDetails(
            input_token_count=(self.input_token_count or 0) + (other.input_token_count or 0),
            output_token_count=(self.output_token_count or 0) + (other.output_token_count or 0),
            total_token_count=(self.total_token_count or 0) + (other.total_token_count or 0),
            **additional_counts,
        )

    def __iadd__(self, other: "UsageDetails | None") -> Self:
        if not other:
            return self
        if not isinstance(other, UsageDetails):
            raise ValueError("Can only add usage details objects together.")

        self.input_token_count = (self.input_token_count or 0) + (other.input_token_count or 0)
        self.output_token_count = (self.output_token_count or 0) + (other.output_token_count or 0)
        self.total_token_count = (self.total_token_count or 0) + (other.total_token_count or 0)

        for key, value in other.additional_counts.items():
            self.additional_counts[key] = self.additional_counts.get(key, 0) + (value or 0)

        return self


def _process_update(
    response: "ChatResponse | AgentRunResponse", update: "ChatResponseUpdate | AgentRunResponseUpdate"
) -> None:
    """Processes a single update and modifies the response in place."""
    is_new_message = False
    if not response.messages or (update.message_id and response.messages[-1].message_id != update.message_id):
        is_new_message = True

    if is_new_message:
        message = ChatMessage(role=ChatRole.ASSISTANT, contents=[])
        response.messages.append(message)
    else:
        message = response.messages[-1]
    # Incorporate the update's properties into the message.
    if update.author_name is not None:
        message.author_name = update.author_name
    if update.role is not None:
        message.role = update.role
    if update.message_id:
        message.message_id = update.message_id
    for content in update.contents:
        if (
            isinstance(content, FunctionCallContent)
            and len(message.contents) > 0
            and isinstance(message.contents[-1], FunctionCallContent)
        ):
            try:
                message.contents[-1] += content
            except AgentFrameworkException:
                message.contents.append(content)
        elif isinstance(content, UsageContent):
            if response.usage_details is None:
                response.usage_details = UsageDetails()
            response.usage_details += content.details
        else:
            message.contents.append(content)
    # Incorporate the update's properties into the response.
    if update.response_id:
        response.response_id = update.response_id
    if update.created_at is not None:
        response.created_at = update.created_at
    if update.additional_properties is not None:
        if response.additional_properties is None:
            response.additional_properties = {}
        response.additional_properties.update(update.additional_properties)

    if isinstance(response, ChatResponse) and isinstance(update, ChatResponseUpdate):
        if update.conversation_id is not None:
            response.conversation_id = update.conversation_id
        if update.finish_reason is not None:
            response.finish_reason = update.finish_reason
        if update.ai_model_id is not None:
            response.ai_model_id = update.ai_model_id


def _coalesce_text_content(
    contents: list["AIContents"], type_: type["TextContent"] | type["TextReasoningContent"]
) -> None:
    """Take any subsequence Text or TextReasoningContent items and coalesce them into a single item."""
    if not contents:
        return
    coalesced_contents: list["AIContents"] = []
    current_texts: list[str] = []
    first_new_content = None
    for i, content in enumerate(contents):
        if isinstance(content, type_):
            current_texts.append(content.text)  # type: ignore[union-attr]
            if first_new_content is None:
                first_new_content = i
        else:
            if first_new_content is not None:
                new_content = type_(text=" ".join(current_texts))
                new_content.raw_representation = contents[first_new_content].raw_representation
                new_content.additional_properties = contents[first_new_content].additional_properties
                # Store the replacement node. We inherit the properties of the first text node. We don't
                # currently propagate additional properties from the subsequent nodes. If we ever need to,
                # we can add that here.
                coalesced_contents.append(new_content)
                current_texts = []
                first_new_content = None
            coalesced_contents.append(content)
    if current_texts:
        coalesced_contents.append(type_(text=" ".join(current_texts)))
    contents.clear()
    contents.extend(coalesced_contents)


def _finalize_response(response: "ChatResponse | AgentRunResponse") -> None:
    """Finalizes the response by performing any necessary post-processing."""
    for msg in response.messages:
        _coalesce_text_content(msg.contents, TextContent)
        _coalesce_text_content(msg.contents, TextReasoningContent)


# region: AIContent


class AIContent(AFBaseModel):
    """Represents content used by AI services.

    Attributes:
        type: The type of content, which is always "ai" for this class.
        additional_properties: Optional additional properties associated with the content.
        raw_representation: Optional raw representation of the content from an underlying implementation.

    """

    type: Literal["ai"] = "ai"
    additional_properties: dict[str, Any] | None = None
    """Additional properties for the content."""
    raw_representation: Any | None = Field(default=None, repr=False)
    """The raw representation of the content from an underlying implementation."""


class TextContent(AIContent):
    """Represents text content in a chat.

    Attributes:
        text: The text content represented by this instance.
        type: The type of content, which is always "text" for this class.
        additional_properties: Optional additional properties associated with the content.
        raw_representation: Optional raw representation of the content.
    """

    text: str
    type: Literal["text"] = "text"  # type: ignore[assignment]

    def __init__(
        self,
        text: str,
        *,
        additional_properties: dict[str, Any] | None = None,
        raw_representation: Any | None = None,
        **kwargs: Any,
    ):
        """Initializes a TextContent instance.

        Args:
            text: The text content represented by this instance.
            additional_properties: Optional additional properties associated with the content.
            raw_representation: Optional raw representation of the content.
            **kwargs: Any additional keyword arguments.
        """
        super().__init__(
            text=text,  # type: ignore[reportCallIssue]
            raw_representation=raw_representation,
            additional_properties=additional_properties,
            **kwargs,
        )


class TextReasoningContent(AIContent):
    """Represents text reasoning content in a chat.

    Remarks:
        This class and `TextContent` are superficially similar, but distinct.

    Attributes:
        text: The text content represented by this instance.
        type: The type of content, which is always "text_reasoning" for this class.
        additional_properties: Optional additional properties associated with the content.
        raw_representation: Optional raw representation of the content.


    """  # TODO(): Should we merge these two classes, and use a property to distinguish them?

    text: str
    type: Literal["text_reasoning"] = "text_reasoning"  # type: ignore[assignment]

    def __init__(
        self,
        text: str,
        *,
        additional_properties: dict[str, Any] | None = None,
        raw_representation: Any | None = None,
        **kwargs: Any,
    ):
        """Initializes a TextReasoningContent instance.

        Args:
            text: The text content represented by this instance.
            additional_properties: Optional additional properties associated with the content.
            raw_representation: Optional raw representation of the content.
            **kwargs: Any additional keyword arguments.
        """
        super().__init__(
            text=text,  # type: ignore[reportCallIssue]
            raw_representation=raw_representation,
            additional_properties=additional_properties,
            **kwargs,
        )


class DataContent(AIContent):
    """Represents binary data content with an associated media type (also known as a MIME type).

    Attributes:
        uri: The URI of the data represented by this instance, typically in the form of a data URI.
            Should be in the form: "data:{media_type};base64,{base64_data}".
        type: The type of content, which is always "data" for this class.
        additional_properties: Optional additional properties associated with the content.
        raw_representation: Optional raw representation of the content.

    """

    type: Literal["data"] = "data"  # type: ignore[assignment]
    uri: str

    @overload
    def __init__(
        self,
        *,
        uri: str,
        additional_properties: dict[str, Any] | None = None,
        raw_representation: Any | None = None,
        **kwargs: Any,
    ) -> None:
        """Initializes a DataContent instance with a URI.

        Remarks:
            This is for binary data that is represented as a data URI, not for online resources.
            Use `UriContent` for online resources.

        Args:
            uri: The URI of the data represented by this instance.
                Should be in the form: "data:{media_type};base64,{base64_data}".
            additional_properties: Optional additional properties associated with the content.
            raw_representation: Optional raw representation of the content.
            **kwargs: Any additional keyword arguments.
        """

    @overload
    def __init__(
        self,
        *,
        data: bytes,
        media_type: str,
        additional_properties: dict[str, Any] | None = None,
        raw_representation: Any | None = None,
        **kwargs: Any,
    ) -> None:
        """Initializes a DataContent instance with binary data.

        Remarks:
            This is for binary data that is represented as a data URI, not for online resources.
            Use `UriContent` for online resources.

        Args:
            data: The binary data represented by this instance.
                The data is transformed into a base64-encoded data URI.
            media_type: The media type of the data.
            additional_properties: Optional additional properties associated with the content.
            raw_representation: Optional raw representation of the content.
            **kwargs: Any additional keyword arguments.
        """

    def __init__(
        self,
        *,
        uri: str | None = None,
        data: bytes | None = None,
        media_type: str | None = None,
        additional_properties: dict[str, Any] | None = None,
        raw_representation: Any | None = None,
        **kwargs: Any,
    ) -> None:
        """Initializes a DataContent instance.

        Remarks:
            This is for binary data that is represented as a data URI, not for online resources.
            Use `UriContent` for online resources.

        Args:
            uri: The URI of the data represented by this instance.
                Should be in the form: "data:{media_type};base64,{base64_data}".
            data: The binary data represented by this instance.
                The data is transformed into a base64-encoded data URI.
            media_type: The media type of the data.
            additional_properties: Optional additional properties associated with the content.
            raw_representation: Optional raw representation of the content.
            **kwargs: Any additional keyword arguments.
        """
        if uri is None:
            if data is None or media_type is None:
                raise ValueError("Either 'data' and 'media_type' or 'uri' must be provided.")
            uri = f"data:{media_type};base64,{base64.b64encode(data).decode('utf-8')}"
        super().__init__(
            uri=uri,  # type: ignore[reportCallIssue]
            raw_representation=raw_representation,
            additional_properties=additional_properties,
            **kwargs,
        )

    @field_validator("uri", mode="after")
    @classmethod
    def _validate_uri(cls, uri: str) -> str:
        """Validates the URI format and extracts the media type.

        Minimal data URI parser based on RFC 2397: https://datatracker.ietf.org/doc/html/rfc2397.
        """
        match = URI_PATTERN.match(uri)
        if not match:
            raise ValueError(f"Invalid data URI format: {uri}")
        media_type = match.group("media_type")
        if media_type not in KNOWN_MEDIA_TYPES:
            raise ValueError(f"Unknown media type: {media_type}")
        return uri


class UriContent(AIContent):
    """Represents a URI content.

    Remarks:
        This is used for content that is identified by a URI, such as an image or a file.
        For (binary) data URIs, use `DataContent` instead.

    Attributes:
        uri: The URI of the content, e.g., 'https://example.com/image.png'.
        media_type: The media type of the content, e.g., 'image/png', 'application/json', etc.
        type: The type of content, which is always "uri" for this class.
        additional_properties: Optional additional properties associated with the content.
        raw_representation: Optional raw representation of the content.

    """

    type: Literal["uri"] = "uri"  # type: ignore[assignment]
    uri: str
    """The URI of the content, e.g., 'https://example.com/image.png'."""
    media_type: str
    """The media type of the content, e.g., 'image/png', 'application/json', etc."""

    def __init__(
        self,
        uri: str,
        media_type: str,
        *,
        additional_properties: dict[str, Any] | None = None,
        raw_representation: Any | None = None,
        **kwargs: Any,
    ) -> None:
        """Initializes a UriContent instance.

        Remarks:
            This is used for content that is identified by a URI, such as an image or a file.
            For (binary) data URIs, use `DataContent` instead.

        Args:
            uri: The URI of the content.
            media_type: The media type of the content.
            additional_properties: Optional additional properties associated with the content.
            raw_representation: Optional raw representation of the content.
            **kwargs: Any additional keyword arguments.
        """
        super().__init__(
            uri=uri,  # type: ignore[reportCallIssue]
            media_type=media_type,  # type: ignore[reportCallIssue]
            additional_properties=additional_properties,
            raw_representation=raw_representation,
            **kwargs,
        )


class ErrorContent(AIContent):
    """Represents an error.

    Remarks:
        Typically used for non-fatal errors, where something went wrong as part of the operation,
        but the operation was still able to continue.

    Attributes:
        type: The type of content, which is always "error" for this class.
        error_code: The error code associated with the error.
        details: Additional details about the error.
        message: The error message.
        additional_properties: Optional additional properties associated with the content.
        raw_representation: Optional raw representation of the content.


    """

    type: Literal["error"] = "error"  # type: ignore[assignment]
    error_code: str | None = None
    """The error code associated with the error."""
    details: str | None = None
    """Additional details about the error."""
    message: str | None
    """The error message."""

    def __init__(
        self,
        *,
        message: str | None = None,
        error_code: str | None = None,
        details: str | None = None,
        additional_properties: dict[str, Any] | None = None,
        raw_representation: Any | None = None,
        **kwargs: Any,
    ) -> None:
        """Initializes an ErrorContent instance.

        Args:
            message: The error message.
            error_code: The error code associated with the error.
            details: Additional details about the error.
            additional_properties: Optional additional properties associated with the content.
            raw_representation: Optional raw representation of the content.
            **kwargs: Any additional keyword arguments.
        """
        super().__init__(
            message=message,  # type: ignore[reportCallIssue]
            error_code=error_code,  # type: ignore[reportCallIssue]
            details=details,  # type: ignore[reportCallIssue]
            additional_properties=additional_properties,
            raw_representation=raw_representation,
            **kwargs,
        )

    def __str__(self) -> str:
        """Returns a string representation of the error."""
        return f"Error {self.error_code}: {self.message}" if self.error_code else self.message or "Unknown error"


class FunctionCallContent(AIContent):
    """Represents a function call request.

    Attributes:
        type: The type of content, which is always "function_call" for this class.
        call_id: The function call identifier.
        name: The name of the function requested.
        arguments: The arguments requested to be provided to the function.
        exception: Any exception that occurred while mapping the original function call data to this representation.
        additional_properties: Optional additional properties associated with the content.
        raw_representation: Optional raw representation of the content.

    """

    type: Literal["function_call"] = "function_call"  # type: ignore[assignment]
    call_id: str
    """The function call identifier."""
    name: str
    """The name of the function requested."""
    arguments: str | dict[str, Any | None] | None = None
    """The arguments requested to be provided to the function."""
    exception: Exception | None = None
    """Any exception that occurred while mapping the original function call data to this representation."""

    def __init__(
        self,
        *,
        call_id: str,
        name: str,
        arguments: str | dict[str, Any | None] | None = None,
        exception: Exception | None = None,
        additional_properties: dict[str, Any] | None = None,
        raw_representation: Any | None = None,
        **kwargs: Any,
    ) -> None:
        """Initializes a FunctionCallContent instance.

        Args:
            call_id: The function call identifier.
            name: The name of the function requested.
            arguments: The arguments requested to be provided to the function,
                can be a string to allow gradual completion of the args.
            exception: Any exception that occurred while mapping the original function call data to this representation.
            additional_properties: Optional additional properties associated with the content.
            raw_representation: Optional raw representation of the content.
            **kwargs: Any additional keyword arguments.
        """
        super().__init__(
            call_id=call_id,  # type: ignore[reportCallIssue]
            name=name,  # type: ignore[reportCallIssue]
            arguments=arguments,  # type: ignore[reportCallIssue]
            exception=exception,  # type: ignore[reportCallIssue]
            raw_representation=raw_representation,
            additional_properties=additional_properties,
            **kwargs,
        )

    def parse_arguments(self) -> dict[str, Any | None] | None:
        if isinstance(self.arguments, str):
            # If arguments are a string, try to parse it as JSON
            try:
                loaded = json.loads(self.arguments)
                if isinstance(loaded, dict):
                    return loaded  # type:ignore
                return {"raw": loaded}
            except (json.JSONDecodeError, TypeError):
                return {"raw": self.arguments}
        return self.arguments

    def __add__(self, other: "FunctionCallContent") -> "FunctionCallContent":
        if not isinstance(other, FunctionCallContent):
            raise TypeError("Incompatible type")
        if other.call_id and self.call_id != other.call_id:
            raise AgentFrameworkException("Incompatible function call contents")
        if not self.arguments:
            arguments = other.arguments
        elif not other.arguments:
            arguments = self.arguments
        elif isinstance(self.arguments, str) and isinstance(other.arguments, str):
            arguments = self.arguments + other.arguments
        elif isinstance(self.arguments, dict) and isinstance(other.arguments, dict):
            arguments = {**self.arguments, **other.arguments}
        else:
            raise TypeError("Incompatible argument types")
        return FunctionCallContent(
            call_id=self.call_id,
            name=self.name,
            arguments=arguments,
            exception=self.exception or other.exception,
            additional_properties={**(self.additional_properties or {}), **(other.additional_properties or {})},
            raw_representation=self.raw_representation or other.raw_representation,
        )


class FunctionResultContent(AIContent):
    """Represents the result of a function call.

    Attributes:
        type: The type of content, which is always "function_result" for this class.
        call_id: The identifier of the function call for which this is the result.
        result: The result of the function call, or a generic error message if the function call failed.
        exception: An exception that occurred if the function call failed.
        additional_properties: Optional additional properties associated with the content.
        raw_representation: Optional raw representation of the content.

    """

    type: Literal["function_result"] = "function_result"  # type: ignore[assignment]
    call_id: str
    """The identifier of the function call for which this is the result."""
    result: Any | None = None
    """The result of the function call, or a generic error message if the function call failed."""
    exception: Exception | None = None
    """An exception that occurred if the function call failed."""

    def __init__(
        self,
        *,
        call_id: str,
        result: Any | None = None,
        exception: Exception | None = None,
        additional_properties: dict[str, Any] | None = None,
        raw_representation: Any | None = None,
        **kwargs: Any,
    ) -> None:
        """Initializes a FunctionResultContent instance.

        Args:
            call_id: The identifier of the function call for which this is the result.
            result: The result of the function call, or a generic error message if the function call failed.
            exception: An exception that occurred if the function call failed.
            additional_properties: Optional additional properties associated with the content.
            raw_representation: Optional raw representation of the content.
            **kwargs: Any additional keyword arguments.
        """
        super().__init__(
            call_id=call_id,  # type: ignore[reportCallIssue]
            result=result,  # type: ignore[reportCallIssue]
            exception=exception,  # type: ignore[reportCallIssue]
            raw_representation=raw_representation,
            additional_properties=additional_properties,
            **kwargs,
        )


class UsageContent(AIContent):
    """Represents usage information associated with a chat request and response.

    Attributes:
        type: The type of content, which is always "usage" for this class.
        details: The usage information, including input and output token counts, and any additional counts.
        additional_properties: Optional additional properties associated with the content.
        raw_representation: Optional raw representation of the content.

    """

    type: Literal["usage"] = "usage"  # type: ignore[assignment]
    details: UsageDetails
    """The usage information."""

    def __init__(
        self,
        details: UsageDetails,
        *,
        additional_properties: dict[str, Any] | None = None,
        raw_representation: Any | None = None,
        **kwargs: Any,
    ) -> None:
        """Initializes a UsageContent instance.

        Args:
            details: The usage information.
            additional_properties: Optional additional properties associated with the content.
            raw_representation: Optional raw representation of the content.
            **kwargs: Any additional keyword arguments.
        """
        super().__init__(
            details=details,  # type: ignore[reportCallIssue]
            raw_representation=raw_representation,
            additional_properties=additional_properties,
            **kwargs,
        )


AIContents = Annotated[
    TextContent
    | DataContent
    | TextReasoningContent
    | UriContent
    | FunctionCallContent
    | FunctionResultContent
    | ErrorContent
    | UsageContent,
    Field(discriminator="type"),
]

# region: Chat Response constants


class ChatRole(AFBaseModel):
    """Describes the intended purpose of a message within a chat interaction.

    Attributes:
        value: The string representation of the role.

    Properties:
        SYSTEM: The role that instructs or sets the behaviour of the AI system.
        USER: The role that provides user input for chat interactions.
        ASSISTANT: The role that provides responses to system-instructed, user-prompted input.
        TOOL: The role that provides additional information and references in response to tool use requests.
    """

    value: str

    SYSTEM: ClassVar[Self]  # type: ignore[assignment]
    """The role that instructs or sets the behaviour of the AI system."""
    USER: ClassVar[Self]  # type: ignore[assignment]
    """The role that provides user input for chat interactions."""
    ASSISTANT: ClassVar[Self]  # type: ignore[assignment]
    """The role that provides responses to system-instructed, user-prompted input."""
    TOOL: ClassVar[Self]  # type: ignore[assignment]
    """The role that provides additional information and references in response to tool use requests."""

    def __str__(self) -> str:
        """Returns the string representation of the role."""
        return self.value

    def __repr__(self) -> str:
        """Returns the string representation of the role."""
        return f"ChatRole(value={self.value!r})"


# Note: ClassVar is used to indicate that these are class-level constants, not instance attributes.
# The type: ignore[assignment] is used to suppress the type checker warning about assigning to a ClassVar,
# it gets assigned immediately after the class definition.
ChatRole.SYSTEM = ChatRole(value="system")  # type: ignore[assignment]
ChatRole.USER = ChatRole(value="user")  # type: ignore[assignment]
ChatRole.ASSISTANT = ChatRole(value="assistant")  # type: ignore[assignment]
ChatRole.TOOL = ChatRole(value="tool")  # type: ignore[assignment]


class ChatFinishReason(AFBaseModel):
    """Represents the reason a chat response completed.

    Attributes:
        value: The string representation of the finish reason.

    Properties:
        CONTENT_FILTER: The model filtered content, whether for safety, prohibited content, sensitive content,
            or other such issues.
        LENGTH: The model reached the maximum length allowed for the request and/or response (typically in
            terms of tokens).
        STOP: The model encountered a natural stop point or provided stop sequence.
        TOOL_CALLS: The model requested the use of a tool that was defined in the request.

    """

    value: str

    CONTENT_FILTER: ClassVar[Self]  # type: ignore[assignment]
    """A ChatFinishReason representing the model filtering content, whether for safety, prohibited content,
    sensitive content, or other such issues."""
    LENGTH: ClassVar[Self]  # type: ignore[assignment]
    """A ChatFinishReason representing the model reaching the maximum length allowed for the request and/or
    response (typically in terms of tokens)."""
    STOP: ClassVar[Self]  # type: ignore[assignment]
    """A ChatFinishReason representing the model encountering a natural stop point or provided stop sequence."""
    TOOL_CALLS: ClassVar[Self]  # type: ignore[assignment]
    """A ChatFinishReason representing the model requesting the use of a tool that was defined in the request."""


ChatFinishReason.CONTENT_FILTER = ChatFinishReason(value="content_filter")  # type: ignore[assignment]
ChatFinishReason.LENGTH = ChatFinishReason(value="length")  # type: ignore[assignment]
ChatFinishReason.STOP = ChatFinishReason(value="stop")  # type: ignore[assignment]
ChatFinishReason.TOOL_CALLS = ChatFinishReason(value="tool_calls")  # type: ignore[assignment]

# region: ChatMessage


class ChatMessage(AFBaseModel):
    """Represents a chat message used by a `ModelClient`.

    Attributes:
        role: The role of the author of the message.
        contents: The chat message content items.
        author_name: The name of the author of the message.
        message_id: The ID of the chat message.
        additional_properties: Any additional properties associated with the chat message.
        raw_representation: The raw representation of the chat message from an underlying implementation.

    """

    role: ChatRole
    """The role of the author of the message."""
    contents: list[AIContents]
    """The chat message content items."""
    author_name: str | None
    """The name of the author of the message."""
    message_id: str | None
    """The ID of the chat message."""
    additional_properties: dict[str, Any] | None = None
    """Any additional properties associated with the chat message."""
    raw_representation: Any | None = None
    """The raw representation of the chat message from an underlying implementation."""

    @overload
    def __init__(
        self,
        role: ChatRole | Literal["system", "user", "assistant", "tool"],
        *,
        text: str,
        author_name: str | None = None,
        message_id: str | None = None,
        additional_properties: dict[str, Any] | None = None,
        raw_representation: Any | None = None,
    ) -> None:
        """Initializes a ChatMessage with a role and text content.

        Args:
            role: The role of the author of the message.
            text: The text content of the message.
            author_name: Optional name of the author of the message.
            message_id: Optional ID of the chat message.
            additional_properties: Optional additional properties associated with the chat message.
            raw_representation: Optional raw representation of the chat message.
        """

    @overload
    def __init__(
        self,
        role: ChatRole | Literal["system", "user", "assistant", "tool"],
        *,
        contents: MutableSequence[AIContents],
        author_name: str | None = None,
        message_id: str | None = None,
        additional_properties: dict[str, Any] | None = None,
        raw_representation: Any | None = None,
    ) -> None:
        """Initializes a ChatMessage with a role and optional contents.

        Args:
            role: The role of the author of the message.
            contents: Optional list of AIContent items to include in the message.
            author_name: Optional name of the author of the message.
            message_id: Optional ID of the chat message.
            additional_properties: Optional additional properties associated with the chat message.
            raw_representation: Optional raw representation of the chat message.
        """

    def __init__(
        self,
        role: ChatRole | Literal["system", "user", "assistant", "tool"],
        *,
        text: str | None = None,
        contents: MutableSequence[AIContents] | None = None,
        author_name: str | None = None,
        message_id: str | None = None,
        additional_properties: dict[str, Any] | None = None,
        raw_representation: Any | None = None,
    ) -> None:
        if contents is None:
            contents = []
        if text is not None:
            contents.append(TextContent(text=text))
        if isinstance(role, str):
            role = ChatRole(value=role)
        super().__init__(
            role=role,  # type: ignore[reportCallIssue]
            contents=contents,  # type: ignore[reportCallIssue]
            author_name=author_name,  # type: ignore[reportCallIssue]
            message_id=message_id,  # type: ignore[reportCallIssue]
            additional_properties=additional_properties,  # type: ignore[reportCallIssue]
            raw_representation=raw_representation,  # type: ignore[reportCallIssue]
        )

    @property
    def text(self) -> str:
        """Returns the text content of the message.

        Remarks:
            This property concatenates the text of all TextContent objects in Contents.
        """
        return " ".join(content.text for content in self.contents if isinstance(content, TextContent))


# region: ChatResponse


class ChatResponse(AFBaseModel):
    """Represents the response to a chat request.

    Attributes:
        messages: The list of chat messages in the response.
        response_id: The ID of the chat response.
        conversation_id: An identifier for the state of the conversation.
        ai_model_id: The model ID used in the creation of the chat response.
        created_at: A timestamp for the chat response.
        finish_reason: The reason for the chat response.
        usage_details: The usage details for the chat response.
        additional_properties: Any additional properties associated with the chat response.
        raw_representation: The raw representation of the chat response from an underlying implementation.


    """

    messages: list[ChatMessage]
    """The chat response messages."""

    response_id: str | None = None
    """The ID of the chat response."""
    conversation_id: str | None = None
    """An identifier for the state of the conversation."""
    ai_model_id: str | None = Field(default=None, alias="model_id")
    """The model ID used in the creation of the chat response."""
    created_at: CreatedAtT | None = None  # use a datetimeoffset type?
    """A timestamp for the chat response."""
    finish_reason: ChatFinishReason | None = None
    """The reason for the chat response."""
    usage_details: UsageDetails | None = None
    """The usage details for the chat response."""
    additional_properties: dict[str, Any] | None = None
    """Any additional properties associated with the chat response."""
    raw_representation: Any | None = None
    """The raw representation of the chat response from an underlying implementation."""

    @overload
    def __init__(
        self,
        *,
        messages: ChatMessage | MutableSequence[ChatMessage],
        response_id: str | None = None,
        conversation_id: str | None = None,
        model_id: str | None = None,
        created_at: CreatedAtT | None = None,
        finish_reason: ChatFinishReason | None = None,
        usage_details: UsageDetails | None = None,
        additional_properties: dict[str, Any] | None = None,
        raw_representation: Any | None = None,
        **kwargs: Any,
    ) -> None:
        """Initializes a ChatResponse with the provided parameters.

        Args:
            messages: A single ChatMessage or a sequence of ChatMessage objects to include in the response.
            response_id: Optional ID of the chat response.
            conversation_id: Optional identifier for the state of the conversation.
            model_id: Optional model ID used in the creation of the chat response.
            created_at: Optional timestamp for the chat response.
            finish_reason: Optional reason for the chat response.
            usage_details: Optional usage details for the chat response.
            messages: List of ChatMessage objects to include in the response.
            additional_properties: Optional additional properties associated with the chat response.
            raw_representation: Optional raw representation of the chat response from an underlying implementation.
            **kwargs: Any additional keyword arguments.
        """

    @overload
    def __init__(
        self,
        *,
        text: TextContent | str,
        response_id: str | None = None,
        conversation_id: str | None = None,
        model_id: str | None = None,
        created_at: CreatedAtT | None = None,
        finish_reason: ChatFinishReason | None = None,
        usage_details: UsageDetails | None = None,
        additional_properties: dict[str, Any] | None = None,
        raw_representation: Any | None = None,
        **kwargs: Any,
    ) -> None:
        """Initializes a ChatResponse with the provided parameters.

        Args:
            text: The text content to include in the response. If provided, it will be added as a ChatMessage.
            response_id: Optional ID of the chat response.
            conversation_id: Optional identifier for the state of the conversation.
            model_id: Optional model ID used in the creation of the chat response.
            created_at: Optional timestamp for the chat response.
            finish_reason: Optional reason for the chat response.
            usage_details: Optional usage details for the chat response.
            additional_properties: Optional additional properties associated with the chat response.
            raw_representation: Optional raw representation of the chat response from an underlying implementation.
            **kwargs: Any additional keyword arguments.

        """

    def __init__(
        self,
        *,
        messages: ChatMessage | MutableSequence[ChatMessage] | None = None,
        text: TextContent | str | None = None,
        response_id: str | None = None,
        conversation_id: str | None = None,
        model_id: str | None = None,
        created_at: CreatedAtT | None = None,
        finish_reason: ChatFinishReason | None = None,
        usage_details: UsageDetails | None = None,
        additional_properties: dict[str, Any] | None = None,
        raw_representation: Any | None = None,
        **kwargs: Any,
    ) -> None:
        """Initializes a ChatResponse with the provided parameters."""
        if messages is None:
            messages = []
        elif not isinstance(messages, MutableSequence):
            messages = [messages]
        if text is not None:
            if isinstance(text, str):
                text = TextContent(text=text)
            messages.append(ChatMessage(role=ChatRole.ASSISTANT, contents=[text]))

        super().__init__(
            messages=messages,  # type: ignore[reportCallIssue]
            response_id=response_id,  # type: ignore[reportCallIssue]
            conversation_id=conversation_id,  # type: ignore[reportCallIssue]
            ai_model_id=model_id,  # type: ignore[reportCallIssue]
            created_at=created_at,  # type: ignore[reportCallIssue]
            finish_reason=finish_reason,  # type: ignore[reportCallIssue]
            usage_details=usage_details,  # type: ignore[reportCallIssue]
            additional_properties=additional_properties,  # type: ignore[reportCallIssue]
            raw_representation=raw_representation,  # type: ignore[reportCallIssue]
            **kwargs,
        )

    @classmethod
    def from_chat_response_updates(cls: type[TChatResponse], updates: Sequence["ChatResponseUpdate"]) -> TChatResponse:
        """Joins multiple updates into a single ChatResponse."""
        msg = cls(messages=[])
        for update in updates:
            _process_update(msg, update)
        _finalize_response(msg)
        return msg

    @classmethod
    async def from_chat_response_generator(
        cls: type[TChatResponse], updates: AsyncIterable["ChatResponseUpdate"]
    ) -> TChatResponse:
        """Joins multiple updates into a single ChatResponse."""
        msg = cls(messages=[])
        async for update in updates:
            _process_update(msg, update)
        _finalize_response(msg)
        return msg

    @property
    def text(self) -> str:
        """Returns the concatenated text of all messages in the response."""
        return ("\n".join(message.text for message in self.messages if isinstance(message, ChatMessage))).strip()

    def __str__(self) -> str:
        return self.text


class StructuredResponse(ChatResponse, Generic[TValue]):
    """Represents a structured response to a chat request.

    Type Parameters:
        TValue: The type of the value contained in the structured response.
    """

    value: TValue
    """The result value of the chat response as an instance of `TValue`."""

    @property
    def text(self) -> str:
        """Returns the concatenated text of all messages in the response."""
        return "\n".join(message.text for message in self.messages)

    @overload
    def __init__(
        self,
        value: TValue,
        *,
        messages: ChatMessage | MutableSequence[ChatMessage],
        response_id: str | None = None,
        conversation_id: str | None = None,
        model_id: str | None = None,
        created_at: CreatedAtT | None = None,
        finish_reason: ChatFinishReason | None = None,
        usage_details: UsageDetails | None = None,
        additional_properties: dict[str, Any] | None = None,
        raw_representation: Any | None = None,
        **kwargs: Any,
    ) -> None:
        """Initializes a StructuredResponse with the provided parameters."""

    @overload
    def __init__(
        self,
        value: TValue,
        *,
        text: TextContent | str,
        response_id: str | None = None,
        conversation_id: str | None = None,
        model_id: str | None = None,
        created_at: CreatedAtT | None = None,
        finish_reason: ChatFinishReason | None = None,
        usage_details: UsageDetails | None = None,
        raw_representation: Any | None = None,
        additional_properties: dict[str, Any] | None = None,
        **kwargs: Any,
    ) -> None:
        """Initializes a StructuredResponse with the provided parameters."""

    def __init__(
        self,
        value: TValue,
        *,
        messages: ChatMessage | MutableSequence[ChatMessage] | None = None,
        text: TextContent | str | None = None,
        response_id: str | None = None,
        conversation_id: str | None = None,
        model_id: str | None = None,
        created_at: CreatedAtT | None = None,
        finish_reason: ChatFinishReason | None = None,
        usage_details: UsageDetails | None = None,
        additional_properties: dict[str, Any] | None = None,
        raw_representation: Any | None = None,
        **kwargs: Any,
    ) -> None:
        """Initializes a StructuredResponse with the provided parameters."""
        if messages is None:
            messages = []
        elif isinstance(messages, ChatMessage):
            messages = [messages]
        if text is not None:
            if isinstance(text, str):
                text = TextContent(text=text)
            messages.append(ChatMessage(role=ChatRole.ASSISTANT, contents=[text]))

        super().__init__(
            value=value,
            messages=messages,
            conversation_id=conversation_id,
            created_at=created_at,
            finish_reason=finish_reason,
            model_id=model_id,
            response_id=response_id,
            usage_details=usage_details,
            additional_properties=additional_properties,
            raw_representation=raw_representation,
            **kwargs,
        )


# region: ChatResponseUpdate


class ChatResponseUpdate(AFBaseModel):
    """Represents a single streaming response chunk from a `ModelClient`.

    Attributes:
        contents: The chat response update content items.
        role: The role of the author of the response update.
        author_name: The name of the author of the response update.
        response_id: The ID of the response of which this update is a part.
        message_id: The ID of the message of which this update is a part.
        conversation_id: An identifier for the state of the conversation of which this update is a part.
        ai_model_id: The model ID associated with this response update.
        created_at: A timestamp for the chat response update.
        finish_reason: The finish reason for the operation.
        additional_properties: Any additional properties associated with the chat response update.
        raw_representation: The raw representation of the chat response update from an underlying implementation.

    """

    contents: list[AIContents]
    """The chat response update content items."""

    role: ChatRole | None = None
    """The role of the author of the response update."""
    author_name: str | None = None
    """The name of the author of the response update."""
    response_id: str | None = None
    """The ID of the response of which this update is a part."""
    message_id: str | None = None
    """The ID of the message of which this update is a part."""

    conversation_id: str | None = None
    """An identifier for the state of the conversation of which this update is a part."""
    ai_model_id: str | None = Field(default=None, alias="model_id")
    """The model ID associated with this response update."""
    created_at: CreatedAtT | None = None  # use a datetimeoffset type?
    """A timestamp for the chat response update."""
    finish_reason: ChatFinishReason | None = None
    """The finish reason for the operation."""

    additional_properties: dict[str, Any] | None = None
    """Any additional properties associated with the chat response update."""
    raw_representation: Any | None = None
    """The raw representation of the chat response update from an underlying implementation."""

    @overload
    def __init__(
        self,
        *,
        contents: list[AIContents],
        role: ChatRole | Literal["system", "user", "assistant", "tool"] | None = None,
        author_name: str | None = None,
        response_id: str | None = None,
        message_id: str | None = None,
        conversation_id: str | None = None,
        ai_model_id: str | None = None,
        created_at: CreatedAtT | None = None,
        finish_reason: ChatFinishReason | None = None,
        additional_properties: dict[str, Any] | None = None,
        raw_representation: Any | None = None,
    ) -> None:
        """Initializes a ChatResponseUpdate with the provided parameters."""

    @overload
    def __init__(
        self,
        *,
        text: TextContent | str,
        role: ChatRole | Literal["system", "user", "assistant", "tool"] | None = None,
        author_name: str | None = None,
        response_id: str | None = None,
        message_id: str | None = None,
        conversation_id: str | None = None,
        ai_model_id: str | None = None,
        created_at: CreatedAtT | None = None,
        finish_reason: ChatFinishReason | None = None,
        additional_properties: dict[str, Any] | None = None,
        raw_representation: Any | None = None,
    ) -> None:
        """Initializes a ChatResponseUpdate with the provided parameters."""

    def __init__(
        self,
        *,
        contents: list[AIContents] | None = None,
        text: TextContent | str | None = None,
        role: ChatRole | Literal["system", "user", "assistant", "tool"] | None = None,
        author_name: str | None = None,
        response_id: str | None = None,
        message_id: str | None = None,
        conversation_id: str | None = None,
        ai_model_id: str | None = None,
        created_at: CreatedAtT | None = None,
        finish_reason: ChatFinishReason | None = None,
        additional_properties: dict[str, Any] | None = None,
        raw_representation: Any | None = None,
    ) -> None:
        """Initializes a ChatResponseUpdate with the provided parameters."""
        if contents is None:
            contents = []
        if text is not None:
            if isinstance(text, str):
                text = TextContent(text=text)
            contents.append(text)
        if role and isinstance(role, str):
            role = ChatRole(value=role)
        super().__init__(
            contents=contents,  # type: ignore[reportCallIssue]
            additional_properties=additional_properties,  # type: ignore[reportCallIssue]
            author_name=author_name,  # type: ignore[reportCallIssue]
            conversation_id=conversation_id,  # type: ignore[reportCallIssue]
            created_at=created_at,  # type: ignore[reportCallIssue]
            finish_reason=finish_reason,  # type: ignore[reportCallIssue]
            message_id=message_id,  # type: ignore[reportCallIssue]
            ai_model_id=ai_model_id,  # type: ignore[reportCallIssue]
            raw_representation=raw_representation,  # type: ignore[reportCallIssue]
            response_id=response_id,  # type: ignore[reportCallIssue]
            role=role,  # type: ignore[reportCallIssue]
        )

    @property
    def text(self) -> str:
        """Returns the concatenated text of all contents in the update."""
        return "".join(content.text for content in self.contents if isinstance(content, TextContent))

    def __str__(self) -> str:
        return self.text

    def with_(self, contents: list[AIContent] | None = None, message_id: str | None = None) -> Self:
        """Returns a new instance with the specified contents and message_id."""
        if contents is None:
            contents = []

        return self.model_copy(
            update={
                "contents": self.contents + contents,
                "message_id": message_id or self.message_id,
            }
        )


# region: ChatOptions


class ChatToolMode(AFBaseModel):
    """Defines if and how tools are used in a chat request."""

    mode: Literal["auto", "required", "none"] = "none"
    required_function_name: str | None = None

    AUTO: ClassVar[Self]  # type: ignore[assignment]
    REQUIRED_ANY: ClassVar[Self]  # type: ignore[assignment]
    NONE: ClassVar[Self]  # type: ignore[assignment]

    @classmethod
    def REQUIRED(cls: type[TChatToolMode], function_name: str | None = None) -> TChatToolMode:
        """Returns a ChatToolMode that requires the specified function to be called."""
        return cls(mode="required", required_function_name=function_name)

    def __eq__(self, other: object) -> bool:
        """Checks equality with another ChatToolMode or string."""
        if isinstance(other, str):
            return self.mode == other
        if isinstance(other, ChatToolMode):
            return self.mode == other.mode and self.required_function_name == other.required_function_name
        return False

    @model_serializer
    def serialize_model(self) -> str:
        """Serializes the ChatToolMode to just the mode string."""
        return self.mode


ChatToolMode.AUTO = ChatToolMode(mode="auto")  # type: ignore[assignment]
ChatToolMode.REQUIRED_ANY = ChatToolMode(mode="required")  # type: ignore[assignment]
ChatToolMode.NONE = ChatToolMode(mode="none")  # type: ignore[assignment]


class ChatOptions(AFBaseModel):
    """Common request settings for AI services."""

    ai_model_id: Annotated[str | None, Field(serialization_alias="model")] = None
    frequency_penalty: Annotated[float | None, Field(ge=-2.0, le=2.0)] = None
    logit_bias: MutableMapping[str | int, float] | None = None
    max_tokens: Annotated[int | None, Field(gt=0)] = None
    metadata: MutableMapping[str, str] | None = None
    presence_penalty: Annotated[float | None, Field(ge=-2.0, le=2.0)] = None
    response_format: type[BaseModel] | None = Field(
        default=None, description="Structured output response format schema. Must be a valid Pydantic model."
    )
    seed: int | None = None
    stop: str | Sequence[str] | None = None
    store: bool | None = None
    temperature: Annotated[float | None, Field(ge=0.0, le=2.0)] = None
    tool_choice: ChatToolMode | Literal["auto", "required", "none"] | Mapping[str, Any] | None = None
    tools: list[AITool | MutableMapping[str, Any]] | None = None
    _ai_tools: list[AITool | MutableMapping[str, Any]] | None = PrivateAttr(default=None)
    top_p: Annotated[float | None, Field(ge=0.0, le=1.0)] = None
    user: str | None = None
    additional_properties: MutableMapping[str, Any] = Field(
        default_factory=dict, description="Provider-specific additional properties."
    )

    @model_validator(mode="after")
    def _copy_to_ai_tools(self) -> Self:
        if self.tools and not self._ai_tools:
            self._ai_tools = self.tools
        return self

    @field_validator("tools", mode="before")
    @classmethod
    def _validate_tools(
        cls,
        tools: (
            AITool
            | list[AITool]
            | Callable[..., Any]
            | list[Callable[..., Any]]
            | MutableMapping[str, Any]
            | list[MutableMapping[str, Any]]
            | None
        ),
    ) -> list[AITool | MutableMapping[str, Any]] | None:
        """Parse the tools field.

        All tools are stored in both tools and _ai_tools.
        """
        if not tools:
            return None
        if not isinstance(tools, list):
            tools = [tools]  # type: ignore[reportAssignmentType, assignment]
        for idx, tool in enumerate(tools):  # type: ignore[reportArgumentType, arg-type]
            if not isinstance(tool, (AITool, MutableMapping)):
                # Convert to AITool if it's a function or callable
                tools[idx] = ai_function(tool)  # type: ignore[reportIndexIssues, reportCallIssue, reportArgumentType, index, call-overload, arg-type]
        return tools  # type: ignore[reportReturnType, return-value]

    @field_validator("tool_choice", mode="before")
    @classmethod
    def _validate_tool_mode(
        cls, tool_choice: ChatToolMode | Literal["auto", "required", "none"] | Mapping[str, Any] | None
    ) -> ChatToolMode | None:
        """Validates the tool_choice field to ensure it is a valid ChatToolMode."""
        if not tool_choice:
            return None
        if isinstance(tool_choice, str):
            match tool_choice:
                case "auto":
                    return ChatToolMode.AUTO
                case "required":
                    return ChatToolMode.REQUIRED_ANY
                case "none":
                    return ChatToolMode.NONE
                case _:
                    raise ValidationError(f"Invalid tool choice: {tool_choice}")
        if isinstance(tool_choice, (dict, Mapping)):
            return ChatToolMode.model_validate(tool_choice)
        return tool_choice

    def to_provider_settings(self, by_alias: bool = True, exclude: set[str] | None = None) -> dict[str, Any]:
        """Convert the ChatOptions to a dictionary suitable for provider requests.

        Args:
            by_alias: Use alias names for fields if True.
            exclude: Additional keys to exclude from the output.

        Returns:
            Dictionary of settings for provider.
        """
        default_exclude = {"additional_properties"}
        # No tool choice if no tools are defined
        if self.tools is None or len(self.tools) == 0:
            default_exclude.add("tool_choice")
        merged_exclude = default_exclude if exclude is None else default_exclude | set(exclude)

        settings = self.model_dump(exclude_none=True, by_alias=by_alias, exclude=merged_exclude)
        settings = {k: v for k, v in settings.items() if v}
        settings.update(self.additional_properties)
        for key in merged_exclude:
            settings.pop(key, None)
        return settings

    def __and__(self, other: object) -> Self:
        """Combines two ChatOptions instances.

        The values from the other ChatOptions take precedence.
        List and dicts are combined.
        """
        if not isinstance(other, ChatOptions):
            return self
        ai_tools = other._ai_tools
        updated_values = other.model_dump(exclude_none=True)
        updated_values.pop("tools", [])
        logit_bias = updated_values.pop("logit_bias", {})
        metadata = updated_values.pop("metadata", {})
        additional_properties = updated_values.pop("additional_properties", {})
        combined = self.model_copy(update=updated_values)
        if ai_tools:
            if not combined._ai_tools:
                combined._ai_tools = []
            for tool in ai_tools:
                if tool not in combined._ai_tools:
                    combined._ai_tools.append(tool)
        combined.logit_bias = {**(combined.logit_bias or {}), **logit_bias}
        combined.metadata = {**(combined.metadata or {}), **metadata}
        combined.additional_properties = {**(combined.additional_properties or {}), **additional_properties}
        return combined


# region: GeneratedEmbeddings


class GeneratedEmbeddings(AFBaseModel, MutableSequence[TEmbedding], Generic[TEmbedding]):
    """A model representing generated embeddings."""

    embeddings: list[TEmbedding] = Field(default_factory=list, kw_only=False)  # type: ignore[ReportUnknownVariableType]
    usage: UsageDetails | None = None
    additional_properties: dict[str, Any] = Field(default_factory=dict)

    def __contains__(self, value: object) -> bool:
        return value in self.embeddings

    def __iter__(self) -> Iterator[TEmbedding]:  # type: ignore[override] # overrides a method in BaseModel, ignoring
        return iter(self.embeddings)

    def __len__(self) -> int:
        return len(self.embeddings)

    def __reversed__(self) -> Iterator[TEmbedding]:
        return self.embeddings.__reversed__()

    def index(self, value: TEmbedding, start: int = 0, stop: int | None = None) -> int:
        if start > 0:
            if stop is not None:
                return self.embeddings.index(value, start, stop)
            return self.embeddings.index(value, start)
        return self.embeddings.index(value)

    def count(self, value: TEmbedding) -> int:
        return self.embeddings.count(value)

    @overload
    def __getitem__(self, index: int) -> TEmbedding: ...

    @overload
    def __getitem__(self, index: slice) -> MutableSequence[TEmbedding]: ...

    def __getitem__(self, index: int | slice) -> TEmbedding | MutableSequence[TEmbedding]:
        return self.embeddings[index]

    @overload
    def __setitem__(self, index: int, value: TEmbedding) -> None: ...

    @overload
    def __setitem__(self, index: slice, value: Iterable[TEmbedding]) -> None: ...

    def __setitem__(self, index: int | slice, value: TEmbedding | Iterable[TEmbedding]) -> None:
        if isinstance(index, int):
            if isinstance(value, Iterable):
                raise TypeError("Value must be an iterable when setting a slice.")
            self.embeddings[index] = value
            return
        if not isinstance(value, Iterable):
            raise TypeError("Value must be an iterable when setting a slice.")
        self.embeddings[index] = value

    @overload
    def __delitem__(self, index: int) -> None: ...

    @overload
    def __delitem__(self, index: slice) -> None: ...

    def __delitem__(self, index: int | slice) -> None:
        del self.embeddings[index]

    def insert(self, index: int, value: TEmbedding) -> None:
        self.embeddings.insert(index, value)

    def append(self, value: TEmbedding) -> None:
        self.embeddings.append(value)

    def clear(self) -> None:
        self.embeddings.clear()
        self.usage = None
        self.additional_properties = {}

    def reverse(self) -> None:
        self.embeddings.reverse()

    def extend(self, values: Iterable[TEmbedding]) -> None:
        self.embeddings.extend(values)

    def pop(self, index: int = -1) -> TEmbedding:
        return self.embeddings.pop(index)

    def remove(self, value: TEmbedding) -> None:
        self.embeddings.remove(value)

    def __iadd__(self, values: Iterable[TEmbedding] | Self) -> Self:
        if isinstance(values, GeneratedEmbeddings):
            self.embeddings += values.embeddings
            if not self.usage:
                self.usage = values.usage
            else:
                self.usage += values.usage
            self.additional_properties.update(values.additional_properties)
        else:
            self.embeddings += values
        return self


# region AgentRunResponse


class AgentRunResponse(AFBaseModel):
    """Represents the response to an Agent run request.

    Provides one or more response messages and metadata about the response.
    A typical response will contain a single message, but may contain multiple
    messages in scenarios involving function calls, RAG retrievals, or complex logic.
    """

    messages: list[ChatMessage] = Field(default_factory=list[ChatMessage])
    response_id: str | None = None
    created_at: CreatedAtT | None = None  # use a datetimeoffset type?
    usage_details: UsageDetails | None = None
    raw_representation: Any | None = None
    additional_properties: dict[str, Any] | None = None

    def __init__(
        self,
        messages: ChatMessage | list[ChatMessage] | None = None,
        response_id: str | None = None,
        created_at: CreatedAtT | None = None,
        usage_details: UsageDetails | None = None,
        raw_representation: Any | None = None,
        additional_properties: dict[str, Any] | None = None,
        **kwargs: Any,
    ) -> None:
        """Initialize an AgentRunResponse.

        Attributes:
        messages: The list of chat messages in the response.
        response_id: The ID of the chat response.
        created_at: A timestamp for the chat response.
        usage_details: The usage details for the chat response.
        additional_properties: Any additional properties associated with the chat response.
        raw_representation: The raw representation of the chat response from an underlying implementation.
        **kwargs: Additional properties to set on the response.
        """
        processed_messages: list[ChatMessage] = []
        if messages is not None:
            if isinstance(messages, ChatMessage):
                processed_messages.append(messages)
            elif isinstance(messages, list):
                processed_messages.extend(messages)

        super().__init__(
            messages=processed_messages,  # type: ignore[reportCallIssue]
            response_id=response_id,  # type: ignore[reportCallIssue]
            created_at=created_at,  # type: ignore[reportCallIssue]
            usage_details=usage_details,  # type: ignore[reportCallIssue]
            additional_properties=additional_properties,  # type: ignore[reportCallIssue]
            raw_representation=raw_representation,  # type: ignore[reportCallIssue]
            **kwargs,
        )

    @property
    def text(self) -> str:
        """Get the concatenated text of all messages."""
        return "".join(msg.text for msg in self.messages) if self.messages else ""

    @classmethod
    def from_agent_run_response_updates(
        cls: type[TAgentRunResponse], updates: Sequence["AgentRunResponseUpdate"]
    ) -> TAgentRunResponse:
        """Joins multiple updates into a single AgentRunResponse."""
        msg = cls(messages=[])
        for update in updates:
            _process_update(msg, update)
        _finalize_response(msg)
        return msg

    @classmethod
    async def from_agent_response_generator(
        cls: type[TAgentRunResponse], updates: AsyncIterable["AgentRunResponseUpdate"]
    ) -> TAgentRunResponse:
        """Joins multiple updates into a single AgentRunResponse."""
        msg = cls(messages=[])
        async for update in updates:
            _process_update(msg, update)
        _finalize_response(msg)
        return msg

    def __str__(self) -> str:
        return self.text


# region AgentRunResponseUpdate


class AgentRunResponseUpdate(AFBaseModel):
    """Represents a single streaming response chunk from an Agent."""

    contents: list[AIContents] = Field(default_factory=list[AIContents])
    role: ChatRole | None = None
    author_name: str | None = None
    response_id: str | None = None
    message_id: str | None = None
    created_at: CreatedAtT | None = None  # use a datetimeoffset type?
    additional_properties: dict[str, Any] | None = None
    raw_representation: Any | None = None

    @property
    def text(self) -> str:
        """Get the concatenated text of all TextContent objects in contents."""
        return (
            "".join(content.text for content in self.contents if isinstance(content, TextContent))
            if self.contents
            else ""
        )

    def __str__(self) -> str:
        return self.text


# region: SpeechToTextOptions


class SpeechToTextOptions(AFBaseModel):
    """Common request settings for Speech to Text AI services."""

    ai_model_id: Annotated[str | None, Field(serialization_alias="model")] = None
    speech_language: Annotated[str | None, Field(description="Language of the input speech.")] = None
    text_language: Annotated[str | None, Field(description="Language of the output text.")] = None
    speech_sample_rate: Annotated[int | None, Field(description="Sample rate of the input speech.")] = None
    additional_properties: dict[str, Any] = Field(
        default_factory=dict, description="Provider-specific additional properties."
    )

    def to_provider_settings(self, by_alias: bool = True, exclude: set[str] | None = None) -> dict[str, Any]:
        """Convert the SpeechToTextOptions to a dictionary suitable for provider requests.

        Args:
            by_alias: Use alias names for fields if True.
            exclude: Additional keys to exclude from the output.

        Returns:
            Dictionary of settings for provider.
        """
        default_exclude = {"additional_properties"}
        merged_exclude = default_exclude if exclude is None else default_exclude | set(exclude)

        settings: dict[str, Any] = self.model_dump(exclude_none=True, by_alias=by_alias, exclude=merged_exclude)
        settings = {k: v for k, v in settings.items() if not (isinstance(v, dict) and not v)}
        settings.update(self.additional_properties)
        for key in merged_exclude:
            settings.pop(key, None)
        return settings


# region: TextToSpeechOptions


class TextToSpeechOptions(AFBaseModel):
    """Request settings for text to speech services.

    Tailor this to be more general as more models (aside from OpenAI) are added.
    """

    ai_model_id: str | None = Field(None, serialization_alias="model")
    voice: Literal["alloy", "ash", "ballad", "coral", "echo", "fable", "onyx", "nova", "sage", "shimmer"] = "alloy"
    response_format: Literal["mp3", "opus", "aac", "flac", "wav", "pcm"] | None = None
    speed: Annotated[float | None, Field(ge=0.25, le=4.0)] = None
    additional_properties: dict[str, Any] = Field(
        default_factory=dict, description="Provider-specific additional properties."
    )

    def to_provider_settings(self, by_alias: bool = True, exclude: set[str] | None = None) -> dict[str, Any]:
        """Convert the SpeechToTextOptions to a dictionary suitable for provider requests.

        Args:
            by_alias: Use alias names for fields if True.
            exclude: Additional keys to exclude from the output.

        Returns:
            Dictionary of settings for provider.
        """
        default_exclude = {"additional_properties"}
        merged_exclude = default_exclude if exclude is None else default_exclude | set(exclude)

        settings: dict[str, Any] = self.model_dump(exclude_none=True, by_alias=by_alias, exclude=merged_exclude)
        settings = {k: v for k, v in settings.items() if not (isinstance(v, dict) and not v)}
        settings.update(self.additional_properties)
        for key in merged_exclude:
            settings.pop(key, None)
        return settings


# endregion


# endregion<|MERGE_RESOLUTION|>--- conflicted
+++ resolved
@@ -16,11 +16,8 @@
 )
 from typing import Annotated, Any, ClassVar, Generic, Literal, TypeVar, overload
 
-<<<<<<< HEAD
-from pydantic import BaseModel, ConfigDict, Field, ValidationError, field_validator, model_serializer
-=======
 from pydantic import BaseModel, ConfigDict, Field, PrivateAttr, ValidationError, field_validator, model_validator
->>>>>>> c30d7269
+
 
 from ._pydantic import AFBaseModel
 from ._tools import AITool, ai_function
