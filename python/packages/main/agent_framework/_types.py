# Copyright (c) Microsoft. All rights reserved.

import base64
import json
import re
import sys
from collections.abc import (
    AsyncIterable,
    Callable,
    Iterable,
    Iterator,
    Mapping,
    MutableMapping,
    MutableSequence,
    Sequence,
)
from copy import deepcopy
from typing import Annotated, Any, ClassVar, Generic, Literal, TypeVar, overload

from pydantic import (
    BaseModel,
    ConfigDict,
    Field,
    ValidationError,
    field_validator,
    model_serializer,
)

from ._logging import get_logger
from ._pydantic import AFBaseModel
from ._tools import ToolProtocol, ai_function
<<<<<<< HEAD
from .exceptions import TypeAdditionException
=======
from .exceptions import AdditionItemMismatch
>>>>>>> 6aa746d8

if sys.version_info >= (3, 11):
    from typing import Self  # pragma: no cover
else:
    from typing_extensions import Self  # pragma: no cover

logger = get_logger("agent_framework")

# region Constants and types
_T = TypeVar("_T")
TEmbedding = TypeVar("TEmbedding")
TChatResponse = TypeVar("TChatResponse", bound="ChatResponse")
TChatToolMode = TypeVar("TChatToolMode", bound="ChatToolMode")
TAgentRunResponse = TypeVar("TAgentRunResponse", bound="AgentRunResponse")

CreatedAtT = str  # Use a datetimeoffset type? Or a more specific type like datetime.datetime?

URI_PATTERN = re.compile(r"^data:(?P<media_type>[^;]+);base64,(?P<base64_data>[A-Za-z0-9+/=]+)$")

KNOWN_MEDIA_TYPES = [
    "application/json",
    "application/octet-stream",
    "application/pdf",
    "application/xml",
    "audio/mpeg",
    "audio/mp3",
    "audio/ogg",
    "audio/wav",
    "image/apng",
    "image/avif",
    "image/bmp",
    "image/gif",
    "image/jpeg",
    "image/png",
    "image/svg+xml",
    "image/tiff",
    "image/webp",
    "text/css",
    "text/csv",
    "text/html",
    "text/javascript",
    "text/plain",
    "text/plain;charset=UTF-8",
    "text/xml",
]


__all__ = [
    "AgentRunResponse",
    "AgentRunResponseUpdate",
    "AnnotatedRegions",
    "Annotations",
    "BaseAnnotation",
    "BaseContent",
    "ChatMessage",
    "ChatOptions",
    "ChatResponse",
    "ChatResponseUpdate",
    "ChatToolMode",
    "CitationAnnotation",
    "Contents",
    "DataContent",
    "ErrorContent",
    "FinishReason",
    "FunctionApprovalRequestContent",
    "FunctionApprovalResponseContent",
    "FunctionCallContent",
    "FunctionResultContent",
    "GeneratedEmbeddings",
    "HostedFileContent",
    "HostedVectorStoreContent",
    "Role",
    "SpeechToTextOptions",
    "TextContent",
    "TextReasoningContent",
    "TextSpanRegion",
    "TextToSpeechOptions",
    "UriContent",
    "UsageContent",
    "UsageDetails",
]


class UsageDetails(AFBaseModel):
    """Provides usage details about a request/response.

    Attributes:
        input_token_count: The number of tokens in the input.
        output_token_count: The number of tokens in the output.
        total_token_count: The total number of tokens used to produce the response.
        additional_counts: A dictionary of additional token counts, can be set by passing kwargs.
    """

    model_config = ConfigDict(
        populate_by_name=True, arbitrary_types_allowed=True, validate_assignment=True, extra="allow"
    )
    __pydantic_extra__: dict[str, int]  # type: ignore[reportIncompatibleVariableOverride]
    """Overriding the default extras type, to make sure all extras are integers."""

    input_token_count: int | None = None
    """The number of tokens in the input."""
    output_token_count: int | None = None
    """The number of tokens in the output."""
    total_token_count: int | None = None
    """The total number of tokens used to produce the response."""

    def __init__(
        self,
        input_token_count: int | None = None,
        output_token_count: int | None = None,
        total_token_count: int | None = None,
        **kwargs: int,
    ) -> None:
        """Initializes the UsageDetails instance.

        Args:
            input_token_count: The number of tokens in the input.
            output_token_count: The number of tokens in the output.
            total_token_count: The total number of tokens used to produce the response.
            **kwargs: Additional token counts, can be set by passing keyword arguments.
                They can be retrieved through the `additional_counts` property.
        """
        super().__init__(
            input_token_count=input_token_count,  # type: ignore[reportCallIssue]
            output_token_count=output_token_count,  # type: ignore[reportCallIssue]
            total_token_count=total_token_count,  # type: ignore[reportCallIssue]
            **kwargs,
        )

    def __str__(self) -> str:
        """Returns a string representation of the usage details."""
        return self.model_dump_json(indent=4, exclude_none=True)

    @property
    def additional_counts(self) -> dict[str, int]:
        """Represents well-known additional counts for usage. This is not an exhaustive list.

        Remarks:
            To make it possible to avoid collisions between similarly-named, but unrelated, additional counts
            between different AI services, any keys not explicitly defined here should be prefixed with the
            name of the AI service, e.g., "openai." or "azure.". The separator "." was chosen because it cannot
            be a legal character in a JSON key.

            Over time additional counts may be added to the base class.
        """
        return self.model_extra or {}

    def __setitem__(self, key: str, value: int) -> None:
        """Sets an additional count for the usage details."""
        if not isinstance(value, int):
            raise ValueError("Additional counts must be integers.")
        if self.model_extra is None:
            self.model_extra = {}  # type: ignore[reportAttributeAccessIssue, misc]
        self.model_extra[key] = value

    def __add__(self, other: "UsageDetails | None") -> "UsageDetails":
        """Combines two `UsageDetails` instances."""
        if not other:
            return self
        if not isinstance(other, UsageDetails):
            raise ValueError("Can only add two usage details objects together.")

        additional_counts = self.additional_counts or {}
        if other.additional_counts:
            for key, value in other.additional_counts.items():
                additional_counts[key] = additional_counts.get(key, 0) + (value or 0)

        return UsageDetails(
            input_token_count=(self.input_token_count or 0) + (other.input_token_count or 0),
            output_token_count=(self.output_token_count or 0) + (other.output_token_count or 0),
            total_token_count=(self.total_token_count or 0) + (other.total_token_count or 0),
            **additional_counts,
        )

    def __iadd__(self, other: "UsageDetails | None") -> Self:
        if not other:
            return self
        if not isinstance(other, UsageDetails):
            raise ValueError("Can only add usage details objects together.")

        self.input_token_count = (self.input_token_count or 0) + (other.input_token_count or 0)
        self.output_token_count = (self.output_token_count or 0) + (other.output_token_count or 0)
        self.total_token_count = (self.total_token_count or 0) + (other.total_token_count or 0)

        for key, value in other.additional_counts.items():
            self.additional_counts[key] = self.additional_counts.get(key, 0) + (value or 0)

        return self


def _process_update(
    response: "ChatResponse | AgentRunResponse", update: "ChatResponseUpdate | AgentRunResponseUpdate"
) -> None:
    """Processes a single update and modifies the response in place."""
    is_new_message = False
    if (
        not response.messages
        or (
            update.message_id
            and response.messages[-1].message_id
            and response.messages[-1].message_id != update.message_id
        )
        or (update.role and response.messages[-1].role != update.role)
    ):
        is_new_message = True

    if is_new_message:
        message = ChatMessage(role=Role.ASSISTANT, contents=[])
        response.messages.append(message)
    else:
        message = response.messages[-1]
    # Incorporate the update's properties into the message.
    if update.author_name is not None:
        message.author_name = update.author_name
    if update.role is not None:
        message.role = update.role
    if update.message_id:
        message.message_id = update.message_id
    for content in update.contents:
        if (
            isinstance(content, FunctionCallContent)
            and len(message.contents) > 0
            and isinstance(message.contents[-1], FunctionCallContent)
        ):
            try:
                message.contents[-1] += content
<<<<<<< HEAD
            except TypeAdditionException:
=======
            except AdditionItemMismatch:
>>>>>>> 6aa746d8
                message.contents.append(content)
        elif isinstance(content, UsageContent):
            if response.usage_details is None:
                response.usage_details = UsageDetails()
            response.usage_details += content.details
        else:
            message.contents.append(content)
    # Incorporate the update's properties into the response.
    if update.response_id:
        response.response_id = update.response_id
    if update.created_at is not None:
        response.created_at = update.created_at
    if update.additional_properties is not None:
        if response.additional_properties is None:
            response.additional_properties = {}
        response.additional_properties.update(update.additional_properties)

    if isinstance(response, ChatResponse) and isinstance(update, ChatResponseUpdate):
        if update.conversation_id is not None:
            response.conversation_id = update.conversation_id
        if update.finish_reason is not None:
            response.finish_reason = update.finish_reason
        if update.ai_model_id is not None:
            response.ai_model_id = update.ai_model_id


def _coalesce_text_content(
    contents: list["Contents"], type_: type["TextContent"] | type["TextReasoningContent"]
) -> None:
    """Take any subsequence Text or TextReasoningContent items and coalesce them into a single item."""
    if not contents:
        return
    coalesced_contents: list["Contents"] = []
    first_new_content: Any | None = None
    for content in contents:
        if isinstance(content, type_):
            if first_new_content is None:
                first_new_content = deepcopy(content)
            else:
                first_new_content += content
        else:
            # skip this content, it is not of the right type
            # so write the existing one to the list and start a new one,
            # once the right type is found again
            if first_new_content:
                coalesced_contents.append(first_new_content)
            first_new_content = None
            # but keep the other content in the new list
            coalesced_contents.append(content)
    if first_new_content:
        coalesced_contents.append(first_new_content)
    contents.clear()
    contents.extend(coalesced_contents)


def _finalize_response(response: "ChatResponse | AgentRunResponse") -> None:
    """Finalizes the response by performing any necessary post-processing."""
    for msg in response.messages:
        _coalesce_text_content(msg.contents, TextContent)
        _coalesce_text_content(msg.contents, TextReasoningContent)


# region BaseAnnotation


class TextSpanRegion(AFBaseModel):
    """Represents a region of text that has been annotated."""

    type: Literal["text_span"] = "text_span"  # type: ignore[assignment]
    start_index: int | None = None
    end_index: int | None = None


AnnotatedRegions = Annotated[
    TextSpanRegion,
    Field(discriminator="type"),
]


class BaseAnnotation(AFBaseModel):
    """Base class for all AI Annotation types.

    Args:
        additional_properties: Optional additional properties associated with the content.
        raw_representation: Optional raw representation of the content from an underlying implementation.

    """

    annotated_regions: list[AnnotatedRegions] | None = None
    additional_properties: dict[str, Any] | None = None
    raw_representation: Any | None = Field(default=None, repr=False)


class CitationAnnotation(BaseAnnotation):
    """Represents a citation annotation.

    Attributes:
        type: The type of content, which is always "citation" for this class.
        title: The title of the cited content.
        url: The URL of the cited content.
        file_id: The file identifier of the cited content, if applicable.
        tool_name: The name of the tool that generated the citation, if applicable.
        snippet: A snippet of the cited content, if applicable.
        annotated_regions: A list of regions that have been annotated with this citation.
        additional_properties: Optional additional properties associated with the content.
        raw_representation: Optional raw representation of the content from an underlying implementation.
    """

    type: Literal["citation"] = "citation"  # type: ignore[assignment]
    title: str | None = None
    url: str | None = None
    file_id: str | None = None
    tool_name: str | None = None
    snippet: str | None = None


Annotations = Annotated[
    CitationAnnotation,
    Field(discriminator="type"),
]


# region BaseContent


class BaseContent(AFBaseModel):
    """Represents content used by AI services.

    Attributes:
        annotations: Optional annotations associated with the content.
        additional_properties: Optional additional properties associated with the content.
        raw_representation: Optional raw representation of the content from an underlying implementation.

    """

    annotations: list[Annotations] | None = None
    additional_properties: dict[str, Any] | None = None
    raw_representation: Any | None = Field(default=None, repr=False, exclude=True)


class TextContent(BaseContent):
    """Represents text content in a chat.

    Attributes:
        text: The text content represented by this instance.
        type: The type of content, which is always "text" for this class.
        annotations: Optional annotations associated with the content.
        additional_properties: Optional additional properties associated with the content.
        raw_representation: Optional raw representation of the content.
    """

    text: str
    type: Literal["text"] = "text"  # type: ignore[assignment]

    def __init__(
        self,
        text: str,
        *,
        additional_properties: dict[str, Any] | None = None,
        raw_representation: Any | None = None,
        **kwargs: Any,
    ):
        """Initializes a TextContent instance.

        Args:
            text: The text content represented by this instance.
            additional_properties: Optional additional properties associated with the content.
            raw_representation: Optional raw representation of the content.
            **kwargs: Any additional keyword arguments.
        """
        super().__init__(
            text=text,  # type: ignore[reportCallIssue]
            raw_representation=raw_representation,
            additional_properties=additional_properties,
            **kwargs,
        )

    def __add__(self, other: "TextContent") -> "TextContent":
        """Concatenate two TextContent instances.

        The following things happen:
        The text is concatenated.
        The annotations are combined.
        The additional properties are merged, with the values of shared keys of the first instance taking precedence.
        The raw_representations are combined into a list of them, if they both have one.
        """
        if not isinstance(other, TextContent):
            raise TypeError("Incompatible type")
        if self.raw_representation is None:
            raw_representation = other.raw_representation
        elif other.raw_representation is None:
            raw_representation = self.raw_representation
        else:
            raw_representation = (
                self.raw_representation if isinstance(self.raw_representation, list) else [self.raw_representation]
            ) + (other.raw_representation if isinstance(other.raw_representation, list) else [other.raw_representation])
        if self.annotations is None:
            annotations = other.annotations
        elif other.annotations is None:
            annotations = self.annotations
        else:
            annotations = self.annotations + other.annotations
        return TextContent(
            text=self.text + other.text,
            annotations=annotations,
            additional_properties={
                **(other.additional_properties or {}),
                **(self.additional_properties or {}),
            },
            raw_representation=raw_representation,
        )

    def __iadd__(self, other: "TextContent") -> Self:
        """In-place concatenation of two TextContent instances.

        The following things happen:
        The text is concatenated.
        The annotations are combined.
        The additional properties are merged, with the values of shared keys of the first instance taking precedence.
        The raw_representations are combined into a list of them, if they both have one.
        """
        if not isinstance(other, TextContent):
            raise TypeError("Incompatible type")
        self.text += other.text
        if self.additional_properties is None:
            self.additional_properties = {}
        if other.additional_properties:
            self.additional_properties = {**other.additional_properties, **self.additional_properties}
        if self.raw_representation is None:
            self.raw_representation = other.raw_representation
        elif other.raw_representation is not None:
            self.raw_representation = (
                self.raw_representation if isinstance(self.raw_representation, list) else [self.raw_representation]
            ) + (other.raw_representation if isinstance(other.raw_representation, list) else [other.raw_representation])
        if other.annotations:
            if self.annotations is None:
                self.annotations = []
            self.annotations.extend(other.annotations)
        return self


class TextReasoningContent(BaseContent):
    """Represents text reasoning content in a chat.

    Remarks:
        This class and `TextContent` are superficially similar, but distinct.

    Attributes:
        text: The text content represented by this instance.
        type: The type of content, which is always "text_reasoning" for this class.
        annotations: Optional annotations associated with the content.
        additional_properties: Optional additional properties associated with the content.
        raw_representation: Optional raw representation of the content.
    """

    text: str
    type: Literal["text_reasoning"] = "text_reasoning"  # type: ignore[assignment]

    def __init__(
        self,
        text: str,
        *,
        additional_properties: dict[str, Any] | None = None,
        raw_representation: Any | None = None,
        **kwargs: Any,
    ):
        """Initializes a TextReasoningContent instance.

        Args:
            text: The text content represented by this instance.
            additional_properties: Optional additional properties associated with the content.
            raw_representation: Optional raw representation of the content.
            **kwargs: Any additional keyword arguments.
        """
        super().__init__(
            text=text,  # type: ignore[reportCallIssue]
            raw_representation=raw_representation,
            additional_properties=additional_properties,
            **kwargs,
        )

    def __add__(self, other: "TextReasoningContent") -> "TextReasoningContent":
        """Concatenate two TextReasoningContent instances.

        The following things happen:
        The text is concatenated.
        The annotations are combined.
        The additional properties are merged, with the values of shared keys of the first instance taking precedence.
        The raw_representations are combined into a list of them, if they both have one.
        """
        if not isinstance(other, TextReasoningContent):
            raise TypeError("Incompatible type")
        if self.raw_representation is None:
            raw_representation = other.raw_representation
        elif other.raw_representation is None:
            raw_representation = self.raw_representation
        else:
            raw_representation = (
                self.raw_representation if isinstance(self.raw_representation, list) else [self.raw_representation]
            ) + (other.raw_representation if isinstance(other.raw_representation, list) else [other.raw_representation])
        if self.annotations is None:
            annotations = other.annotations
        elif other.annotations is None:
            annotations = self.annotations
        else:
            annotations = self.annotations + other.annotations
        return TextReasoningContent(
            text=self.text + other.text,
            annotations=annotations,
            additional_properties={**(self.additional_properties or {}), **(other.additional_properties or {})},
            raw_representation=raw_representation,
        )

    def __iadd__(self, other: "TextReasoningContent") -> Self:
        """In-place concatenation of two TextReasoningContent instances.

        The following things happen:
        The text is concatenated.
        The annotations are combined.
        The additional properties are merged, with the values of shared keys of the first instance taking precedence.
        The raw_representations are combined into a list of them, if they both have one.
        """
        if not isinstance(other, TextReasoningContent):
            raise TypeError("Incompatible type")
        self.text += other.text
        if self.additional_properties is None:
            self.additional_properties = {}
        if other.additional_properties:
            self.additional_properties.update(other.additional_properties)
        if self.raw_representation is None:
            self.raw_representation = other.raw_representation
        elif other.raw_representation is not None:
            self.raw_representation = (
                self.raw_representation if isinstance(self.raw_representation, list) else [self.raw_representation]
            ) + (other.raw_representation if isinstance(other.raw_representation, list) else [other.raw_representation])
        if other.annotations:
            if self.annotations is None:
                self.annotations = []
            self.annotations.extend(other.annotations)
        return self


class DataContent(BaseContent):
    """Represents binary data content with an associated media type (also known as a MIME type).

    Attributes:
        uri: The URI of the data represented by this instance, typically in the form of a data URI.
            Should be in the form: "data:{media_type};base64,{base64_data}".
        media_type: The media type of the data.
        type: The type of content, which is always "data" for this class.
        annotations: Optional annotations associated with the content.
        additional_properties: Optional additional properties associated with the content.
        raw_representation: Optional raw representation of the content.

    """

    type: Literal["data"] = "data"  # type: ignore[assignment]
    uri: str
    media_type: str | None = None

    @overload
    def __init__(
        self,
        *,
        uri: str,
        annotations: list[Annotations] | None = None,
        additional_properties: dict[str, Any] | None = None,
        raw_representation: Any | None = None,
        **kwargs: Any,
    ) -> None:
        """Initializes a DataContent instance with a URI.

        Remarks:
            This is for binary data that is represented as a data URI, not for online resources.
            Use `UriContent` for online resources.

        Args:
            uri: The URI of the data represented by this instance.
                Should be in the form: "data:{media_type};base64,{base64_data}".
            annotations: Optional annotations associated with the content.
            additional_properties: Optional additional properties associated with the content.
            raw_representation: Optional raw representation of the content.
            **kwargs: Any additional keyword arguments.
        """

    @overload
    def __init__(
        self,
        *,
        data: bytes,
        media_type: str,
        annotations: list[Annotations] | None = None,
        additional_properties: dict[str, Any] | None = None,
        raw_representation: Any | None = None,
        **kwargs: Any,
    ) -> None:
        """Initializes a DataContent instance with binary data.

        Remarks:
            This is for binary data that is represented as a data URI, not for online resources.
            Use `UriContent` for online resources.

        Args:
            data: The binary data represented by this instance.
                The data is transformed into a base64-encoded data URI.
            media_type: The media type of the data.
            annotations: Optional annotations associated with the content.
            additional_properties: Optional additional properties associated with the content.
            raw_representation: Optional raw representation of the content.
            **kwargs: Any additional keyword arguments.
        """

    def __init__(
        self,
        *,
        uri: str | None = None,
        data: bytes | None = None,
        media_type: str | None = None,
        annotations: list[Annotations] | None = None,
        additional_properties: dict[str, Any] | None = None,
        raw_representation: Any | None = None,
        **kwargs: Any,
    ) -> None:
        """Initializes a DataContent instance.

        Remarks:
            This is for binary data that is represented as a data URI, not for online resources.
            Use `UriContent` for online resources.

        Args:
            uri: The URI of the data represented by this instance.
                Should be in the form: "data:{media_type};base64,{base64_data}".
            data: The binary data represented by this instance.
                The data is transformed into a base64-encoded data URI.
            media_type: The media type of the data.
            annotations: Optional annotations associated with the content.
            additional_properties: Optional additional properties associated with the content.
            raw_representation: Optional raw representation of the content.
            **kwargs: Any additional keyword arguments.
        """
        if uri is None:
            if data is None or media_type is None:
                raise ValueError("Either 'data' and 'media_type' or 'uri' must be provided.")
            uri = f"data:{media_type};base64,{base64.b64encode(data).decode('utf-8')}"
        super().__init__(
            uri=uri,  # type: ignore[reportCallIssue]
            media_type=media_type,  # type: ignore[reportCallIssue]
            annotations=annotations,
            raw_representation=raw_representation,
            additional_properties=additional_properties,
            **kwargs,
        )

    @field_validator("uri", mode="after")
    @classmethod
    def _validate_uri(cls, uri: str) -> str:
        """Validates the URI format and extracts the media type.

        Minimal data URI parser based on RFC 2397: https://datatracker.ietf.org/doc/html/rfc2397.
        """
        match = URI_PATTERN.match(uri)
        if not match:
            raise ValueError(f"Invalid data URI format: {uri}")
        media_type = match.group("media_type")
        if media_type not in KNOWN_MEDIA_TYPES:
            raise ValueError(f"Unknown media type: {media_type}")
        return uri

    def has_top_level_media_type(self, top_level_media_type: Literal["application", "audio", "image", "text"]) -> bool:
        return _has_top_level_media_type(self.media_type, top_level_media_type)


class UriContent(BaseContent):
    """Represents a URI content.

    Remarks:
        This is used for content that is identified by a URI, such as an image or a file.
        For (binary) data URIs, use `DataContent` instead.

    Attributes:
        uri: The URI of the content, e.g., 'https://example.com/image.png'.
        media_type: The media type of the content, e.g., 'image/png', 'application/json', etc.
        type: The type of content, which is always "uri" for this class.
        annotations: Optional annotations associated with the content.
        additional_properties: Optional additional properties associated with the content.
        raw_representation: Optional raw representation of the content.

    """

    type: Literal["uri"] = "uri"  # type: ignore[assignment]
    uri: str
    media_type: str

    def __init__(
        self,
        uri: str,
        media_type: str,
        *,
        annotations: list[Annotations] | None = None,
        additional_properties: dict[str, Any] | None = None,
        raw_representation: Any | None = None,
        **kwargs: Any,
    ) -> None:
        """Initializes a UriContent instance.

        Remarks:
            This is used for content that is identified by a URI, such as an image or a file.
            For (binary) data URIs, use `DataContent` instead.

        Args:
            uri: The URI of the content.
            media_type: The media type of the content.
            annotations: Optional annotations associated with the content.
            additional_properties: Optional additional properties associated with the content.
            raw_representation: Optional raw representation of the content.
            **kwargs: Any additional keyword arguments.
        """
        super().__init__(
            uri=uri,  # type: ignore[reportCallIssue]
            media_type=media_type,  # type: ignore[reportCallIssue]
            annotations=annotations,
            additional_properties=additional_properties,
            raw_representation=raw_representation,
            **kwargs,
        )

    def has_top_level_media_type(self, top_level_media_type: Literal["application", "audio", "image", "text"]) -> bool:
        return _has_top_level_media_type(self.media_type, top_level_media_type)


def _has_top_level_media_type(
    media_type: str | None, top_level_media_type: Literal["application", "audio", "image", "text"]
) -> bool:
    if media_type is None:
        return False

    slash_index = media_type.find("/")
    span = media_type[:slash_index] if slash_index >= 0 else media_type
    span = span.strip()
    return span.lower() == top_level_media_type.lower()


class ErrorContent(BaseContent):
    """Represents an error.

    Remarks:
        Typically used for non-fatal errors, where something went wrong as part of the operation,
        but the operation was still able to continue.

    Attributes:
        error_code: The error code associated with the error.
        details: Additional details about the error.
        message: The error message.
        type: The type of content, which is always "error" for this class.
        annotations: Optional annotations associated with the content.
        additional_properties: Optional additional properties associated with the content.
        raw_representation: Optional raw representation of the content.


    """

    type: Literal["error"] = "error"  # type: ignore[assignment]
    error_code: str | None = None
    details: str | None = None
    message: str | None

    def __init__(
        self,
        *,
        message: str | None = None,
        error_code: str | None = None,
        details: str | None = None,
        annotations: list[Annotations] | None = None,
        additional_properties: dict[str, Any] | None = None,
        raw_representation: Any | None = None,
        **kwargs: Any,
    ) -> None:
        """Initializes an ErrorContent instance.

        Args:
            message: The error message.
            error_code: The error code associated with the error.
            details: Additional details about the error.
            annotations: Optional annotations associated with the content.
            additional_properties: Optional additional properties associated with the content.
            raw_representation: Optional raw representation of the content.
            **kwargs: Any additional keyword arguments.
        """
        super().__init__(
            message=message,  # type: ignore[reportCallIssue]
            error_code=error_code,  # type: ignore[reportCallIssue]
            details=details,  # type: ignore[reportCallIssue]
            annotations=annotations,
            additional_properties=additional_properties,
            raw_representation=raw_representation,
            **kwargs,
        )

    def __str__(self) -> str:
        """Returns a string representation of the error."""
        return f"Error {self.error_code}: {self.message}" if self.error_code else self.message or "Unknown error"


class FunctionCallContent(BaseContent):
    """Represents a function call request.

    Attributes:
        call_id: The function call identifier.
        name: The name of the function requested.
        arguments: The arguments requested to be provided to the function.
        exception: Any exception that occurred while mapping the original function call data to this representation.
        type: The type of content, which is always "function_call" for this class.
        annotations: Optional annotations associated with the content.
        additional_properties: Optional additional properties associated with the content.
        raw_representation: Optional raw representation of the content.

    """

    type: Literal["function_call"] = "function_call"  # type: ignore[assignment]
    call_id: str
    name: str
    arguments: str | dict[str, Any | None] | None = None
    exception: Exception | None = None

    def __init__(
        self,
        *,
        call_id: str,
        name: str,
        arguments: str | dict[str, Any | None] | None = None,
        exception: Exception | None = None,
        annotations: list[Annotations] | None = None,
        additional_properties: dict[str, Any] | None = None,
        raw_representation: Any | None = None,
        **kwargs: Any,
    ) -> None:
        """Initializes a FunctionCallContent instance.

        Args:
            call_id: The function call identifier.
            name: The name of the function requested.
            arguments: The arguments requested to be provided to the function,
                can be a string to allow gradual completion of the args.
            exception: Any exception that occurred while mapping the original function call data to this representation.
            annotations: Optional annotations associated with the content.
            additional_properties: Optional additional properties associated with the content.
            raw_representation: Optional raw representation of the content.
            **kwargs: Any additional keyword arguments.
        """
        super().__init__(
            call_id=call_id,  # type: ignore[reportCallIssue]
            name=name,  # type: ignore[reportCallIssue]
            arguments=arguments,  # type: ignore[reportCallIssue]
            exception=exception,  # type: ignore[reportCallIssue]
            annotations=annotations,
            raw_representation=raw_representation,
            additional_properties=additional_properties,
            **kwargs,
        )

    def parse_arguments(self) -> dict[str, Any | None] | None:
        if isinstance(self.arguments, str):
            # If arguments are a string, try to parse it as JSON
            try:
                loaded = json.loads(self.arguments)
                if isinstance(loaded, dict):
                    return loaded  # type:ignore
                return {"raw": loaded}
            except (json.JSONDecodeError, TypeError):
                return {"raw": self.arguments}
        return self.arguments

    def __add__(self, other: "FunctionCallContent") -> "FunctionCallContent":
        if not isinstance(other, FunctionCallContent):
            raise TypeError("Incompatible type")
        if other.call_id and self.call_id != other.call_id:
<<<<<<< HEAD
            raise TypeAdditionException("Incompatible function call contents", log_level=None)
=======
            raise AdditionItemMismatch
>>>>>>> 6aa746d8
        if not self.arguments:
            arguments = other.arguments
        elif not other.arguments:
            arguments = self.arguments
        elif isinstance(self.arguments, str) and isinstance(other.arguments, str):
            arguments = self.arguments + other.arguments
        elif isinstance(self.arguments, dict) and isinstance(other.arguments, dict):
            arguments = {**self.arguments, **other.arguments}
        else:
            raise TypeError("Incompatible argument types")
        return FunctionCallContent(
            call_id=self.call_id,
            name=self.name,
            arguments=arguments,
            exception=self.exception or other.exception,
            additional_properties={**(self.additional_properties or {}), **(other.additional_properties or {})},
            raw_representation=self.raw_representation or other.raw_representation,
        )


class FunctionResultContent(BaseContent):
    """Represents the result of a function call.

    Attributes:
        call_id: The identifier of the function call for which this is the result.
        result: The result of the function call, or a generic error message if the function call failed.
        exception: An exception that occurred if the function call failed.
        type: The type of content, which is always "function_result" for this class.
        annotations: Optional annotations associated with the content.
        additional_properties: Optional additional properties associated with the content.
        raw_representation: Optional raw representation of the content.

    """

    type: Literal["function_result"] = "function_result"  # type: ignore[assignment]
    call_id: str
    result: Any | None = None
    exception: Exception | None = None

    def __init__(
        self,
        *,
        call_id: str,
        result: Any | None = None,
        exception: Exception | None = None,
        annotations: list[Annotations] | None = None,
        additional_properties: dict[str, Any] | None = None,
        raw_representation: Any | None = None,
        **kwargs: Any,
    ) -> None:
        """Initializes a FunctionResultContent instance.

        Args:
            call_id: The identifier of the function call for which this is the result.
            result: The result of the function call, or a generic error message if the function call failed.
            exception: An exception that occurred if the function call failed.
            annotations: Optional annotations associated with the content.
            additional_properties: Optional additional properties associated with the content.
            raw_representation: Optional raw representation of the content.
            **kwargs: Any additional keyword arguments.
        """
        super().__init__(
            call_id=call_id,  # type: ignore[reportCallIssue]
            result=result,  # type: ignore[reportCallIssue]
            exception=exception,  # type: ignore[reportCallIssue]
            annotations=annotations,
            additional_properties=additional_properties,
            raw_representation=raw_representation,
            **kwargs,
        )


class UsageContent(BaseContent):
    """Represents usage information associated with a chat request and response.

    Attributes:
        details: The usage information, including input and output token counts, and any additional counts.
        type: The type of content, which is always "usage" for this class.
        annotations: Optional annotations associated with the content.
        additional_properties: Optional additional properties associated with the content.
        raw_representation: Optional raw representation of the content.

    """

    type: Literal["usage"] = "usage"  # type: ignore[assignment]
    details: UsageDetails

    def __init__(
        self,
        details: UsageDetails,
        *,
        annotations: list[Annotations] | None = None,
        additional_properties: dict[str, Any] | None = None,
        raw_representation: Any | None = None,
        **kwargs: Any,
    ) -> None:
        """Initializes a UsageContent instance."""
        super().__init__(
            details=details,  # type: ignore[reportCallIssue]
            annotations=annotations,
            additional_properties=additional_properties,
            raw_representation=raw_representation,
            **kwargs,
        )


class HostedFileContent(BaseContent):
    """Represents a hosted file content.

    Attributes:
        file_id: The identifier of the hosted file.
        type: The type of content, which is always "hosted_file" for this class.
        additional_properties: Optional additional properties associated with the content.
        raw_representation: Optional raw representation of the content.

    """

    type: Literal["hosted_file"] = "hosted_file"  # type: ignore[assignment]
    file_id: str

    def __init__(
        self,
        file_id: str,
        *,
        additional_properties: dict[str, Any] | None = None,
        raw_representation: Any | None = None,
        **kwargs: Any,
    ) -> None:
        """Initializes a HostedFileContent instance."""
        super().__init__(
            file_id=file_id,  # type: ignore[reportCallIssue]
            additional_properties=additional_properties,
            raw_representation=raw_representation,
            **kwargs,
        )


class HostedVectorStoreContent(BaseContent):
    """Represents a hosted vector store content.

    Attributes:
        vector_store_id: The identifier of the hosted vector store.
        type: The type of content, which is always "hosted_vector_store" for this class.
        additional_properties: Optional additional properties associated with the content.
        raw_representation: Optional raw representation of the content.

    """

    type: Literal["hosted_vector_store"] = "hosted_vector_store"  # type: ignore[assignment]
    vector_store_id: str

    def __init__(
        self,
        vector_store_id: str,
        *,
        additional_properties: dict[str, Any] | None = None,
        raw_representation: Any | None = None,
        **kwargs: Any,
    ) -> None:
        """Initializes a HostedVectorStoreContent instance."""
        super().__init__(
            vector_store_id=vector_store_id,  # type: ignore[reportCallIssue]
            additional_properties=additional_properties,
            raw_representation=raw_representation,
            **kwargs,
        )


class BaseUserInputRequest(BaseContent):
    """Base class for all user requests."""

    type: Literal["user_input_request"] = "user_input_request"  # type: ignore[assignment]
    id: Annotated[str, Field(..., min_length=1)]


class BaseUserInputResponse(BaseContent):
    """Base class for all user responses."""

    type: Literal["user_input_response"] = "user_input_response"  # type: ignore[assignment]
    id: Annotated[str, Field(..., min_length=1)]


class FunctionApprovalResponseContent(BaseUserInputResponse):
    """Represents a response for user approval of a function call."""

    type: Literal["function_approval_response"] = "function_approval_response"  # type: ignore[assignment]
    approved: bool
    function_call: FunctionCallContent

    def __init__(
        self,
        approved: bool,
        *,
        id: str,
        function_call: FunctionCallContent,
        annotations: list[Annotations] | None = None,
        additional_properties: dict[str, Any] | None = None,
        raw_representation: Any | None = None,
        **kwargs: Any,
    ) -> None:
        """Initializes a FunctionApprovalResponseContent instance.

        Args:
            approved: Whether the function call was approved.
            id: The unique identifier for the request.
            function_call: The function call content to be approved.
            annotations: Optional list of annotations for the request.
            additional_properties: Optional additional properties for the request.
            raw_representation: Optional raw representation of the request.
            **kwargs: Additional keyword arguments.
        """
        super().__init__(
            approved=approved,  # type: ignore[reportCallIssue]
            id=id,  # type: ignore[reportCallIssue]
            function_call=function_call,  # type: ignore[reportCallIssue]
            annotations=annotations,
            additional_properties=additional_properties,
            raw_representation=raw_representation,
            **kwargs,
        )


class FunctionApprovalRequestContent(BaseUserInputRequest):
    """Represents a request for user approval of a function call."""

    type: Literal["function_approval_request"] = "function_approval_request"  # type: ignore[assignment]
    function_call: FunctionCallContent

    def __init__(
        self,
        *,
        id: str,
        function_call: FunctionCallContent,
        annotations: list[Annotations] | None = None,
        additional_properties: dict[str, Any] | None = None,
        raw_representation: Any | None = None,
        **kwargs: Any,
    ) -> None:
        """Initializes a FunctionApprovalRequestContent instance.

        Args:
            id: The unique identifier for the request.
            function_call: The function call content to be approved.
            annotations: Optional list of annotations for the request.
            additional_properties: Optional additional properties for the request.
            raw_representation: Optional raw representation of the request.
            **kwargs: Additional keyword arguments.
        """
        super().__init__(
            id=id,  # type: ignore[reportCallIssue]
            function_call=function_call,  # type: ignore[reportCallIssue]
            annotations=annotations,
            additional_properties=additional_properties,
            raw_representation=raw_representation,
            **kwargs,
        )

    def create_response(self, approved: bool) -> "FunctionApprovalResponseContent":
        """Create a response for the function approval request."""
        return FunctionApprovalResponseContent(
            approved,
            id=self.id,
            function_call=self.function_call,
            additional_properties=self.additional_properties,
        )


UserInputRequestContents = Annotated[
    FunctionApprovalRequestContent,
    Field(discriminator="type"),
]

Contents = Annotated[
    TextContent
    | DataContent
    | TextReasoningContent
    | UriContent
    | FunctionCallContent
    | FunctionResultContent
    | ErrorContent
    | UsageContent
    | HostedFileContent
    | HostedVectorStoreContent
    | FunctionApprovalRequestContent
    | FunctionApprovalResponseContent,
    Field(discriminator="type"),
]

# region Chat Response constants


class Role(AFBaseModel):
    """Describes the intended purpose of a message within a chat interaction.

    Attributes:
        value: The string representation of the role.

    Properties:
        SYSTEM: The role that instructs or sets the behaviour of the AI system.
        USER: The role that provides user input for chat interactions.
        ASSISTANT: The role that provides responses to system-instructed, user-prompted input.
        TOOL: The role that provides additional information and references in response to tool use requests.
    """

    value: str = Field(..., kw_only=False)

    SYSTEM: ClassVar[Self]  # type: ignore[assignment]
    """The role that instructs or sets the behaviour of the AI system."""
    USER: ClassVar[Self]  # type: ignore[assignment]
    """The role that provides user input for chat interactions."""
    ASSISTANT: ClassVar[Self]  # type: ignore[assignment]
    """The role that provides responses to system-instructed, user-prompted input."""
    TOOL: ClassVar[Self]  # type: ignore[assignment]
    """The role that provides additional information and references in response to tool use requests."""

    def __str__(self) -> str:
        """Returns the string representation of the role."""
        return self.value

    def __repr__(self) -> str:
        """Returns the string representation of the role."""
        return f"Role(value={self.value!r})"


# Note: ClassVar is used to indicate that these are class-level constants, not instance attributes.
# The type: ignore[assignment] is used to suppress the type checker warning about assigning to a ClassVar,
# it gets assigned immediately after the class definition.
Role.SYSTEM = Role(value="system")  # type: ignore[assignment]
Role.USER = Role(value="user")  # type: ignore[assignment]
Role.ASSISTANT = Role(value="assistant")  # type: ignore[assignment]
Role.TOOL = Role(value="tool")  # type: ignore[assignment]


class FinishReason(AFBaseModel):
    """Represents the reason a chat response completed.

    Attributes:
        value: The string representation of the finish reason.
    """

    value: str

    CONTENT_FILTER: ClassVar[Self]  # type: ignore[assignment]
    """A FinishReason representing the model filtering content, whether for safety, prohibited content,
    sensitive content, or other such issues."""
    LENGTH: ClassVar[Self]  # type: ignore[assignment]
    """A FinishReason representing the model reaching the maximum length allowed for the request and/or
    response (typically in terms of tokens)."""
    STOP: ClassVar[Self]  # type: ignore[assignment]
    """A FinishReason representing the model encountering a natural stop point or provided stop sequence."""
    TOOL_CALLS: ClassVar[Self]  # type: ignore[assignment]
    """A FinishReason representing the model requesting the use of a tool that was defined in the request."""


FinishReason.CONTENT_FILTER = FinishReason(value="content_filter")  # type: ignore[assignment]
FinishReason.LENGTH = FinishReason(value="length")  # type: ignore[assignment]
FinishReason.STOP = FinishReason(value="stop")  # type: ignore[assignment]
FinishReason.TOOL_CALLS = FinishReason(value="tool_calls")  # type: ignore[assignment]

# region ChatMessage


class ChatMessage(AFBaseModel):
    """Represents a chat message used by a `ModelClient`.

    Attributes:
        role: The role of the author of the message.
        contents: The chat message content items.
        author_name: The name of the author of the message.
        message_id: The ID of the chat message.
        additional_properties: Any additional properties associated with the chat message.
        raw_representation: The raw representation of the chat message from an underlying implementation.

    """

    role: Role
    """The role of the author of the message."""
    contents: list[Contents]
    """The chat message content items."""
    author_name: str | None
    """The name of the author of the message."""
    message_id: str | None
    """The ID of the chat message."""
    additional_properties: dict[str, Any] | None = None
    """Any additional properties associated with the chat message."""
    raw_representation: Any | None = Field(default=None, exclude=True)
    """The raw representation of the chat message from an underlying implementation."""

    @overload
    def __init__(
        self,
        role: Role | Literal["system", "user", "assistant", "tool"],
        *,
        text: str,
        author_name: str | None = None,
        message_id: str | None = None,
        additional_properties: dict[str, Any] | None = None,
        raw_representation: Any | None = None,
    ) -> None:
        """Initializes a ChatMessage with a role and text content.

        Args:
            role: The role of the author of the message.
            text: The text content of the message.
            author_name: Optional name of the author of the message.
            message_id: Optional ID of the chat message.
            additional_properties: Optional additional properties associated with the chat message.
            raw_representation: Optional raw representation of the chat message.
        """

    @overload
    def __init__(
        self,
        role: Role | Literal["system", "user", "assistant", "tool"],
        *,
        contents: MutableSequence[Contents],
        author_name: str | None = None,
        message_id: str | None = None,
        additional_properties: dict[str, Any] | None = None,
        raw_representation: Any | None = None,
    ) -> None:
        """Initializes a ChatMessage with a role and optional contents.

        Args:
            role: The role of the author of the message.
            contents: Optional list of BaseContent items to include in the message.
            author_name: Optional name of the author of the message.
            message_id: Optional ID of the chat message.
            additional_properties: Optional additional properties associated with the chat message.
            raw_representation: Optional raw representation of the chat message.
        """

    def __init__(
        self,
        role: Role | Literal["system", "user", "assistant", "tool"],
        *,
        text: str | None = None,
        contents: MutableSequence[Contents] | None = None,
        author_name: str | None = None,
        message_id: str | None = None,
        additional_properties: dict[str, Any] | None = None,
        raw_representation: Any | None = None,
    ) -> None:
        if contents is None:
            contents = []
        if text is not None:
            contents.append(TextContent(text=text))
        if isinstance(role, str):
            role = Role(value=role)
        super().__init__(
            role=role,  # type: ignore[reportCallIssue]
            contents=contents,  # type: ignore[reportCallIssue]
            author_name=author_name,  # type: ignore[reportCallIssue]
            message_id=message_id,  # type: ignore[reportCallIssue]
            additional_properties=additional_properties,  # type: ignore[reportCallIssue]
            raw_representation=raw_representation,  # type: ignore[reportCallIssue]
        )

    @property
    def text(self) -> str:
        """Returns the text content of the message.

        Remarks:
            This property concatenates the text of all TextContent objects in Contents.
        """
        return " ".join(content.text for content in self.contents if isinstance(content, TextContent))


# region ChatResponse


class ChatResponse(AFBaseModel):
    """Represents the response to a chat request.

    Attributes:
        messages: The list of chat messages in the response.
        response_id: The ID of the chat response.
        conversation_id: An identifier for the state of the conversation.
        ai_model_id: The model ID used in the creation of the chat response.
        created_at: A timestamp for the chat response.
        finish_reason: The reason for the chat response.
        usage_details: The usage details for the chat response.
        structured_output: The structured output of the chat response, if applicable.
        additional_properties: Any additional properties associated with the chat response.
        raw_representation: The raw representation of the chat response from an underlying implementation.
    """

    messages: list[ChatMessage]
    """The chat response messages."""

    response_id: str | None = None
    """The ID of the chat response."""
    conversation_id: str | None = None
    """An identifier for the state of the conversation."""
    ai_model_id: str | None = Field(default=None, alias="model_id")
    """The model ID used in the creation of the chat response."""
    created_at: CreatedAtT | None = None  # use a datetimeoffset type?
    """A timestamp for the chat response."""
    finish_reason: FinishReason | None = None
    """The reason for the chat response."""
    usage_details: UsageDetails | None = None
    """The usage details for the chat response."""
    value: Any | None = None
    """The structured output of the chat response, if applicable."""
    additional_properties: dict[str, Any] | None = None
    """Any additional properties associated with the chat response."""
    raw_representation: Any | None = None
    """The raw representation of the chat response from an underlying implementation."""

    @overload
    def __init__(
        self,
        *,
        messages: ChatMessage | MutableSequence[ChatMessage],
        response_id: str | None = None,
        conversation_id: str | None = None,
        model_id: str | None = None,
        created_at: CreatedAtT | None = None,
        finish_reason: FinishReason | None = None,
        usage_details: UsageDetails | None = None,
        value: Any | None = None,
        response_format: type[BaseModel] | None = None,
        additional_properties: dict[str, Any] | None = None,
        raw_representation: Any | None = None,
        **kwargs: Any,
    ) -> None:
        """Initializes a ChatResponse with the provided parameters.

        Args:
            messages: A single ChatMessage or a sequence of ChatMessage objects to include in the response.
            response_id: Optional ID of the chat response.
            conversation_id: Optional identifier for the state of the conversation.
            model_id: Optional model ID used in the creation of the chat response.
            created_at: Optional timestamp for the chat response.
            finish_reason: Optional reason for the chat response.
            usage_details: Optional usage details for the chat response.
            value: Optional value of the structured output.
            response_format: Optional response format for the chat response.
            messages: List of ChatMessage objects to include in the response.
            additional_properties: Optional additional properties associated with the chat response.
            raw_representation: Optional raw representation of the chat response from an underlying implementation.
            **kwargs: Any additional keyword arguments.
        """

    @overload
    def __init__(
        self,
        *,
        text: TextContent | str,
        response_id: str | None = None,
        conversation_id: str | None = None,
        model_id: str | None = None,
        created_at: CreatedAtT | None = None,
        finish_reason: FinishReason | None = None,
        usage_details: UsageDetails | None = None,
        value: Any | None = None,
        response_format: type[BaseModel] | None = None,
        additional_properties: dict[str, Any] | None = None,
        raw_representation: Any | None = None,
        **kwargs: Any,
    ) -> None:
        """Initializes a ChatResponse with the provided parameters.

        Args:
            text: The text content to include in the response. If provided, it will be added as a ChatMessage.
            response_id: Optional ID of the chat response.
            conversation_id: Optional identifier for the state of the conversation.
            model_id: Optional model ID used in the creation of the chat response.
            created_at: Optional timestamp for the chat response.
            finish_reason: Optional reason for the chat response.
            usage_details: Optional usage details for the chat response.
            value: Optional value of the structured output.
            response_format: Optional response format for the chat response.
            additional_properties: Optional additional properties associated with the chat response.
            raw_representation: Optional raw representation of the chat response from an underlying implementation.
            **kwargs: Any additional keyword arguments.

        """

    def __init__(
        self,
        *,
        messages: ChatMessage | MutableSequence[ChatMessage] | None = None,
        text: TextContent | str | None = None,
        response_id: str | None = None,
        conversation_id: str | None = None,
        model_id: str | None = None,
        created_at: CreatedAtT | None = None,
        finish_reason: FinishReason | None = None,
        usage_details: UsageDetails | None = None,
        value: Any | None = None,
        response_format: type[BaseModel] | None = None,
        additional_properties: dict[str, Any] | None = None,
        raw_representation: Any | None = None,
        **kwargs: Any,
    ) -> None:
        """Initializes a ChatResponse with the provided parameters."""
        if messages is None:
            messages = []
        elif not isinstance(messages, MutableSequence):
            messages = [messages]
        if text is not None:
            if isinstance(text, str):
                text = TextContent(text=text)
            messages.append(ChatMessage(role=Role.ASSISTANT, contents=[text]))

        super().__init__(
            messages=messages,  # type: ignore[reportCallIssue]
            response_id=response_id,  # type: ignore[reportCallIssue]
            conversation_id=conversation_id,  # type: ignore[reportCallIssue]
            ai_model_id=model_id,  # type: ignore[reportCallIssue]
            created_at=created_at,  # type: ignore[reportCallIssue]
            finish_reason=finish_reason,  # type: ignore[reportCallIssue]
            usage_details=usage_details,  # type: ignore[reportCallIssue]
            value=value,  # type: ignore[reportCallIssue]
            additional_properties=additional_properties,  # type: ignore[reportCallIssue]
            raw_representation=raw_representation,  # type: ignore[reportCallIssue]
            **kwargs,
        )
        if response_format:
            self.try_parse_value(output_format_type=response_format)

    @classmethod
    def from_chat_response_updates(
        cls: type[TChatResponse],
        updates: Sequence["ChatResponseUpdate"],
        *,
        output_format_type: type[BaseModel] | None = None,
    ) -> TChatResponse:
        """Joins multiple updates into a single ChatResponse."""
        msg = cls(messages=[])
        for update in updates:
            _process_update(msg, update)
        _finalize_response(msg)
        if output_format_type:
            msg.try_parse_value(output_format_type)
        return msg

    @classmethod
    async def from_chat_response_generator(
        cls: type[TChatResponse],
        updates: AsyncIterable["ChatResponseUpdate"],
        *,
        output_format_type: type[BaseModel] | None = None,
    ) -> TChatResponse:
        """Joins multiple updates into a single ChatResponse."""
        msg = cls(messages=[])
        async for update in updates:
            _process_update(msg, update)
        _finalize_response(msg)
        if output_format_type:
            msg.try_parse_value(output_format_type)
        return msg

    @property
    def text(self) -> str:
        """Returns the concatenated text of all messages in the response."""
        return ("\n".join(message.text for message in self.messages if isinstance(message, ChatMessage))).strip()

    def __str__(self) -> str:
        return self.text

    def try_parse_value(self, output_format_type: type[BaseModel]) -> None:
        """If there is a value, does nothing, otherwise tries to parse the text into the value."""
        if self.value is None:
            try:
                self.value = output_format_type.model_validate_json(self.text)  # type: ignore[reportUnknownMemberType]
            except ValidationError as ex:
                logger.debug("Failed to parse value from chat response text: %s", ex)


# region ChatResponseUpdate


class ChatResponseUpdate(AFBaseModel):
    """Represents a single streaming response chunk from a `ModelClient`.

    Attributes:
        contents: The chat response update content items.
        role: The role of the author of the response update.
        author_name: The name of the author of the response update.
        response_id: The ID of the response of which this update is a part.
        message_id: The ID of the message of which this update is a part.
        conversation_id: An identifier for the state of the conversation of which this update is a part.
        ai_model_id: The model ID associated with this response update.
        created_at: A timestamp for the chat response update.
        finish_reason: The finish reason for the operation.
        additional_properties: Any additional properties associated with the chat response update.
        raw_representation: The raw representation of the chat response update from an underlying implementation.

    """

    contents: list[Contents]
    """The chat response update content items."""

    role: Role | None = None
    """The role of the author of the response update."""
    author_name: str | None = None
    """The name of the author of the response update."""
    response_id: str | None = None
    """The ID of the response of which this update is a part."""
    message_id: str | None = None
    """The ID of the message of which this update is a part."""

    conversation_id: str | None = None
    """An identifier for the state of the conversation of which this update is a part."""
    ai_model_id: str | None = Field(default=None, alias="model_id")
    """The model ID associated with this response update."""
    created_at: CreatedAtT | None = None  # use a datetimeoffset type?
    """A timestamp for the chat response update."""
    finish_reason: FinishReason | None = None
    """The finish reason for the operation."""

    additional_properties: dict[str, Any] | None = None
    """Any additional properties associated with the chat response update."""
    raw_representation: Any | None = None
    """The raw representation of the chat response update from an underlying implementation."""

    @overload
    def __init__(
        self,
        *,
        contents: list[Contents],
        role: Role | Literal["system", "user", "assistant", "tool"] | None = None,
        author_name: str | None = None,
        response_id: str | None = None,
        message_id: str | None = None,
        conversation_id: str | None = None,
        ai_model_id: str | None = None,
        created_at: CreatedAtT | None = None,
        finish_reason: FinishReason | None = None,
        additional_properties: dict[str, Any] | None = None,
        raw_representation: Any | None = None,
    ) -> None:
        """Initializes a ChatResponseUpdate with the provided parameters."""

    @overload
    def __init__(
        self,
        *,
        text: TextContent | str,
        role: Role | Literal["system", "user", "assistant", "tool"] | None = None,
        author_name: str | None = None,
        response_id: str | None = None,
        message_id: str | None = None,
        conversation_id: str | None = None,
        ai_model_id: str | None = None,
        created_at: CreatedAtT | None = None,
        finish_reason: FinishReason | None = None,
        additional_properties: dict[str, Any] | None = None,
        raw_representation: Any | None = None,
    ) -> None:
        """Initializes a ChatResponseUpdate with the provided parameters."""

    def __init__(
        self,
        *,
        contents: list[Contents] | None = None,
        text: TextContent | str | None = None,
        role: Role | Literal["system", "user", "assistant", "tool"] | None = None,
        author_name: str | None = None,
        response_id: str | None = None,
        message_id: str | None = None,
        conversation_id: str | None = None,
        ai_model_id: str | None = None,
        created_at: CreatedAtT | None = None,
        finish_reason: FinishReason | None = None,
        additional_properties: dict[str, Any] | None = None,
        raw_representation: Any | None = None,
    ) -> None:
        """Initializes a ChatResponseUpdate with the provided parameters."""
        if contents is None:
            contents = []
        if text is not None:
            if isinstance(text, str):
                text = TextContent(text=text)
            contents.append(text)
        if role and isinstance(role, str):
            role = Role(value=role)
        super().__init__(
            contents=contents,  # type: ignore[reportCallIssue]
            additional_properties=additional_properties,  # type: ignore[reportCallIssue]
            author_name=author_name,  # type: ignore[reportCallIssue]
            conversation_id=conversation_id,  # type: ignore[reportCallIssue]
            created_at=created_at,  # type: ignore[reportCallIssue]
            finish_reason=finish_reason,  # type: ignore[reportCallIssue]
            message_id=message_id,  # type: ignore[reportCallIssue]
            ai_model_id=ai_model_id,  # type: ignore[reportCallIssue]
            raw_representation=raw_representation,  # type: ignore[reportCallIssue]
            response_id=response_id,  # type: ignore[reportCallIssue]
            role=role,  # type: ignore[reportCallIssue]
        )

    @property
    def text(self) -> str:
        """Returns the concatenated text of all contents in the update."""
        return "".join(content.text for content in self.contents if isinstance(content, TextContent))

    def __str__(self) -> str:
        return self.text

    def with_(self, contents: list[BaseContent] | None = None, message_id: str | None = None) -> Self:
        """Returns a new instance with the specified contents and message_id."""
        if contents is None:
            contents = []

        return self.model_copy(
            update={
                "contents": self.contents + contents,
                "message_id": message_id or self.message_id,
            }
        )


# region ChatOptions


class ChatToolMode(AFBaseModel):
    """Defines if and how tools are used in a chat request."""

    mode: Literal["auto", "required", "none"] = "none"
    required_function_name: str | None = None

    AUTO: ClassVar[Self]  # type: ignore[assignment]
    REQUIRED_ANY: ClassVar[Self]  # type: ignore[assignment]
    NONE: ClassVar[Self]  # type: ignore[assignment]

    @classmethod
    def REQUIRED(cls: type[TChatToolMode], function_name: str | None = None) -> TChatToolMode:
        """Returns a ChatToolMode that requires the specified function to be called."""
        return cls(mode="required", required_function_name=function_name)

    def __eq__(self, other: object) -> bool:
        """Checks equality with another ChatToolMode or string."""
        if isinstance(other, str):
            return self.mode == other
        if isinstance(other, ChatToolMode):
            return self.mode == other.mode and self.required_function_name == other.required_function_name
        return False

    @model_serializer
    def serialize_model(self) -> str:
        """Serializes the ChatToolMode to just the mode string."""
        return self.mode


ChatToolMode.AUTO = ChatToolMode(mode="auto")  # type: ignore[assignment]
ChatToolMode.REQUIRED_ANY = ChatToolMode(mode="required")  # type: ignore[assignment]
ChatToolMode.NONE = ChatToolMode(mode="none")  # type: ignore[assignment]


class ChatOptions(AFBaseModel):
    """Common request settings for AI services."""

    additional_properties: MutableMapping[str, Any] = Field(
        default_factory=dict, description="Provider-specific additional properties."
    )
    ai_model_id: Annotated[str | None, Field(serialization_alias="model")] = None
    allow_multiple_tool_calls: bool | None = None
    conversation_id: str | None = None
    frequency_penalty: Annotated[float | None, Field(ge=-2.0, le=2.0)] = None
    logit_bias: MutableMapping[str | int, float] | None = None
    max_tokens: Annotated[int | None, Field(gt=0)] = None
    metadata: MutableMapping[str, str] | None = None
    presence_penalty: Annotated[float | None, Field(ge=-2.0, le=2.0)] = None
    response_format: type[BaseModel] | None = Field(
        default=None, description="Structured output response format schema. Must be a valid Pydantic model."
    )
    seed: int | None = None
    stop: str | Sequence[str] | None = None
    store: bool | None = None
    temperature: Annotated[float | None, Field(ge=0.0, le=2.0)] = None
    tool_choice: ChatToolMode | Literal["auto", "required", "none"] | Mapping[str, Any] | None = None
    tools: list[ToolProtocol | MutableMapping[str, Any]] | None = None
    top_p: Annotated[float | None, Field(ge=0.0, le=1.0)] = None
    user: str | None = None

    @field_validator("tools", mode="before")
    @classmethod
    def _validate_tools(
        cls,
        tools: (
            ToolProtocol
            | Callable[..., Any]
            | MutableMapping[str, Any]
            | list[ToolProtocol | Callable[..., Any] | MutableMapping[str, Any]]
            | None
        ),
    ) -> list[ToolProtocol | MutableMapping[str, Any]] | None:
        """Parse the tools field."""
        if not tools:
            return None
        if not isinstance(tools, list):
            tools = [tools]  # type: ignore[reportAssignmentType, assignment]
        for idx, tool in enumerate(tools):  # type: ignore[reportArgumentType, arg-type]
            if not isinstance(tool, (ToolProtocol, MutableMapping)):
                # Convert to ToolProtocol if it's a function or callable
                tools[idx] = ai_function(tool)  # type: ignore[reportIndexIssues, reportCallIssue, reportArgumentType, index, call-overload, arg-type]
        return tools  # type: ignore[reportReturnType, return-value]

    @field_validator("tool_choice", mode="before")
    @classmethod
    def _validate_tool_mode(
        cls, tool_choice: ChatToolMode | Literal["auto", "required", "none"] | Mapping[str, Any] | None
    ) -> ChatToolMode | None:
        """Validates the tool_choice field to ensure it is a valid ChatToolMode."""
        if not tool_choice:
            return None
        if isinstance(tool_choice, str):
            match tool_choice:
                case "auto":
                    return ChatToolMode.AUTO
                case "required":
                    return ChatToolMode.REQUIRED_ANY
                case "none":
                    return ChatToolMode.NONE
                case _:
                    raise ValidationError(f"Invalid tool choice: {tool_choice}")
        if isinstance(tool_choice, (dict, Mapping)):
            return ChatToolMode.model_validate(tool_choice)
        return tool_choice

    def to_provider_settings(self, by_alias: bool = True, exclude: set[str] | None = None) -> dict[str, Any]:
        """Convert the ChatOptions to a dictionary suitable for provider requests.

        Args:
            by_alias: Use alias names for fields if True.
            exclude: Additional keys to exclude from the output.

        Returns:
            Dictionary of settings for provider.
        """
        default_exclude = {"additional_properties"}
        # No tool choice if no tools are defined
        if self.tools is None or len(self.tools) == 0:
            default_exclude.add("tool_choice")
        merged_exclude = default_exclude if exclude is None else default_exclude | set(exclude)

        settings = self.model_dump(exclude_none=True, by_alias=by_alias, exclude=merged_exclude)
        settings = {k: v for k, v in settings.items() if v}
        settings.update(self.additional_properties)
        for key in merged_exclude:
            settings.pop(key, None)
        return settings

    def __and__(self, other: object) -> Self:
        """Combines two ChatOptions instances.

        The values from the other ChatOptions take precedence.
        List and dicts are combined.
        """
        if not isinstance(other, ChatOptions):
            return self
        other_tools = other.tools
        # tool_choice has a specialized serialize method. Save it here so we can fix it later.
        tool_choice = other.tool_choice or self.tool_choice
        updated_values = other.model_dump(exclude_none=True, exclude={"tools"})
        logit_bias = updated_values.pop("logit_bias", {})
        metadata = updated_values.pop("metadata", {})
        additional_properties = updated_values.pop("additional_properties", {})
        combined = self.model_copy(update=updated_values)
        combined.tool_choice = tool_choice
        combined.logit_bias = {**(combined.logit_bias or {}), **logit_bias}
        combined.metadata = {**(combined.metadata or {}), **metadata}
        combined.additional_properties = {**(combined.additional_properties or {}), **additional_properties}
        if other_tools:
            if not combined.tools:
                combined.tools = other_tools
            else:
                for tool in other_tools:
                    if tool not in combined.tools:
                        combined.tools.append(tool)
        return combined


# region GeneratedEmbeddings


class GeneratedEmbeddings(AFBaseModel, MutableSequence[TEmbedding], Generic[TEmbedding]):
    """A model representing generated embeddings."""

    embeddings: list[TEmbedding] = Field(default_factory=list, kw_only=False)  # type: ignore[ReportUnknownVariableType]
    usage: UsageDetails | None = None
    additional_properties: dict[str, Any] = Field(default_factory=dict)

    def __contains__(self, value: object) -> bool:
        return value in self.embeddings

    def __iter__(self) -> Iterator[TEmbedding]:  # type: ignore[override] # overrides a method in BaseModel, ignoring
        return iter(self.embeddings)

    def __len__(self) -> int:
        return len(self.embeddings)

    def __reversed__(self) -> Iterator[TEmbedding]:
        return self.embeddings.__reversed__()

    def index(self, value: TEmbedding, start: int = 0, stop: int | None = None) -> int:
        if start > 0:
            if stop is not None:
                return self.embeddings.index(value, start, stop)
            return self.embeddings.index(value, start)
        return self.embeddings.index(value)

    def count(self, value: TEmbedding) -> int:
        return self.embeddings.count(value)

    @overload
    def __getitem__(self, index: int) -> TEmbedding: ...

    @overload
    def __getitem__(self, index: slice) -> MutableSequence[TEmbedding]: ...

    def __getitem__(self, index: int | slice) -> TEmbedding | MutableSequence[TEmbedding]:
        return self.embeddings[index]

    @overload
    def __setitem__(self, index: int, value: TEmbedding) -> None: ...

    @overload
    def __setitem__(self, index: slice, value: Iterable[TEmbedding]) -> None: ...

    def __setitem__(self, index: int | slice, value: TEmbedding | Iterable[TEmbedding]) -> None:
        if isinstance(index, int):
            if isinstance(value, Iterable):
                raise TypeError("Value must be an iterable when setting a slice.")
            self.embeddings[index] = value
            return
        if not isinstance(value, Iterable):
            raise TypeError("Value must be an iterable when setting a slice.")
        self.embeddings[index] = value

    @overload
    def __delitem__(self, index: int) -> None: ...

    @overload
    def __delitem__(self, index: slice) -> None: ...

    def __delitem__(self, index: int | slice) -> None:
        del self.embeddings[index]

    def insert(self, index: int, value: TEmbedding) -> None:
        self.embeddings.insert(index, value)

    def append(self, value: TEmbedding) -> None:
        self.embeddings.append(value)

    def clear(self) -> None:
        self.embeddings.clear()
        self.usage = None
        self.additional_properties = {}

    def reverse(self) -> None:
        self.embeddings.reverse()

    def extend(self, values: Iterable[TEmbedding]) -> None:
        self.embeddings.extend(values)

    def pop(self, index: int = -1) -> TEmbedding:
        return self.embeddings.pop(index)

    def remove(self, value: TEmbedding) -> None:
        self.embeddings.remove(value)

    def __iadd__(self, values: Iterable[TEmbedding] | Self) -> Self:
        if isinstance(values, GeneratedEmbeddings):
            self.embeddings += values.embeddings
            if not self.usage:
                self.usage = values.usage
            else:
                self.usage += values.usage
            self.additional_properties.update(values.additional_properties)
        else:
            self.embeddings += values
        return self


# region AgentRunResponse


class AgentRunResponse(AFBaseModel):
    """Represents the response to an Agent run request.

    Provides one or more response messages and metadata about the response.
    A typical response will contain a single message, but may contain multiple
    messages in scenarios involving function calls, RAG retrievals, or complex logic.
    """

    messages: list[ChatMessage] = Field(default_factory=list[ChatMessage])
    response_id: str | None = None
    created_at: CreatedAtT | None = None  # use a datetimeoffset type?
    usage_details: UsageDetails | None = None
    raw_representation: Any | None = None
    additional_properties: dict[str, Any] | None = None

    def __init__(
        self,
        messages: ChatMessage | list[ChatMessage] | None = None,
        response_id: str | None = None,
        created_at: CreatedAtT | None = None,
        usage_details: UsageDetails | None = None,
        raw_representation: Any | None = None,
        additional_properties: dict[str, Any] | None = None,
        **kwargs: Any,
    ) -> None:
        """Initialize an AgentRunResponse.

        Attributes:
        messages: The list of chat messages in the response.
        response_id: The ID of the chat response.
        created_at: A timestamp for the chat response.
        usage_details: The usage details for the chat response.
        additional_properties: Any additional properties associated with the chat response.
        raw_representation: The raw representation of the chat response from an underlying implementation.
        **kwargs: Additional properties to set on the response.
        """
        processed_messages: list[ChatMessage] = []
        if messages is not None:
            if isinstance(messages, ChatMessage):
                processed_messages.append(messages)
            elif isinstance(messages, list):
                processed_messages.extend(messages)

        super().__init__(
            messages=processed_messages,  # type: ignore[reportCallIssue]
            response_id=response_id,  # type: ignore[reportCallIssue]
            created_at=created_at,  # type: ignore[reportCallIssue]
            usage_details=usage_details,  # type: ignore[reportCallIssue]
            additional_properties=additional_properties,  # type: ignore[reportCallIssue]
            raw_representation=raw_representation,  # type: ignore[reportCallIssue]
            **kwargs,
        )

    @property
    def text(self) -> str:
        """Get the concatenated text of all messages."""
        return "".join(msg.text for msg in self.messages) if self.messages else ""

    @property
    def user_input_requests(self) -> list[UserInputRequestContents]:
        """Get all BaseUserInputRequest messages from the response."""
        return [
            content for msg in self.messages for content in msg.contents if isinstance(content, BaseUserInputRequest)
        ]

    @classmethod
    def from_agent_run_response_updates(
        cls: type[TAgentRunResponse], updates: Sequence["AgentRunResponseUpdate"]
    ) -> TAgentRunResponse:
        """Joins multiple updates into a single AgentRunResponse."""
        msg = cls(messages=[])
        for update in updates:
            _process_update(msg, update)
        _finalize_response(msg)
        return msg

    @classmethod
    async def from_agent_response_generator(
        cls: type[TAgentRunResponse], updates: AsyncIterable["AgentRunResponseUpdate"]
    ) -> TAgentRunResponse:
        """Joins multiple updates into a single AgentRunResponse."""
        msg = cls(messages=[])
        async for update in updates:
            _process_update(msg, update)
        _finalize_response(msg)
        return msg

    def __str__(self) -> str:
        return self.text


# region AgentRunResponseUpdate


class AgentRunResponseUpdate(AFBaseModel):
    """Represents a single streaming response chunk from an Agent."""

    contents: list[Contents] = Field(default_factory=list[Contents])
    role: Role | None = None
    author_name: str | None = None
    response_id: str | None = None
    message_id: str | None = None
    created_at: CreatedAtT | None = None  # use a datetimeoffset type?
    additional_properties: dict[str, Any] | None = None
    raw_representation: Any | None = None

    @property
    def text(self) -> str:
        """Get the concatenated text of all TextContent objects in contents."""
        return (
            "".join(content.text for content in self.contents if isinstance(content, TextContent))
            if self.contents
            else ""
        )

    @property
    def user_input_requests(self) -> list[UserInputRequestContents]:
        """Get all BaseUserInputRequest messages from the response."""
        return [content for content in self.contents if isinstance(content, BaseUserInputRequest)]

    def __str__(self) -> str:
        return self.text


# region SpeechToTextOptions


class SpeechToTextOptions(AFBaseModel):
    """Common request settings for Speech to Text AI services."""

    ai_model_id: Annotated[str | None, Field(serialization_alias="model")] = None
    speech_language: Annotated[str | None, Field(description="Language of the input speech.")] = None
    text_language: Annotated[str | None, Field(description="Language of the output text.")] = None
    speech_sample_rate: Annotated[int | None, Field(description="Sample rate of the input speech.")] = None
    additional_properties: dict[str, Any] = Field(
        default_factory=dict, description="Provider-specific additional properties."
    )

    def to_provider_settings(self, by_alias: bool = True, exclude: set[str] | None = None) -> dict[str, Any]:
        """Convert the SpeechToTextOptions to a dictionary suitable for provider requests.

        Args:
            by_alias: Use alias names for fields if True.
            exclude: Additional keys to exclude from the output.

        Returns:
            Dictionary of settings for provider.
        """
        default_exclude = {"additional_properties"}
        merged_exclude = default_exclude if exclude is None else default_exclude | set(exclude)

        settings: dict[str, Any] = self.model_dump(exclude_none=True, by_alias=by_alias, exclude=merged_exclude)
        settings = {k: v for k, v in settings.items() if not (isinstance(v, dict) and not v)}
        settings.update(self.additional_properties)
        for key in merged_exclude:
            settings.pop(key, None)
        return settings


# region TextToSpeechOptions


class TextToSpeechOptions(AFBaseModel):
    """Request settings for text to speech services.

    Tailor this to be more general as more models (aside from OpenAI) are added.
    """

    ai_model_id: str | None = Field(None, serialization_alias="model")
    voice: Literal["alloy", "ash", "ballad", "coral", "echo", "fable", "onyx", "nova", "sage", "shimmer"] = "alloy"
    response_format: Literal["mp3", "opus", "aac", "flac", "wav", "pcm"] | None = None
    speed: Annotated[float | None, Field(ge=0.25, le=4.0)] = None
    additional_properties: dict[str, Any] = Field(
        default_factory=dict, description="Provider-specific additional properties."
    )

    def to_provider_settings(self, by_alias: bool = True, exclude: set[str] | None = None) -> dict[str, Any]:
        """Convert the SpeechToTextOptions to a dictionary suitable for provider requests.

        Args:
            by_alias: Use alias names for fields if True.
            exclude: Additional keys to exclude from the output.

        Returns:
            Dictionary of settings for provider.
        """
        default_exclude = {"additional_properties"}
        merged_exclude = default_exclude if exclude is None else default_exclude | set(exclude)

        settings: dict[str, Any] = self.model_dump(exclude_none=True, by_alias=by_alias, exclude=merged_exclude)
        settings = {k: v for k, v in settings.items() if not (isinstance(v, dict) and not v)}
        settings.update(self.additional_properties)
        for key in merged_exclude:
            settings.pop(key, None)
        return settings<|MERGE_RESOLUTION|>--- conflicted
+++ resolved
@@ -29,11 +29,7 @@
 from ._logging import get_logger
 from ._pydantic import AFBaseModel
 from ._tools import ToolProtocol, ai_function
-<<<<<<< HEAD
-from .exceptions import TypeAdditionException
-=======
 from .exceptions import AdditionItemMismatch
->>>>>>> 6aa746d8
 
 if sys.version_info >= (3, 11):
     from typing import Self  # pragma: no cover
@@ -260,11 +256,7 @@
         ):
             try:
                 message.contents[-1] += content
-<<<<<<< HEAD
-            except TypeAdditionException:
-=======
             except AdditionItemMismatch:
->>>>>>> 6aa746d8
                 message.contents.append(content)
         elif isinstance(content, UsageContent):
             if response.usage_details is None:
@@ -941,11 +933,7 @@
         if not isinstance(other, FunctionCallContent):
             raise TypeError("Incompatible type")
         if other.call_id and self.call_id != other.call_id:
-<<<<<<< HEAD
-            raise TypeAdditionException("Incompatible function call contents", log_level=None)
-=======
-            raise AdditionItemMismatch
->>>>>>> 6aa746d8
+            raise AdditionItemMismatch("", log_level=None)
         if not self.arguments:
             arguments = other.arguments
         elif not other.arguments:
