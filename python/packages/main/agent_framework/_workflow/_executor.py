--- conflicted
+++ resolved
@@ -29,12 +29,8 @@
     WorkflowErrorDetails,
     _framework_event_origin,  # type: ignore[reportPrivateUsage]
 )
-<<<<<<< HEAD
-from ._runner_context import _decode_checkpoint_value  # pyright: ignore[reportPrivateUsage]
-=======
-from ._runner_context import Message, RunnerContext, _decode_checkpoint_value
+from ._runner_context import Message, RunnerContext, _decode_checkpoint_value  # type: ignore
 from ._shared_state import SharedState
->>>>>>> 36933de3
 from ._typing_utils import is_instance_of
 from ._workflow_context import WorkflowContext, validate_function_signature
 
@@ -440,61 +436,10 @@
         for request_type, interceptor_list in self._request_interceptors.items():
             if self._does_request_match_type(request.data, request_type):
                 for interceptor_info in interceptor_list:
-<<<<<<< HEAD
-                    # Check workflow scope if specified
-                    from_workflow = interceptor_info["from_workflow"]
-                    if from_workflow and request.sub_workflow_id != from_workflow:
-                        continue  # Skip this interceptor, wrong workflow
-
-                    # Check additional condition
-                    condition = interceptor_info["condition"]
-                    if condition and not condition(request):
-                        continue
-
-                    # Call the interceptor method
-                    method = interceptor_info["method"]
-                    response: "RequestResponse[Any, Any]" = await method(request.data, ctx)
-
-                    # Check if interceptor handled it or needs to forward
-                    if isinstance(response, RequestResponse):
-                        # Add automatic correlation info to the response
-                        correlated_response = RequestResponse[RequestInfoMessage, Any].with_correlation(
-                            response,
-                            request.data,
-                            request.request_id,
-                        )
-
-                        if correlated_response.is_handled:
-                            # Send response back to sub-workflow
-                            await ctx.send_message(
-                                SubWorkflowResponse(
-                                    request_id=request.request_id,
-                                    data=correlated_response.data,
-                                ),
-                                target_id=request.sub_workflow_id,
-                            )
-                        else:
-                            # Forward WITH CONTEXT PRESERVED
-                            # Update the data if interceptor provided a modified request
-                            if correlated_response.forward_request:
-                                request.data = correlated_response.forward_request
-
-                            # Send the inner request to RequestInfoExecutor to create external request
-                            await ctx.send_message(request)
-                    else:
-                        # Legacy support: direct return means handled
-                        await ctx.send_message(
-                            SubWorkflowResponse(
-                                request_id=request.request_id,
-                                data=response,
-                            ),
-                            target_id=request.sub_workflow_id,
-=======
                     if self._does_interceptor_apply_to_request(request, interceptor_info):
                         logger.debug(
                             f"Executor {self.id} intercepting request {request.request_id} "
                             f"of type {type(request.data).__name__} from sub-workflow {request.sub_workflow_id}"
->>>>>>> 36933de3
                         )
                         await self._execute_interceptor(request, interceptor_info, ctx)
                         return  # Only the first matching interceptor is executed
@@ -560,7 +505,7 @@
             ctx: The workflow context
         """
         method = interceptor_info["method"]
-        response = await method(request.data, ctx)
+        response: RequestResponse[Any, Any] = await method(request.data, ctx)
 
         if not isinstance(response, RequestResponse):
             raise RuntimeError(
@@ -1286,28 +1231,6 @@
 
         await self._clear_pending_request_snapshot(request_id, ctx)
 
-<<<<<<< HEAD
-    async def _ensure_state_loaded(self, request_id: str, ctx: WorkflowContext[Any]) -> None:
-        if self._state_loaded:
-            return
-        state = await ctx.get_state()
-        if isinstance(state, dict) and state:
-            with contextlib.suppress(Exception):
-                self.restore_state(state)
-        self._state_loaded = True
-=======
-    def _register_instance_handler(
-        self,
-        name: str,
-        func: Callable[[Any, WorkflowContext[Any]], Awaitable[Any]],
-        message_type: type,
-        ctx_annotation: Any,
-        output_types: list[type],
-        workflow_output_types: list[type],
-    ) -> None:
-        raise NotImplementedError("Cannot register handlers on RequestInfoExecutor")
->>>>>>> 36933de3
-
     async def _record_pending_request_snapshot(
         self,
         request: RequestInfoMessage,
@@ -1435,6 +1358,15 @@
             return True
         snapshot = await self._get_pending_request_snapshot(request_id, ctx)
         return snapshot is not None
+
+    async def _ensure_state_loaded(self, request_id: str, ctx: WorkflowContext[Any]) -> None:
+        if self._state_loaded:
+            return
+        state = await ctx.get_state()
+        if isinstance(state, dict) and state:
+            with contextlib.suppress(Exception):
+                self.restore_state(state)
+        self._state_loaded = True
 
     async def _rehydrate_request_event(
         self,
@@ -1946,267 +1878,4 @@
         await self._run_agent_and_emit(ctx)
 
 
-<<<<<<< HEAD
-# endregion: Agent Executor
-
-
-# region Workflow Executor
-
-
-class WorkflowExecutor(Executor):
-    """An executor that runs another workflow as its execution logic.
-
-    This executor wraps a workflow to make it behave as an executor, enabling
-    hierarchical workflow composition. Sub-workflows can send requests that
-    are intercepted by parent workflows.
-    """
-
-    workflow: "Workflow" = Field(description="The workflow to execute as a sub-workflow")
-
-    def __init__(self, workflow: "Workflow", id: str, **kwargs: Any):
-        """Initialize the WorkflowExecutor.
-
-        Args:
-            workflow: The workflow to execute as a sub-workflow.
-            id: Unique identifier for this executor.
-            **kwargs: Additional keyword arguments passed to the parent constructor.
-        """
-        kwargs.update({"workflow": workflow})
-        super().__init__(id, **kwargs)
-
-        # Track pending external responses by request_id
-        self._pending_responses: dict[str, Any] = {}  # request_id -> response_data
-        # Track workflow state for proper resumption - support multiple concurrent requests
-        self._pending_requests: dict[str, Any] = {}  # request_id -> original request data
-        self._active_executions: int = 0  # Count of active sub-workflow executions
-        # Response accumulation for multiple concurrent responses
-        self._collected_responses: dict[str, Any] = {}  # Accumulate responses
-        self._expected_response_count: int = 0  # Track how many responses we're waiting for
-        self._state_loaded = False
-
-    def snapshot_state(self) -> dict[str, Any]:
-        """Capture minimal state needed to resume pending sub-workflow requests."""
-        helper_states: dict[str, dict[str, Any]] = {}
-
-        for exec_id, executor in self.workflow.executors.items():
-            if isinstance(executor, RequestInfoExecutor):
-                with contextlib.suppress(Exception):
-                    snapshot = executor.snapshot_state()
-                    if isinstance(snapshot, dict):
-                        helper_states[exec_id] = snapshot
-
-        state: dict[str, Any] = {
-            "pending_request_ids": list(self._pending_requests.keys()),
-            "expected_response_count": self._expected_response_count,
-            "active_executions": self._active_executions,
-        }
-
-        if helper_states:
-            state["request_info_executor_states"] = helper_states
-
-        return state
-
-    def restore_state(self, state: dict[str, Any]) -> None:
-        """Restore pending request bookkeeping from a checkpoint snapshot."""
-        pending_ids = state.get("pending_request_ids", [])
-        if isinstance(pending_ids, list):
-            self._pending_requests = {rid: None for rid in pending_ids if isinstance(rid, str)}
-        else:
-            self._pending_requests = {}
-
-        try:
-            self._expected_response_count = int(state.get("expected_response_count", 0))
-        except (TypeError, ValueError):
-            self._expected_response_count = 0
-
-        try:
-            self._active_executions = int(state.get("active_executions", 0))
-        except (TypeError, ValueError):
-            self._active_executions = 0
-
-        helper_states = state.get("request_info_executor_states", {})
-        restored_request_data: dict[str, RequestInfoMessage] = {}
-        if isinstance(helper_states, dict):
-            for exec_id, helper_state in helper_states.items():
-                helper_executor = self.workflow.executors.get(exec_id)
-                if not isinstance(helper_executor, RequestInfoExecutor) or not isinstance(helper_state, dict):
-                    continue
-                with contextlib.suppress(Exception):
-                    helper_executor.restore_state(helper_state)
-                    for req_id, event in getattr(helper_executor, "_request_events", {}).items():  # type: ignore[attr-defined]
-                        if isinstance(req_id, str) and isinstance(event, RequestInfoEvent):
-                            restored_request_data[req_id] = event.data  # type: ignore[assignment]
-
-        if restored_request_data:
-            for req_id, data in restored_request_data.items():
-                if req_id in self._pending_requests:
-                    self._pending_requests[req_id] = data
-
-        # Responses are accumulated per batch; start clean whenever we restore.
-        self._collected_responses = {}
-        self._state_loaded = True
-
-    async def _ensure_state_loaded(self, ctx: WorkflowContext[Any]) -> None:
-        if self._state_loaded:
-            return
-
-        state: dict[str, Any] | None = None
-        try:
-            state = await ctx.get_state()
-        except Exception:
-            state = None
-
-        if isinstance(state, dict) and state:
-            with contextlib.suppress(Exception):
-                self.restore_state(state)
-                self._state_loaded = True
-        else:
-            self._state_loaded = True
-
-    @handler  # No output_types - can send any completion data type
-    async def process_workflow(self, input_data: object, ctx: WorkflowContext[Any]) -> None:
-        """Execute the sub-workflow with raw input data.
-
-        This handler starts a new sub-workflow execution. When the sub-workflow
-        needs external information, it pauses and sends a request to the parent.
-
-        Args:
-            input_data: The input data to send to the sub-workflow.
-            ctx: The workflow context from the parent.
-        """
-        # Skip SubWorkflowResponse and SubWorkflowRequestInfo - they have specific handlers
-        if isinstance(input_data, (SubWorkflowResponse, SubWorkflowRequestInfo)):
-            return
-
-        await self._ensure_state_loaded(ctx)
-
-        from ._events import RequestInfoEvent, WorkflowCompletedEvent
-
-        # Track this execution
-        self._active_executions += 1
-
-        try:
-            # Run the sub-workflow and collect all events
-            events = [event async for event in self.workflow.run_stream(input_data)]
-
-            # Count requests and initialize response tracking
-            request_count = 0
-            for event in events:
-                if isinstance(event, RequestInfoEvent):
-                    request_count += 1
-
-            # Initialize response accumulation for this execution
-            # For sequential workflows (like step_08), expect only current requests
-            # For parallel workflows (like step_09), expect all requests at once
-            self._expected_response_count = request_count
-            self._collected_responses = {}
-
-            # If no requests in initial run, handle completion immediately
-            if request_count == 0:
-                self._expected_response_count = 0
-
-            # Process events to check for completion or requests
-            for event in events:
-                if isinstance(event, WorkflowCompletedEvent):
-                    # Sub-workflow completed normally - send result to parent
-                    await ctx.add_event(event)
-                    await ctx.send_message(event.data)
-                    self._active_executions -= 1
-                    return  # Exit after completion
-
-                if isinstance(event, RequestInfoEvent):
-                    # Sub-workflow needs external information
-                    # Track the pending request
-                    self._pending_requests[event.request_id] = event.data
-
-                    # Wrap request with routing context and send to parent
-                    if not isinstance(event.data, RequestInfoMessage):
-                        raise TypeError(f"Expected RequestInfoMessage, got {type(event.data)}")
-                    wrapped_request = SubWorkflowRequestInfo(
-                        request_id=event.request_id,
-                        sub_workflow_id=self.id,
-                        data=event.data,
-                    )
-
-                    await ctx.send_message(wrapped_request)
-                    # Continue processing remaining events (no return)
-
-        except Exception as e:
-            from ._events import ExecutorEvent
-
-            # Sub-workflow failed - create error event
-            error_event = ExecutorEvent(executor_id=self.id, data={"error": str(e), "type": "sub_workflow_error"})
-            await ctx.add_event(error_event)
-            self._active_executions -= 1
-            raise
-
-    @handler
-    async def handle_response(
-        self,
-        response: SubWorkflowResponse,
-        ctx: WorkflowContext[Any],
-    ) -> None:
-        """Handle response from parent for a forwarded request.
-
-        This handler accumulates responses and only resumes the sub-workflow
-        when all expected responses have been received.
-
-        Args:
-            response: The response to a previous request.
-            ctx: The workflow context.
-        """
-        await self._ensure_state_loaded(ctx)
-
-        # Check if we have this pending request
-        pending_requests = getattr(self, "_pending_requests", {})
-        if response.request_id not in pending_requests:
-            return
-
-        # Remove the request from pending list
-        pending_requests.pop(response.request_id, None)
-
-        # Accumulate the response
-        self._collected_responses[response.request_id] = response.data
-
-        # Check if we have all expected responses for current batch
-        if len(self._collected_responses) >= self._expected_response_count:
-            from ._events import RequestInfoEvent, WorkflowCompletedEvent
-
-            # Send all collected responses to the sub-workflow
-            responses_to_send = dict(self._collected_responses)
-            self._collected_responses.clear()  # Clear for next batch
-
-            result_events = [event async for event in self.workflow.send_responses_streaming(responses_to_send)]
-
-            # Process the result events
-            new_request_count = 0
-            for event in result_events:
-                if isinstance(event, WorkflowCompletedEvent):
-                    # Sub-workflow completed - send result to parent
-                    await ctx.add_event(event)
-                    await ctx.send_message(event.data)
-                    self._active_executions -= 1
-                    return
-                if isinstance(event, RequestInfoEvent):
-                    # Sub-workflow sent more requests - prepare for next batch
-                    new_request_count += 1
-                    self._pending_requests[event.request_id] = event.data
-
-                    # Send the new request to parent
-                    if not isinstance(event.data, RequestInfoMessage):
-                        raise TypeError(f"Expected RequestInfoMessage, got {type(event.data)}")
-                    wrapped_request = SubWorkflowRequestInfo(
-                        request_id=event.request_id,
-                        sub_workflow_id=self.id,
-                        data=event.data,
-                    )
-                    await ctx.send_message(wrapped_request)
-
-            # Update expected count for next batch of requests
-            self._expected_response_count = new_request_count
-
-
-# endregion: Workflow Executor
-=======
-# endregion: Agent Executor
->>>>>>> 36933de3
+# endregion: Agent Executor