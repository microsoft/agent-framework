# Copyright (c) Microsoft. All rights reserved.

import asyncio
import logging
from collections import defaultdict
from collections.abc import AsyncGenerator, Sequence
from typing import TYPE_CHECKING, Any

if TYPE_CHECKING:
    from ._executor import RequestInfoExecutor

from ._edge import EdgeGroup
from ._edge_runner import EdgeRunner, create_edge_runner
<<<<<<< HEAD
from ._events import WorkflowCompletedEvent, WorkflowEvent, _framework_event_origin  # type: ignore
=======
from ._events import WorkflowEvent, WorkflowOutputEvent, _framework_event_origin
>>>>>>> 36933de3
from ._executor import Executor
from ._runner_context import (
    _DATACLASS_MARKER,  # type: ignore
    _PYDANTIC_MARKER,  # type: ignore
    CheckpointState,
    Message,
    RunnerContext,
    _decode_checkpoint_value,  # type: ignore
)
from ._shared_state import SharedState
from ._typing_utils import is_instance_of

logger = logging.getLogger(__name__)


class Runner:
    """A class to run a workflow in Pregel supersteps."""

    def __init__(
        self,
        edge_groups: Sequence[EdgeGroup],
        executors: dict[str, Executor],
        shared_state: SharedState,
        ctx: RunnerContext,
        max_iterations: int = 100,
        workflow_id: str | None = None,
    ) -> None:
        """Initialize the runner with edges, shared state, and context.

        Args:
            edge_groups: The edge groups of the workflow.
            executors: Map of executor IDs to executor instances.
            shared_state: The shared state for the workflow.
            ctx: The runner context for the workflow.
            max_iterations: The maximum number of iterations to run.
            workflow_id: The workflow ID for checkpointing.
        """
        self._executors = executors
        self._edge_runners = [create_edge_runner(group, executors) for group in edge_groups]
        self._edge_runner_map = self._parse_edge_runners(self._edge_runners)
        self._ctx = ctx
        self._iteration = 0
        self._max_iterations = max_iterations
        self._shared_state = shared_state
        self._workflow_id = workflow_id
        self._running = False
        self._resumed_from_checkpoint = False  # Track whether we resumed
        self.graph_signature_hash: str | None = None

        # Set workflow ID in context if provided
        if workflow_id:
            self._ctx.set_workflow_id(workflow_id)

    @property
    def context(self) -> RunnerContext:
        """Get the workflow context."""
        return self._ctx

    def mark_resumed(self, iteration: int | None = None, max_iterations: int | None = None) -> None:
        """Mark the runner as having resumed from a checkpoint.

        Optionally set the current iteration and max iterations.
        """
        self._resumed_from_checkpoint = True
        if iteration is not None:
            self._iteration = iteration
        if max_iterations is not None:
            self._max_iterations = max_iterations

    async def run_until_convergence(self) -> AsyncGenerator[WorkflowEvent, None]:
        """Run the workflow until no more messages are sent."""
        if self._running:
            raise RuntimeError("Runner is already running.")

        self._running = True
        try:
            # Emit any events already produced prior to entering loop
            if await self._ctx.has_events():
                logger.info("Yielding pre-loop events")
                for event in await self._ctx.drain_events():
                    yield event

            # Create first checkpoint if there are messages from initial execution
            if await self._ctx.has_messages() and self._ctx.has_checkpointing():
                if not self._resumed_from_checkpoint:
                    logger.info("Creating checkpoint after initial execution")
                    await self._create_checkpoint_if_enabled("after_initial_execution")
                else:
                    logger.info("Skipping 'after_initial_execution' checkpoint because we resumed from a checkpoint")

            # Initialize context with starting iteration state
            await self._update_context_with_shared_state()

            while self._iteration < self._max_iterations:
                logger.info(f"Starting superstep {self._iteration + 1}")

                # Run iteration concurrently with live event streaming: we poll
                # for new events while the iteration coroutine progresses.
                iteration_task = asyncio.create_task(self._run_iteration())
                while not iteration_task.done():
                    try:
                        # Wait briefly for any new event; timeout allows progress checks
                        event = await asyncio.wait_for(self._ctx.next_event(), timeout=0.05)
                        yield event
                    except asyncio.TimeoutError:
                        # Periodically continue to let iteration advance
                        continue

                # Propagate errors from iteration, but first surface any pending events
                try:
                    await iteration_task
                except Exception:
                    # Make sure failure-related events (like ExecutorFailedEvent) are surfaced
                    if await self._ctx.has_events():
                        for event in await self._ctx.drain_events():
                            yield event
                    raise
                self._iteration += 1

                # Drain any straggler events emitted at tail end
                if await self._ctx.has_events():
                    for event in await self._ctx.drain_events():
                        yield event

                # Update context with current iteration state immediately
                await self._update_context_with_shared_state()

                logger.info(f"Completed superstep {self._iteration}")

                # Create checkpoint after each superstep iteration
                await self._create_checkpoint_if_enabled(f"superstep_{self._iteration}")

                if not await self._ctx.has_messages():
                    break

            if self._iteration >= self._max_iterations and await self._ctx.has_messages():
                raise RuntimeError(f"Runner did not converge after {self._max_iterations} iterations.")

            logger.info(f"Workflow completed after {self._iteration} supersteps")
            self._iteration = 0
            self._resumed_from_checkpoint = False  # Reset resume flag for next run
        finally:
            self._running = False

    async def _run_iteration(self) -> None:
        async def _deliver_messages(source_executor_id: str, messages: list[Message]) -> None:
            """Outer loop to concurrently deliver messages from all sources to their targets."""

            # Special handling for SubWorkflowRequestInfo messages
            async def _deliver_sub_workflow_requests(messages: list[Message]) -> None:
                from ._executor import SubWorkflowRequestInfo

                # Handle SubWorkflowRequestInfo messages - only process those not already targeted
                sub_workflow_messages: list[Message] = []
                for msg in messages:
                    # Skip messages sent directly to RequestInfoExecutor - they are already forwarded
                    if self._is_message_to_request_info_executor(msg):
                        continue

                    if isinstance(msg.data, SubWorkflowRequestInfo):
                        sub_workflow_messages.append(msg)

                for message in sub_workflow_messages:
                    # message.data is guaranteed to be SubWorkflowRequestInfo via filtering above
                    sub_request = message.data  # type: ignore[assignment]

                    # Find executor that can intercept the wrapped type
                    interceptor_found = False
                    for executor in self._executors.values():
                        interceptors = getattr(executor, "_request_interceptors", [])
                        if interceptors and executor.id != message.source_id:
                            for registered_type in interceptors:  # type: ignore[assignment]
                                # Check type matching - handle both type and string cases
                                matched = False
                                if (
                                    isinstance(registered_type, type)
                                    and is_instance_of(sub_request.data, registered_type)
                                ) or (
                                    isinstance(registered_type, str)
                                    and hasattr(sub_request.data, "__class__")
                                    and sub_request.data.__class__.__name__ == registered_type
                                ):
                                    matched = True

                                if matched:
                                    # Send directly to the intercepting executor
                                    logger.info(
                                        f"Sending sub-workflow request of type '{sub_request.data.__class__.__name__}' "
                                        f"from sub-workflow '{sub_request.sub_workflow_id}' "
                                        f"to executor '{executor.id}' for interception."
                                    )
                                    await executor.execute(
                                        sub_request,
                                        [message.source_id],  # source_executor_ids
                                        self._shared_state,  # shared_state
                                        self._ctx,  # runner_context
                                        trace_contexts=[message.trace_context] if message.trace_context else None,
                                        source_span_ids=[message.source_span_id] if message.source_span_id else None,
                                    )
                                    interceptor_found = True
                                    break
                            if interceptor_found:
                                break

                    if not interceptor_found:
                        # No interceptor found - send directly to RequestInfoExecutor if available.

                        # Find the RequestInfoExecutor instance
                        request_info_executor = self._find_request_info_executor()

                        if request_info_executor:
                            logger.info(
                                f"Sending sub-workflow request of type '{sub_request.data.__class__.__name__}' "
                                f"from sub-workflow '{sub_request.sub_workflow_id}' to RequestInfoExecutor "
                                f"'{request_info_executor.id}'"
                            )
                            await request_info_executor.execute(
                                sub_request,
                                [message.source_id],  # source_executor_ids
                                self._shared_state,  # shared_state
                                self._ctx,  # runner_context
                                trace_contexts=[message.trace_context] if message.trace_context else None,
                                source_span_ids=[message.source_span_id] if message.source_span_id else None,
                            )
                        else:
                            logger.warning(
                                f"Sub-workflow request of type '{sub_request.data.__class__.__name__}' "
                                f"from sub-workflow '{sub_request.sub_workflow_id}' could not be handled: "
                                f"no RequestInfoExecutor found in the workflow. Add a RequestInfoExecutor "
                                f"to handle external requests or add an @intercepts_request handler."
                            )

            async def _deliver_message_inner(edge_runner: EdgeRunner, message: Message) -> bool:
                """Inner loop to deliver a single message through an edge runner."""
                return await edge_runner.send_message(message, self._shared_state, self._ctx)

            def _normalize_message_payload(message: Message) -> None:
                data = message.data
                if not isinstance(data, dict):
                    return
                if _PYDANTIC_MARKER not in data and _DATACLASS_MARKER not in data:
                    return
                try:
                    decoded = _decode_checkpoint_value(data)
                except Exception as exc:  # pragma: no cover - defensive
                    logger.debug("Failed to decode checkpoint payload during delivery: %s", exc)
                    return
                message.data = decoded

            # Handle SubWorkflowRequestInfo messages specially
            await _deliver_sub_workflow_requests(messages)

            # Filter out SubWorkflowRequestInfo messages from normal edge routing
            # since they were handled specially
            from ._executor import SubWorkflowRequestInfo

            non_sub_workflow_messages: list[Message] = []
            for msg in messages:
                # Keep messages sent directly to RequestInfoExecutor (forwarded messages)
                if self._is_message_to_request_info_executor(msg):
                    non_sub_workflow_messages.append(msg)
                    continue

                # Skip SubWorkflowRequestInfo messages (handled by special routing)
                if isinstance(msg.data, SubWorkflowRequestInfo):
                    continue

                non_sub_workflow_messages.append(msg)

            associated_edge_runners = self._edge_runner_map.get(source_executor_id, [])
            for message in non_sub_workflow_messages:
                _normalize_message_payload(message)
                # Deliver a message through all edge runners associated with the source executor concurrently.
                tasks = [_deliver_message_inner(edge_runner, message) for edge_runner in associated_edge_runners]
                if not tasks:
                    # No outgoing edges. If this is an AgentExecutorResponse, treat it as an
                    # intentional terminal emission and emit a WorkflowOutputEvent here.
                    # (Previously this relied on the executor to emit, but AgentExecutor only
                    # sends an AgentExecutorResponse message; centralized completion keeps the
                    # contract consistent with other executors.)
                    try:  # Local import to avoid circular dependencies at module import time.
                        from ._executor import AgentExecutorResponse  # type: ignore

                        if isinstance(message.data, AgentExecutorResponse):
                            final_messages = message.data.agent_run_response.messages
                            final_text = final_messages[-1].text if final_messages else "(no content)"
                            with _framework_event_origin():
                                # TODO(moonbox3): does user expect this event to contain the final text?
                                output_event = WorkflowOutputEvent(data=final_text, source_executor_id="<Runner>")
                            await self._ctx.add_event(output_event)
                            continue  # Terminal handled
                    except Exception as exc:  # pragma: no cover - defensive
                        logger.debug("Suppressed exception during terminal message type check: %s", exc)
                    # Otherwise keep prior behavior (emit warning for unexpected undelivered message).
                    logger.warning(
                        f"Message {message} could not be delivered (no outgoing edges). "
                        "Add a downstream executor or remove the send if this is unexpected."
                    )
                    continue
                results = await asyncio.gather(*tasks)
                if not any(results):
                    # Outgoing edges exist but none accepted the message. If this is an
                    # AgentExecutorResponse, treat as natural terminal and emit completion.
                    try:
                        from ._executor import AgentExecutorResponse  # type: ignore

                        if isinstance(message.data, AgentExecutorResponse):
                            # Emit a single completion event with final text (best-effort extraction)
                            final_messages = message.data.agent_run_response.messages
                            final_text = final_messages[-1].text if final_messages else "(no content)"
                            with _framework_event_origin():
                                # TODO(moonbox3): does user expect this event to contain the final text?
                                output_event = WorkflowOutputEvent(data=final_text, source_executor_id="<Runner>")
                            await self._ctx.add_event(output_event)
                            continue
                    except Exception as exc:  # pragma: no cover
                        logger.debug("Terminal completion emission failed: %s", exc)
                    logger.warning(
                        f"Message {message} could not be delivered. "
                        "This may be due to type incompatibility or no matching targets."
                    )

        messages = await self._ctx.drain_messages()
        tasks = [_deliver_messages(source_executor_id, messages) for source_executor_id, messages in messages.items()]
        await asyncio.gather(*tasks)

    async def _create_checkpoint_if_enabled(self, checkpoint_type: str) -> str | None:
        """Create a checkpoint if checkpointing is enabled and attach a label and metadata."""
        if not self._ctx.has_checkpointing():
            return None

        try:
            # Auto-snapshot executor states
            await self._auto_snapshot_executor_states()
            await self._update_context_with_shared_state()
            checkpoint_category = "initial" if checkpoint_type == "after_initial_execution" else "superstep"
            metadata = {
                "superstep": self._iteration,
                "checkpoint_type": checkpoint_category,
            }
            if self.graph_signature_hash:
                metadata["graph_signature"] = self.graph_signature_hash
            checkpoint_id = await self._ctx.create_checkpoint(metadata=metadata)
            logger.info(f"Created {checkpoint_type} checkpoint: {checkpoint_id}")
            return checkpoint_id
        except Exception as e:
            logger.warning(f"Failed to create {checkpoint_type} checkpoint: {e}")
            return None

    async def _auto_snapshot_executor_states(self) -> None:
        """Populate executor state by calling snapshot hooks on executors if available.

        Convention:
          - If an executor defines an async or sync method `snapshot_state(self) -> dict`, use it.
          - Else if it has a plain attribute `state` that is a dict, use that.
        Only JSON-serializable dicts should be provided by executors.
        """
        for exec_id, executor in self._executors.items():
            state_dict: dict[str, Any] | None = None
            snapshot = getattr(executor, "snapshot_state", None)
            try:
                if callable(snapshot):
                    maybe = snapshot()
                    if asyncio.iscoroutine(maybe):  # type: ignore[arg-type]
                        maybe = await maybe  # type: ignore[assignment]
                    if isinstance(maybe, dict):
                        state_dict = maybe  # type: ignore[assignment]
                else:
                    state_attr = getattr(executor, "state", None)
                    if isinstance(state_attr, dict):
                        state_dict = state_attr  # type: ignore[assignment]
            except Exception as ex:  # pragma: no cover
                logger.debug(f"Executor {exec_id} snapshot_state failed: {ex}")
            if state_dict is not None:
                try:
                    await self._ctx.set_state(exec_id, state_dict)
                except Exception as ex:  # pragma: no cover
                    logger.debug(f"Failed to persist state for executor {exec_id}: {ex}")

    async def _update_context_with_shared_state(self) -> None:
        if not self._ctx.has_checkpointing():
            return

        try:
            current_state = await self._ctx.get_checkpoint_state()

            shared_state_data = {}
            async with self._shared_state.hold():
                if hasattr(self._shared_state, "_state"):
                    shared_state_data = dict(self._shared_state._state)  # type: ignore[attr-defined]

            current_state["shared_state"] = shared_state_data
            current_state["iteration_count"] = self._iteration
            current_state["max_iterations"] = self._max_iterations

            await self._ctx.set_checkpoint_state(current_state)
        except Exception as e:
            logger.warning(f"Failed to update context with shared state: {e}")

    async def restore_from_checkpoint(self, checkpoint_id: str) -> bool:
        """Restore workflow state from a checkpoint.

        Args:
            checkpoint_id: The ID of the checkpoint to restore from

        Returns:
            True if restoration was successful, False otherwise
        """
        if not self._ctx.has_checkpointing():
            logger.warning("Context does not support checkpointing")
            return False

        try:
            checkpoint = await self._ctx.load_checkpoint(checkpoint_id)
            if not checkpoint:
                logger.error(f"Checkpoint {checkpoint_id} not found")
                return False

            graph_hash = getattr(self, "graph_signature_hash", None)
            checkpoint_hash = (checkpoint.metadata or {}).get("graph_signature")
            if graph_hash and checkpoint_hash and graph_hash != checkpoint_hash:
                raise ValueError(
                    "Workflow graph has changed since the checkpoint was created. "
                    "Please rebuild the original workflow before resuming."
                )
            if graph_hash and not checkpoint_hash:
                logger.warning(
                    "Checkpoint %s does not include graph signature metadata; skipping topology validation.",
                    checkpoint_id,
                )

            state: CheckpointState = {
                "messages": checkpoint.messages,
                "shared_state": checkpoint.shared_state,
                "executor_states": checkpoint.executor_states,
                "iteration_count": checkpoint.iteration_count,
                "max_iterations": checkpoint.max_iterations,
            }
            await self._ctx.set_checkpoint_state(state)
            if checkpoint.workflow_id:
                self._ctx.set_workflow_id(checkpoint.workflow_id)
            self._workflow_id = checkpoint.workflow_id

            await self._restore_shared_state_from_context()
            self.mark_resumed(
                iteration=checkpoint.iteration_count,
                max_iterations=checkpoint.max_iterations,
            )
            logger.info(f"Successfully restored workflow from checkpoint: {checkpoint_id}")
            return True
        except ValueError:
            raise
        except Exception as e:
            logger.error(f"Failed to restore from checkpoint {checkpoint_id}: {e}")
            return False

    async def _restore_shared_state_from_context(self) -> None:
        if not self._ctx.has_checkpointing():
            return

        try:
            restored_state = await self._ctx.get_checkpoint_state()

            shared_state_data = restored_state.get("shared_state", {})
            if shared_state_data and hasattr(self._shared_state, "_state"):
                async with self._shared_state.hold():
                    self._shared_state._state.clear()  # type: ignore[attr-defined]
                    self._shared_state._state.update(shared_state_data)  # type: ignore[attr-defined]

            self._iteration = restored_state.get("iteration_count", 0)
            self._max_iterations = restored_state.get("max_iterations", self._max_iterations)

        except Exception as e:
            logger.warning(f"Failed to restore shared state from context: {e}")

    def _parse_edge_runners(self, edge_runners: list[EdgeRunner]) -> dict[str, list[EdgeRunner]]:
        """Parse the edge runners of the workflow into a mapping where each source executor ID maps to its edge runners.

        Args:
            edge_runners: A list of edge runners in the workflow.

        Returns:
            A dictionary mapping each source executor ID to a list of edge runners.
        """
        parsed: defaultdict[str, list[EdgeRunner]] = defaultdict(list)
        for runner in edge_runners:
            # Accessing protected attribute (_edge_group) intentionally for internal wiring.
            for source_executor_id in runner._edge_group.source_executor_ids:  # type: ignore[attr-defined]
                parsed[source_executor_id].append(runner)

        return parsed

    def _find_request_info_executor(self) -> "RequestInfoExecutor | None":
        """Find the RequestInfoExecutor instance in this workflow.

        Returns:
            The RequestInfoExecutor instance if found, None otherwise.
        """
        from ._executor import RequestInfoExecutor

        for executor in self._executors.values():
            if isinstance(executor, RequestInfoExecutor):
                return executor
        return None

    def _is_message_to_request_info_executor(self, msg: "Message") -> bool:
        """Check if message targets any RequestInfoExecutor in this workflow.

        Args:
            msg: The message to check.

        Returns:
            True if the message targets a RequestInfoExecutor, False otherwise.
        """
        from ._executor import RequestInfoExecutor

        if not msg.target_id:
            return False

        # Check all executors to see if target_id matches a RequestInfoExecutor
        for executor in self._executors.values():
            if executor.id == msg.target_id and isinstance(executor, RequestInfoExecutor):
                return True
        return False<|MERGE_RESOLUTION|>--- conflicted
+++ resolved
@@ -11,11 +11,7 @@
 
 from ._edge import EdgeGroup
 from ._edge_runner import EdgeRunner, create_edge_runner
-<<<<<<< HEAD
-from ._events import WorkflowCompletedEvent, WorkflowEvent, _framework_event_origin  # type: ignore
-=======
 from ._events import WorkflowEvent, WorkflowOutputEvent, _framework_event_origin
->>>>>>> 36933de3
 from ._executor import Executor
 from ._runner_context import (
     _DATACLASS_MARKER,  # type: ignore
