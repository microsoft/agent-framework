# Copyright (c) Microsoft. All rights reserved.

import sys
from collections.abc import AsyncIterable, Callable, MutableMapping, Sequence
from contextlib import AbstractAsyncContextManager, AsyncExitStack
from typing import Any, ClassVar, Literal, Protocol, TypeVar, runtime_checkable
from uuid import uuid4

from pydantic import BaseModel, Field, PrivateAttr, create_model

from ._clients import BaseChatClient, ChatClientProtocol
from ._logging import get_logger
from ._mcp import MCPTool
from ._memory import AggregateContextProvider, Context, ContextProvider
from ._pydantic import AFBaseModel
from ._threads import AgentThread, ChatMessageStore, deserialize_thread_state, thread_on_new_messages
from ._tools import FUNCTION_INVOKING_CHAT_CLIENT_MARKER, AIFunction, ToolProtocol
from ._types import (
    AgentRunResponse,
    AgentRunResponseUpdate,
    ChatMessage,
    ChatOptions,
    ChatResponse,
    ChatResponseUpdate,
    ChatToolMode,
    Role,
)
from .exceptions import AgentExecutionException
from .telemetry import use_agent_telemetry

if sys.version_info >= (3, 11):
    from typing import Self  # pragma: no cover
else:
    from typing_extensions import Self  # pragma: no cover

logger = get_logger("agent_framework")

TThreadType = TypeVar("TThreadType", bound="AgentThread")

__all__ = ["AgentProtocol", "BaseAgent", "ChatAgent"]


# region Agent Protocol


@runtime_checkable
class AgentProtocol(Protocol):
    """A protocol for an agent that can be invoked."""

    @property
    def id(self) -> str:
        """Returns the ID of the agent."""
        ...

    @property
    def name(self) -> str | None:
        """Returns the name of the agent."""
        ...

    @property
    def display_name(self) -> str:
        """Returns the display name of the agent."""
        ...

    @property
    def description(self) -> str | None:
        """Returns the description of the agent."""
        ...

    async def run(
        self,
        messages: str | ChatMessage | list[str] | list[ChatMessage] | None = None,
        *,
        thread: AgentThread | None = None,
        **kwargs: Any,
    ) -> AgentRunResponse:
        """Get a response from the agent.

        This method returns the final result of the agent's execution
        as a single AgentRunResponse object. The caller is blocked until
        the final result is available.

        Note: For streaming responses, use the run_stream method, which returns
        intermediate steps and the final result as a stream of AgentRunResponseUpdate
        objects. Streaming only the final result is not feasible because the timing of
        the final result's availability is unknown, and blocking the caller until then
        is undesirable in streaming scenarios.

        Args:
            messages: The message(s) to send to the agent.
            thread: The conversation thread associated with the message(s).
            kwargs: Additional keyword arguments.

        Returns:
            An agent response item.
        """
        ...

    def run_stream(
        self,
        messages: str | ChatMessage | list[str] | list[ChatMessage] | None = None,
        *,
        thread: AgentThread | None = None,
        **kwargs: Any,
    ) -> AsyncIterable[AgentRunResponseUpdate]:
        """Run the agent as a stream.

        This method will return the intermediate steps and final results of the
        agent's execution as a stream of AgentRunResponseUpdate objects to the caller.

        Note: An AgentRunResponseUpdate object contains a chunk of a message.

        Args:
            messages: The message(s) to send to the agent.
            thread: The conversation thread associated with the message(s).
            kwargs: Additional keyword arguments.

        Yields:
            An agent response item.
        """
        ...

    def get_new_thread(self) -> AgentThread:
        """Creates a new conversation thread for the agent."""
        ...


# region BaseAgent


class BaseAgent(AFBaseModel):
    """Base class for all Agent Framework agents.

    Attributes:
       id: The unique identifier of the agent  If no id is provided,
           a new UUID will be generated.
       name: The name of the agent, can be None.
       description: The description of the agent.
       display_name: The display name of the agent, which is either the name or id.
       context_providers: The collection of multiple context providers to include during agent invocation.
    """

    id: str = Field(default_factory=lambda: str(uuid4()))
    name: str | None = None
    description: str | None = None
    context_providers: AggregateContextProvider | None = None

    async def _notify_thread_of_new_messages(
        self, thread: AgentThread, new_messages: ChatMessage | Sequence[ChatMessage]
    ) -> None:
        """Notify the thread of new messages."""
        if isinstance(new_messages, ChatMessage) or len(new_messages) > 0:
            await thread_on_new_messages(thread, new_messages)

    @property
    def display_name(self) -> str:
        """Returns the display name of the agent.

        This is the name if present, otherwise the id.
        """
        return self.name or self.id

    def get_new_thread(self) -> AgentThread:
        """Returns AgentThread instance that is compatible with the agent."""
        return AgentThread()

    async def deserialize_thread(self, serialized_thread: Any, **kwargs: Any) -> AgentThread:
        """Deserializes the thread."""
        thread: AgentThread = self.get_new_thread()
        await deserialize_thread_state(thread, serialized_thread, **kwargs)
        return thread

<<<<<<< HEAD
    def as_tool(
        self,
        name: str | None = None,
        description: str | None = None,
        arg_name: str = "input",
        arg_description: str | None = None,
        stream_callback: Callable[[AgentRunResponseUpdate], None] | None = None,
    ) -> AIFunction[Any, str]:
        """Create an AIFunction tool that wraps this agent.

        Args:
            name: The name for the tool. If None, uses the agent's name.
            description: The description for the tool. If None, uses the agent's description or empty string.
            arg_name: The name of the function argument (default: "input").
            arg_description: The description for the function argument.
                If None, defaults to "Input for {self.display_name}".
            stream_callback: Optional callback for streaming responses. If provided, uses run_stream.

        Returns:
            An AIFunction that can be used as a tool by other agents.
        """
        # Verify that self implements AgentProtocol
        if not isinstance(self, AgentProtocol):
            raise TypeError(f"Agent {self.__class__.__name__} must implement AgentProtocol to be used as a tool")

        tool_name = name or self.name
        if tool_name is None:
            raise ValueError("Agent tool name cannot be None. Either provide a name parameter or set the agent's name.")
        tool_description = description or self.description or ""
        argument_description = arg_description or f"Input for {self.display_name}"

        # Create dynamic input model with the specified argument name
        field_info = Field(..., description=argument_description)
        input_model = create_model(f"{self.display_name}_Input", **{arg_name: (str, field_info)})  # type: ignore[call-overload]

        async def agent_wrapper(**kwargs: Any) -> str:
            """Wrapper function that calls the agent."""
            # Extract the input from kwargs using the specified arg_name
            input_text = kwargs.get(arg_name, "")

            if stream_callback is not None:
                # Use streaming mode - accumulate updates and create final response
                response_updates: list[AgentRunResponseUpdate] = []
                async for update in self.run_stream(input_text):
                    response_updates.append(update)
                    stream_callback(update)

                # Create final text from accumulated updates
                return "".join(update.text for update in response_updates)
            # Use non-streaming mode
            response = await self.run(input_text)
            return response.text

        return AIFunction(name=tool_name, description=tool_description, func=agent_wrapper, input_model=input_model)
=======
    def _normalize_messages(
        self,
        messages: str | ChatMessage | Sequence[str] | Sequence[ChatMessage] | None = None,
    ) -> list[ChatMessage]:
        if messages is None:
            return []

        if isinstance(messages, str):
            return [ChatMessage(role=Role.USER, text=messages)]

        if isinstance(messages, ChatMessage):
            return [messages]

        return [ChatMessage(role=Role.USER, text=msg) if isinstance(msg, str) else msg for msg in messages]
>>>>>>> fb513c38


# region ChatAgent


@use_agent_telemetry
class ChatAgent(BaseAgent):
    """A Chat Client Agent."""

    AGENT_SYSTEM_NAME: ClassVar[str] = "microsoft.agent_framework"
    chat_client: ChatClientProtocol
    instructions: str | None = None
    chat_options: ChatOptions
    chat_message_store_factory: Callable[[], ChatMessageStore] | None = None
    _local_mcp_tools: list[MCPTool] = PrivateAttr(default_factory=list)  # type: ignore[reportUnknownVariableType]
    _async_exit_stack: AsyncExitStack = PrivateAttr(default_factory=AsyncExitStack)

    def __init__(
        self,
        chat_client: ChatClientProtocol,
        instructions: str | None = None,
        *,
        id: str | None = None,
        name: str | None = None,
        description: str | None = None,
        frequency_penalty: float | None = None,
        logit_bias: dict[str | int, float] | None = None,
        max_tokens: int | None = None,
        metadata: dict[str, Any] | None = None,
        model: str | None = None,
        presence_penalty: float | None = None,
        response_format: type[BaseModel] | None = None,
        seed: int | None = None,
        stop: str | Sequence[str] | None = None,
        store: bool | None = None,
        temperature: float | None = None,
        tool_choice: ChatToolMode | Literal["auto", "required", "none"] | dict[str, Any] | None = "auto",
        tools: ToolProtocol
        | Callable[..., Any]
        | MutableMapping[str, Any]
        | list[ToolProtocol | Callable[..., Any] | MutableMapping[str, Any]]
        | None = None,
        top_p: float | None = None,
        user: str | None = None,
        additional_properties: dict[str, Any] | None = None,
        chat_message_store_factory: Callable[[], ChatMessageStore] | None = None,
        context_providers: ContextProvider | list[ContextProvider] | AggregateContextProvider | None = None,
        **kwargs: Any,
    ) -> None:
        """Create a ChatAgent.

        Remarks:
            The set of attributes from frequency_penalty to additional_properties are used to
            call the chat client, they can also be passed to both run methods.
            When both are set, the ones passed to the run methods take precedence.

        Args:
            chat_client: The chat client to use for the agent.
            instructions: Optional instructions for the agent.
            These will be put into the messages sent to the chat client service as a system message.
            id: The unique identifier for the agent, will be created automatically if not provided.
            name: The name of the agent.
            description: A brief description of the agent's purpose.
            frequency_penalty: the frequency penalty to use.
            logit_bias: the logit bias to use.
            max_tokens: The maximum number of tokens to generate.
            metadata: additional metadata to include in the request.
            model: The model to use for the agent.
            presence_penalty: the presence penalty to use.
            response_format: the format of the response.
            seed: the random seed to use.
            stop: the stop sequence(s) for the request.
            store: whether to store the response.
            temperature: the sampling temperature to use.
            tool_choice: the tool choice for the request.
            tools: the tools to use for the request.
            top_p: the nucleus sampling probability to use.
            user: the user to associate with the request.
            additional_properties: additional properties to include in the request.
            chat_message_store_factory: factory function to create an instance of ChatMessageStore. If not provided,
                the default in-memory store will be used.
            context_providers: The collection of multiple context providers to include during agent invocation.
            kwargs: any additional keyword arguments.
                Unused, can be used by subclasses of this Agent.
        """
        if not hasattr(chat_client, FUNCTION_INVOKING_CHAT_CLIENT_MARKER) and isinstance(chat_client, BaseChatClient):
            logger.warning(
                "The provided chat client does not support function invoking, this might limit agent capabilities."
            )

        kwargs.update(additional_properties or {})

        aggregate_context_providers = self._prepare_context_providers(context_providers)

        # We ignore the MCP Servers here and store them separately,
        # we add their functions to the tools list at runtime
        normalized_tools = [] if tools is None else tools if isinstance(tools, list) else [tools]
        local_mcp_tools = [tool for tool in normalized_tools if isinstance(tool, MCPTool)]
        final_tools = [tool for tool in normalized_tools if not isinstance(tool, MCPTool)]
        args: dict[str, Any] = {
            "chat_client": chat_client,
            "chat_message_store_factory": chat_message_store_factory,
            "context_providers": aggregate_context_providers,
            "chat_options": ChatOptions(
                ai_model_id=model,
                frequency_penalty=frequency_penalty,
                logit_bias=logit_bias,
                max_tokens=max_tokens,
                metadata=metadata,
                presence_penalty=presence_penalty,
                response_format=response_format,
                seed=seed,
                stop=stop,
                store=store,
                temperature=temperature,
                tool_choice=tool_choice,
                tools=final_tools,  # type: ignore[reportArgumentType]
                top_p=top_p,
                user=user,
                additional_properties=kwargs,
            ),
        }
        if instructions is not None:
            args["instructions"] = instructions
        if name is not None:
            args["name"] = name
        if description is not None:
            args["description"] = description
        if id is not None:
            args["id"] = id

        super().__init__(**args)
        self._update_agent_name()
        self._local_mcp_tools = local_mcp_tools  # type: ignore[assignment]

    async def __aenter__(self) -> "Self":
        """Async context manager entry.

        If any of the chat_client, local_mcp_tools, or context_providers are context managers,
        they will be entered into the async exit stack to ensure proper cleanup.

        This list might be extended in the future.
        """
        context_managers = [self.chat_client, *self._local_mcp_tools]
        if self.context_providers:
            context_managers.append(self.context_providers)

        for context_manager in context_managers:
            if isinstance(context_manager, AbstractAsyncContextManager):
                await self._async_exit_stack.enter_async_context(context_manager)
        return self

    async def __aexit__(self, exc_type: type[BaseException] | None, exc_val: BaseException | None, exc_tb: Any) -> None:
        """Async context manager exit.

        Close the async exit stack to ensure all context managers are exited properly.
        """
        await self._async_exit_stack.aclose()

    def _update_agent_name(self) -> None:
        """Update the agent name in a chat client.

        Checks if there is a agent name, the implementation
        should check if there is already a agent name defined, and if not
        set it to this value.
        """
        if hasattr(self.chat_client, "_update_agent_name") and callable(self.chat_client._update_agent_name):  # type: ignore[reportAttributeAccessIssue, attr-defined]
            self.chat_client._update_agent_name(self.name)  # type: ignore[reportAttributeAccessIssue, attr-defined]

    async def run(
        self,
        messages: str | ChatMessage | list[str] | list[ChatMessage] | None = None,
        *,
        thread: AgentThread | None = None,
        frequency_penalty: float | None = None,
        logit_bias: dict[str | int, float] | None = None,
        max_tokens: int | None = None,
        metadata: dict[str, Any] | None = None,
        model: str | None = None,
        presence_penalty: float | None = None,
        response_format: type[BaseModel] | None = None,
        seed: int | None = None,
        stop: str | Sequence[str] | None = None,
        store: bool | None = None,
        temperature: float | None = None,
        tool_choice: ChatToolMode | Literal["auto", "required", "none"] | dict[str, Any] | None = None,
        tools: ToolProtocol
        | list[ToolProtocol]
        | Callable[..., Any]
        | list[Callable[..., Any]]
        | MutableMapping[str, Any]
        | list[MutableMapping[str, Any]]
        | None = None,
        top_p: float | None = None,
        user: str | None = None,
        additional_properties: dict[str, Any] | None = None,
        **kwargs: Any,
    ) -> AgentRunResponse:
        """Run the agent with the given messages and options.

        Remarks:
            Since you won't always call the agent.run directly, but it get's called
            through orchestration, it is advised to set your default values for
            all the chat client parameters in the agent constructor.
            If both parameters are used, the ones passed to the run methods take precedence.

        Args:
            messages: The messages to process.
            thread: The thread to use for the agent.
            frequency_penalty: the frequency penalty to use.
            logit_bias: the logit bias to use.
            max_tokens: The maximum number of tokens to generate.
            metadata: additional metadata to include in the request.
            model: The model to use for the agent.
            presence_penalty: the presence penalty to use.
            response_format: the format of the response.
            seed: the random seed to use.
            stop: the stop sequence(s) for the request.
            store: whether to store the response.
            temperature: the sampling temperature to use.
            tool_choice: the tool choice for the request.
            tools: the tools to use for the request.
            top_p: the nucleus sampling probability to use.
            user: the user to associate with the request.
            additional_properties: additional properties to include in the request.
            kwargs: Additional keyword arguments for the agent.
                will only be passed to functions that are called.
        """
        input_messages = self._normalize_messages(messages)
        context = await self.context_providers.model_invoking(input_messages) if self.context_providers else None
        thread, thread_messages = await self._prepare_thread_and_messages(
            thread=thread, context=context, input_messages=input_messages
        )
        agent_name = self._get_agent_name()

        # Resolve final tool list (runtime provided tools + local MCP server tools)
        final_tools: list[ToolProtocol | Callable[..., Any] | dict[str, Any]] = []
        # Normalize tools argument to a list without mutating the original parameter
        normalized_tools = [] if tools is None else tools if isinstance(tools, list) else [tools]
        for tool in normalized_tools:
            if isinstance(tool, MCPTool):
                final_tools.extend(tool.functions)  # type: ignore
            else:
                final_tools.append(tool)  # type: ignore

        for mcp_server in self._local_mcp_tools:
            final_tools.extend(mcp_server.functions)

        response = await self.chat_client.get_response(
            messages=thread_messages,
            chat_options=self.chat_options
            & ChatOptions(
                ai_model_id=model,
                conversation_id=thread.service_thread_id,
                frequency_penalty=frequency_penalty,
                logit_bias=logit_bias,
                max_tokens=max_tokens,
                metadata=metadata,
                presence_penalty=presence_penalty,
                response_format=response_format,
                seed=seed,
                stop=stop,
                store=store,
                temperature=temperature,
                tool_choice=tool_choice,
                tools=final_tools,  # type: ignore[reportArgumentType]
                top_p=top_p,
                user=user,
                additional_properties=additional_properties or {},
            ),
            **kwargs,
        )

        self._update_thread_with_type_and_conversation_id(thread, response.conversation_id)

        # Ensure that the author name is set for each message in the response.
        for message in response.messages:
            if message.author_name is None:
                message.author_name = agent_name

        # Only notify the thread of new messages if the chatResponse was successful
        # to avoid inconsistent messages state in the thread.
        await self._notify_thread_of_new_messages(thread, input_messages)
        await self._notify_thread_of_new_messages(thread, response.messages)

        if self.context_providers:
            await self.context_providers.thread_created(response.conversation_id)
            await self.context_providers.messages_adding(thread.service_thread_id, input_messages + response.messages)

        return AgentRunResponse(
            messages=response.messages,
            response_id=response.response_id,
            created_at=response.created_at,
            usage_details=response.usage_details,
            raw_representation=response,
            additional_properties=response.additional_properties,
        )

    async def run_stream(
        self,
        messages: str | ChatMessage | list[str] | list[ChatMessage] | None = None,
        *,
        thread: AgentThread | None = None,
        frequency_penalty: float | None = None,
        logit_bias: dict[str | int, float] | None = None,
        max_tokens: int | None = None,
        metadata: dict[str, Any] | None = None,
        model: str | None = None,
        presence_penalty: float | None = None,
        response_format: type[BaseModel] | None = None,
        seed: int | None = None,
        stop: str | Sequence[str] | None = None,
        store: bool | None = None,
        temperature: float | None = None,
        tool_choice: ChatToolMode | Literal["auto", "required", "none"] | dict[str, Any] | None = None,
        tools: ToolProtocol
        | Callable[..., Any]
        | MutableMapping[str, Any]
        | list[ToolProtocol | Callable[..., Any] | MutableMapping[str, Any]]
        | None = None,
        top_p: float | None = None,
        user: str | None = None,
        additional_properties: dict[str, Any] | None = None,
        **kwargs: Any,
    ) -> AsyncIterable[AgentRunResponseUpdate]:
        """Stream the agent with the given messages and options.

        Remarks:
            Since you won't always call the agent.run_stream directly, but it get's called
            through orchestration, it is advised to set your default values for
            all the chat client parameters in the agent constructor.
            If both parameters are used, the ones passed to the run methods take precedence.

        Args:
            messages: The messages to process.
            thread: The thread to use for the agent.
            frequency_penalty: the frequency penalty to use.
            logit_bias: the logit bias to use.
            max_tokens: The maximum number of tokens to generate.
            metadata: additional metadata to include in the request.
            model: The model to use for the agent.
            presence_penalty: the presence penalty to use.
            response_format: the format of the response.
            seed: the random seed to use.
            stop: the stop sequence(s) for the request.
            store: whether to store the response.
            temperature: the sampling temperature to use.
            tool_choice: the tool choice for the request.
            tools: the tools to use for the request.
            top_p: the nucleus sampling probability to use.
            user: the user to associate with the request.
            additional_properties: additional properties to include in the request.
            kwargs: any additional keyword arguments.
                will only be passed to functions that are called.

        """
        input_messages = self._normalize_messages(messages)
        context = await self.context_providers.model_invoking(input_messages) if self.context_providers else None
        thread, thread_messages = await self._prepare_thread_and_messages(
            thread=thread, context=context, input_messages=input_messages
        )
        agent_name = self._get_agent_name()
        response_updates: list[ChatResponseUpdate] = []

        # Resolve final tool list (runtime provided tools + local MCP server tools)
        final_tools: list[ToolProtocol | MutableMapping[str, Any] | Callable[..., Any]] = []
        # Normalize tools argument to a list without mutating the original parameter
        normalized_tools = [] if tools is None else tools if isinstance(tools, list) else [tools]
        for tool in normalized_tools:
            if isinstance(tool, MCPTool):
                final_tools.extend(tool.functions)  # type: ignore
            else:
                final_tools.append(tool)

        for mcp_server in self._local_mcp_tools:
            final_tools.extend(mcp_server.functions)

        async for update in self.chat_client.get_streaming_response(
            messages=thread_messages,
            chat_options=self.chat_options
            & ChatOptions(
                conversation_id=thread.service_thread_id,
                frequency_penalty=frequency_penalty,
                logit_bias=logit_bias,
                max_tokens=max_tokens,
                metadata=metadata,
                ai_model_id=model,
                presence_penalty=presence_penalty,
                response_format=response_format,
                seed=seed,
                stop=stop,
                store=store,
                temperature=temperature,
                tool_choice=tool_choice,
                tools=final_tools,  # type: ignore[reportArgumentType]
                top_p=top_p,
                user=user,
                additional_properties=additional_properties or {},
            ),
            **kwargs,
        ):
            response_updates.append(update)

            if update.author_name is None:
                update.author_name = agent_name

            yield AgentRunResponseUpdate(
                contents=update.contents,
                role=update.role,
                author_name=update.author_name,
                response_id=update.response_id,
                message_id=update.message_id,
                created_at=update.created_at,
                additional_properties=update.additional_properties,
                raw_representation=update,
            )

        response = ChatResponse.from_chat_response_updates(response_updates)

        self._update_thread_with_type_and_conversation_id(thread, response.conversation_id)

        # Only notify the thread of new messages if the chatResponse was successful
        # to avoid inconsistent messages state in the thread.
        await self._notify_thread_of_new_messages(thread, input_messages)
        await self._notify_thread_of_new_messages(thread, response.messages)

        if self.context_providers:
            await self.context_providers.thread_created(response.conversation_id)
            await self.context_providers.messages_adding(thread.service_thread_id, input_messages + response.messages)

    def get_new_thread(self) -> AgentThread:
        message_store: ChatMessageStore | None = None

        if self.chat_message_store_factory:
            message_store = self.chat_message_store_factory()

        return AgentThread() if message_store is None else AgentThread(message_store=message_store)

    def _update_thread_with_type_and_conversation_id(
        self, thread: AgentThread, response_conversation_id: str | None
    ) -> None:
        """Update thread with storage type and conversation ID.

        Args:
            thread: The thread to update.
            response_conversation_id: The conversation ID from the response, if any.

        Raises:
            AgentExecutionException: If conversation ID is missing for service-managed thread.
        """
        if response_conversation_id is None and thread.service_thread_id is not None:
            # We were passed a thread that is service managed, but we got no conversation id back from the chat client,
            # meaning the service doesn't support service managed threads,
            # so the thread cannot be used with this service.
            raise AgentExecutionException(
                "Service did not return a valid conversation id when using a service managed thread."
            )

        if response_conversation_id is not None:
            # If we got a conversation id back from the chat client, it means that the service
            # supports server side thread storage so we should update the thread with the new id.
            thread.service_thread_id = response_conversation_id
        elif thread.message_store is None and self.chat_message_store_factory is not None:
            # If the service doesn't use service side thread storage (i.e. we got no id back from invocation), and
            # the thread has no message_store yet, and we have a custom messages store, we should update the thread
            # with the custom message_store so that it has somewhere to store the chat history.
            thread.message_store = self.chat_message_store_factory()

    async def _prepare_thread_and_messages(
        self,
        *,
        thread: AgentThread | None,
        context: Context | None,
        input_messages: list[ChatMessage] | None = None,
    ) -> tuple[AgentThread, list[ChatMessage]]:
        """Prepare the messages for agent execution.

        Args:
            thread: The conversation thread.
            context: Context to include in messages.
            input_messages: Messages to process.

        Returns:
            The validated thread and normalized messages.

        Raises:
            AgentExecutionException: If the thread is not of the expected type.
        """
        thread = thread or self.get_new_thread()

        messages: list[ChatMessage] = []
        if self.instructions:
            messages.append(ChatMessage(role=Role.SYSTEM, text=self.instructions))
        if context and context.contents:
            messages.append(ChatMessage(role=Role.SYSTEM, contents=context.contents))
        if thread.message_store:
            messages.extend(await thread.message_store.list_messages() or [])
        messages.extend(input_messages or [])
        return thread, messages

    def _get_agent_name(self) -> str:
        return self.name or "UnnamedAgent"

    def _prepare_context_providers(
        self,
        context_providers: ContextProvider | list[ContextProvider] | AggregateContextProvider | None = None,
    ) -> AggregateContextProvider | None:
        if not context_providers:
            return None

        if isinstance(context_providers, AggregateContextProvider):
            return context_providers

        if isinstance(context_providers, ContextProvider):
            return AggregateContextProvider([context_providers])

        return AggregateContextProvider(context_providers)<|MERGE_RESOLUTION|>--- conflicted
+++ resolved
@@ -170,7 +170,6 @@
         await deserialize_thread_state(thread, serialized_thread, **kwargs)
         return thread
 
-<<<<<<< HEAD
     def as_tool(
         self,
         name: str | None = None,
@@ -225,7 +224,7 @@
             return response.text
 
         return AIFunction(name=tool_name, description=tool_description, func=agent_wrapper, input_model=input_model)
-=======
+
     def _normalize_messages(
         self,
         messages: str | ChatMessage | Sequence[str] | Sequence[ChatMessage] | None = None,
@@ -240,7 +239,6 @@
             return [messages]
 
         return [ChatMessage(role=Role.USER, text=msg) if isinstance(msg, str) else msg for msg in messages]
->>>>>>> fb513c38
 
 
 # region ChatAgent
