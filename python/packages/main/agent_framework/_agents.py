# Copyright (c) Microsoft. All rights reserved.

from collections.abc import AsyncIterable, Callable, Sequence
from enum import Enum
from typing import Any, Protocol, TypeVar, runtime_checkable
from uuid import uuid4

from pydantic import Field

from ._clients import ChatClient
from ._pydantic import AFBaseModel
<<<<<<< HEAD
from ._types import ChatMessage, ChatResponse, ChatResponseUpdate, ChatRole
from .exceptions import AgentExecutionException

TThreadType = TypeVar("TThreadType", bound="AgentThread")
=======
from ._types import AgentRunResponse, AgentRunResponseUpdate, ChatMessage
>>>>>>> df84675c

# region AgentThread


class AgentThread(AFBaseModel):
    """Base class for agent threads."""

    id: str | None = None

    async def on_new_messages(
        self,
        new_messages: ChatMessage | Sequence[ChatMessage],
    ) -> None:
        """Invoked when a new message has been contributed to the chat by any participant."""
        await self._on_new_messages(new_messages=new_messages)

    async def _on_new_messages(
        self,
        new_messages: ChatMessage | Sequence[ChatMessage],
    ) -> None:
        """Invoked when a new message has been contributed to the chat by any participant."""
        pass


# region MessagesRetrievableThread


@runtime_checkable
class MessagesRetrievableThread(Protocol):
    def get_messages(self) -> AsyncIterable[ChatMessage]:
        """Asynchronously retrieves all messages from thread."""
        ...


# region Agent Protocol

<<<<<<< HEAD

@runtime_checkable
class Agent(Protocol):
    """A protocol for an agent that can be invoked."""

=======
>>>>>>> df84675c
    async def run(
        self,
        messages: str | ChatMessage | list[str | ChatMessage] | None = None,
        *,
        thread: AgentThread | None = None,
        **kwargs: Any,
    ) -> AgentRunResponse:
        """Get a response from the agent.

        This method returns the final result of the agent's execution
        as a single AgentRunResponse object. The caller is blocked until
        the final result is available.

        Note: For streaming responses, use the run_stream method, which returns
        intermediate steps and the final result as a stream of AgentRunResponseUpdate
        objects. Streaming only the final result is not feasible because the timing of
        the final result's availability is unknown, and blocking the caller until then
        is undesirable in streaming scenarios.

        Args:
            messages: The message(s) to send to the agent.
            thread: The conversation thread associated with the message(s).
            kwargs: Additional keyword arguments.

        Returns:
            An agent response item.
        """
        ...

    def run_stream(
        self,
        messages: str | ChatMessage | list[str | ChatMessage] | None = None,
        *,
        thread: AgentThread | None = None,
        **kwargs: Any,
    ) -> AsyncIterable[AgentRunResponseUpdate]:
        """Run the agent as a stream.

        This method will return the intermediate steps and final results of the
        agent's execution as a stream of AgentRunResponseUpdate objects to the caller.

        Note: An AgentRunResponseUpdate object contains a chunk of a message.

        Args:
            messages: The message(s) to send to the agent.
            thread: The conversation thread associated with the message(s).
            kwargs: Additional keyword arguments.

        Yields:
            An agent response item.
        """
        ...

    def get_new_thread(self) -> AgentThread:
        """Creates a new conversation thread for the agent."""
        ...


# region AgentBase


class AgentBase(AFBaseModel):
    """Base class for all agents.

    Attributes:
       id: The unique identifier of the agent  If no id is provided,
           a new UUID will be generated.
       name: The name of the agent
       description: The description of the agent
    """

    id: str = Field(default_factory=lambda: str(uuid4()))
    name: str = Field(default="UnnamedAgent")
    description: str | None = None

    async def _notify_thread_of_new_messages(
        self, thread: AgentThread, new_messages: ChatMessage | Sequence[ChatMessage]
    ) -> None:
        """Notify the thread of new messages."""
        if isinstance(new_messages, ChatMessage) or len(new_messages) > 0:
            await thread.on_new_messages(new_messages)


# region ChatClientAgentThread


class ChatClientAgentThreadType(Enum):
    """Defines the different supported storage locations for ChatClientAgentThread."""

    IN_MEMORY_MESSAGES = "InMemoryMessages"
    """Messages are stored in memory inside the thread object."""

    CONVERSATION_ID = "ConversationId"
    """Messages are stored in the service and the thread object just has an id reference to the service storage."""


class ChatClientAgentThread(AgentThread):
    """Chat client agent thread.

    This class manages chat threads either locally (in-memory) or via a service based on initialization.
    """

    chat_messages: list[ChatMessage] | None = None
    _storage_location: ChatClientAgentThreadType | None = None

    def __init__(self, id: str | None = None, messages: Sequence[ChatMessage] | None = None):
        """Initialize the chat client agent thread.

        Args:
            id: Service thread identifier. If provided, thread is managed by the service and messages are
            not stored locally. Must not be empty or whitespace.
            messages: Initial messages for local storage. If provided, thread is managed
            locally in-memory.

        Raises:
            ValueError: If both id and messages are provided, or if id is empty/whitespace.

        Notes:
            - If id is set, _id is assigned and _chat_messages remains empty (service-managed).
            - If messages is set, _chat_messages is populated and _id is None (local).
            - If neither is provided, creates an empty local thread.
        """
        super().__init__()

        if id and messages:
            raise ValueError("Cannot specify both id and messages")

        if id:
            if not id.strip():
                raise ValueError("ID cannot be empty or whitespace")
            self.id = id
            self._storage_location = ChatClientAgentThreadType.CONVERSATION_ID
        elif messages:
            self.chat_messages = []
            self.chat_messages.extend(messages)
            self._storage_location = ChatClientAgentThreadType.IN_MEMORY_MESSAGES

    async def get_messages(self) -> AsyncIterable[ChatMessage]:
        """Get all messages in the thread."""
        for message in self.chat_messages or []:
            yield message

    async def _on_new_messages(self, new_messages: ChatMessage | Sequence[ChatMessage]) -> None:
        """Handle new messages."""
        if self._storage_location == ChatClientAgentThreadType.IN_MEMORY_MESSAGES:
            if self.chat_messages is None:
                self.chat_messages = []
            self.chat_messages.extend([new_messages] if isinstance(new_messages, ChatMessage) else new_messages)


# region ChatClientAgent


class ChatClientAgent(AgentBase):
    """A Chat Client Agent which depends on ChatClient."""

    chat_client: ChatClient

    async def run(
        self,
        messages: str | ChatMessage | list[str | ChatMessage] | None = None,
        *,
        thread: AgentThread | None = None,
        **kwargs: Any,
    ) -> ChatResponse:
        thread, thread_messages = await self._prepare_thread_and_messages(
            thread=thread,
            input_messages=messages,
            construct_thread=lambda: ChatClientAgentThread(),
            expected_type=ChatClientAgentThread,
        )

        response = await self.chat_client.get_response(thread_messages, **kwargs)

        self._update_thread_with_type_and_conversation_id(thread, response.conversation_id)

        # Only notify the thread of new messages if the chatResponse was successful
        # to avoid inconsistent messages state in the thread.
        await self._notify_thread_of_new_messages(thread, thread_messages)
        await self._notify_thread_of_new_messages(thread, response.messages)

        return response

    async def run_stream(
        self,
        messages: str | ChatMessage | list[str | ChatMessage] | None = None,
        *,
        thread: AgentThread | None = None,
        **kwargs: Any,
    ) -> AsyncIterable[ChatResponseUpdate]:
        thread, thread_messages = await self._prepare_thread_and_messages(
            thread=thread,
            input_messages=messages,
            construct_thread=lambda: ChatClientAgentThread(),
            expected_type=ChatClientAgentThread,
        )

        response_updates: list[ChatResponseUpdate] = []

        async for update in self.chat_client.get_streaming_response(thread_messages):
            response_updates.append(update)
            yield update

        response = ChatResponse.from_chat_response_updates(response_updates)

        self._update_thread_with_type_and_conversation_id(thread, response.conversation_id)

        # Only notify the thread of new messages if the chatResponse was successful
        # to avoid inconsistent messages state in the thread.
        await self._notify_thread_of_new_messages(thread, thread_messages)
        await self._notify_thread_of_new_messages(thread, response.messages)

    def get_new_thread(self) -> AgentThread:
        return ChatClientAgentThread()

    def _update_thread_with_type_and_conversation_id(
        self, chat_client_thread: ChatClientAgentThread, responseConversationId: str | None
    ) -> None:
        """Update thread with storage type and conversation ID.

        Args:
            chat_client_thread: The thread to update.
            responseConversationId: The conversation ID from the response, if any.

        Raises:
            AgentExecutionException: If conversation ID is missing for service-managed thread.
        """
        # Set the thread's storage location, the first time that we use it.
        if chat_client_thread._storage_location is None:  # type: ignore[reportPrivateUsage]
            chat_client_thread._storage_location = (  # type: ignore[reportPrivateUsage]
                ChatClientAgentThreadType.CONVERSATION_ID
                if responseConversationId is not None
                else ChatClientAgentThreadType.IN_MEMORY_MESSAGES
            )

        # If we got a conversation id back from the chat client, it means that the service supports server side thread
        # storage so we should capture the id and update the thread with the new id.
        if chat_client_thread._storage_location == ChatClientAgentThreadType.CONVERSATION_ID:  # type: ignore[reportPrivateUsage]
            if responseConversationId is None:
                raise AgentExecutionException(
                    "Service did not return a valid conversation id when using a service managed thread."
                )
            chat_client_thread.id = responseConversationId

    async def _prepare_thread_and_messages(
        self,
        *,
        thread: AgentThread | None,
        input_messages: str | ChatMessage | Sequence[str | ChatMessage] | None = None,
        construct_thread: Callable[[], TThreadType],
        expected_type: type[TThreadType],
    ) -> tuple[TThreadType, list[ChatMessage]]:
        """Prepare thread and messages for agent execution.

        Args:
            thread: The conversation thread, or None to create a new one.
            input_messages: Messages to process, can be string, ChatMessage, or sequence.
            construct_thread: Factory function to create a new thread.
            expected_type: Expected thread type for validation.

        Returns:
            Tuple of the thread and normalized messages.

        Raises:
            AgentExecutionException: If thread type is incompatible.
        """
        messages: list[ChatMessage] = []

        if thread is None:
            thread = construct_thread()

        if not isinstance(thread, expected_type):
            raise AgentExecutionException(
                f"{self.__class__.__name__} currently only supports agent threads of type {expected_type.__name__}."
            )

        # Add any existing messages from the thread to the messages to be sent to the chat client.
        if isinstance(thread, MessagesRetrievableThread):
            async for message in thread.get_messages():
                messages.append(message)

        if input_messages is None:
            input_messages = []

        if isinstance(input_messages, (str, ChatMessage)):
            input_messages = [input_messages]

        normalized_messages = [
            ChatMessage(role=ChatRole.USER, text=msg) if isinstance(msg, str) else msg for msg in input_messages
        ]

        messages.extend(normalized_messages)

        return thread, messages<|MERGE_RESOLUTION|>--- conflicted
+++ resolved
@@ -9,14 +9,10 @@
 
 from ._clients import ChatClient
 from ._pydantic import AFBaseModel
-<<<<<<< HEAD
-from ._types import ChatMessage, ChatResponse, ChatResponseUpdate, ChatRole
+from ._types import AgentRunResponse, AgentRunResponseUpdate, ChatMessage, ChatResponse, ChatResponseUpdate, ChatRole
 from .exceptions import AgentExecutionException
 
 TThreadType = TypeVar("TThreadType", bound="AgentThread")
-=======
-from ._types import AgentRunResponse, AgentRunResponseUpdate, ChatMessage
->>>>>>> df84675c
 
 # region AgentThread
 
@@ -53,14 +49,11 @@
 
 # region Agent Protocol
 
-<<<<<<< HEAD
 
 @runtime_checkable
 class Agent(Protocol):
     """A protocol for an agent that can be invoked."""
 
-=======
->>>>>>> df84675c
     async def run(
         self,
         messages: str | ChatMessage | list[str | ChatMessage] | None = None,
@@ -225,7 +218,7 @@
         *,
         thread: AgentThread | None = None,
         **kwargs: Any,
-    ) -> ChatResponse:
+    ) -> AgentRunResponse:
         thread, thread_messages = await self._prepare_thread_and_messages(
             thread=thread,
             input_messages=messages,
@@ -242,7 +235,14 @@
         await self._notify_thread_of_new_messages(thread, thread_messages)
         await self._notify_thread_of_new_messages(thread, response.messages)
 
-        return response
+        return AgentRunResponse(
+            messages=response.messages,
+            response_id=response.response_id,
+            created_at=response.created_at,
+            usage_details=response.usage_details,
+            raw_representation=response.raw_representation,
+            additional_properties=response.additional_properties,
+        )
 
     async def run_stream(
         self,
@@ -250,7 +250,7 @@
         *,
         thread: AgentThread | None = None,
         **kwargs: Any,
-    ) -> AsyncIterable[ChatResponseUpdate]:
+    ) -> AsyncIterable[AgentRunResponseUpdate]:
         thread, thread_messages = await self._prepare_thread_and_messages(
             thread=thread,
             input_messages=messages,
@@ -260,9 +260,20 @@
 
         response_updates: list[ChatResponseUpdate] = []
 
-        async for update in self.chat_client.get_streaming_response(thread_messages):
+        streaming_response: AsyncIterable[ChatResponseUpdate] = self.chat_client.get_streaming_response(thread_messages)
+
+        async for update in streaming_response:
             response_updates.append(update)
-            yield update
+            yield AgentRunResponseUpdate(
+                contents=update.contents,
+                role=update.role,
+                author_name=update.author_name,
+                response_id=update.response_id,
+                message_id=update.message_id,
+                created_at=update.created_at,
+                additional_properties=update.additional_properties,
+                raw_representation=update.raw_representation,
+            )
 
         response = ChatResponse.from_chat_response_updates(response_updates)
 
