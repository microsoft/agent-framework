[project]
name = "agent-framework"
description = "Microsoft Agent Framework for building AI Agents with Python."
authors = [{ name = "Microsoft", email = "SK-Support@microsoft.com"}]
readme = "README.md"
requires-python = ">=3.10"
version = "0.1.0b1"
license-files = ["LICENSE"]
urls.homepage = "https://learn.microsoft.com/en-us/semantic-kernel/overview/"
urls.source = "https://github.com/microsoft/agent-framework/tree/main/python"
urls.release_notes = "https://github.com/microsoft/agent-framework/releases?q=tag%3Apython-1&expanded=true"
urls.issues = "https://github.com/microsoft/agent-framework/issues"
classifiers = [
  "License :: OSI Approved :: MIT License",
  "Development Status :: 5 - Production/Stable",
  "Intended Audience :: Developers",
  "Programming Language :: Python :: 3",
  "Programming Language :: Python :: 3.10",
  "Programming Language :: Python :: 3.11",
  "Programming Language :: Python :: 3.12",
  "Programming Language :: Python :: 3.13",
  "Framework :: Pydantic :: 2",
  "Typing :: Typed",
]
dependencies = [
    "openai>=1.99.0",
    "pydantic>=2.11.7",
    "pydantic-settings>=2.10.1",
    "typing-extensions>=4.14.0",
    "opentelemetry-api ~= 1.24",
    "opentelemetry-sdk ~= 1.24",
    "mcp[ws]>=1.13",
    "azure-monitor-opentelemetry>=1.7.0",
    "azure-monitor-opentelemetry-exporter>=1.0.0b41",
    "opentelemetry-exporter-otlp-proto-grpc>=1.36.0",
    "opentelemetry-semantic-conventions-ai>=0.4.13",
    "aiofiles>=24.1.0"
]

[project.optional-dependencies]
azure = [
    "agent-framework-azure"
]
foundry = [
    "agent-framework-foundry"
]
<<<<<<< HEAD
ollama = [
    "agent-framework-ollama"
]
workflow = [
    "agent-framework-workflow"
=======
viz = [
    "graphviz>=0.20.0",
>>>>>>> a1b0a28f
]
runtime = [
    "agent-framework-runtime"
]
mem0 = [
    "agent-framework-mem0"
]
all = [
    "agent-framework-azure",
    "agent-framework-foundry",
    "agent-framework-runtime",
    "agent-framework-mem0"
]

[tool.uv]
prerelease = "if-necessary-or-explicit"
environments = [
    "sys_platform == 'darwin'",
    "sys_platform == 'linux'",
    "sys_platform == 'win32'"
]

[tool.uv-dynamic-versioning]
fallback-version = "0.0.0"

[tool.pytest.ini_options]
testpaths = 'tests'
addopts = "-ra -q -r fEX"
asyncio_mode = "auto"
asyncio_default_fixture_loop_scope = "function"
filterwarnings = []
timeout = 120

[tool.coverage.run]
omit = [
    "**/__init__.py"
]

[tool.ruff]
extend = "../../pyproject.toml"

[tool.pyright]
extend = "../../pyproject.toml"
exclude = ['tests']

[tool.mypy]
plugins = ['pydantic.mypy']
strict = true
python_version = "3.10"
ignore_missing_imports = true
disallow_untyped_defs = true
no_implicit_optional = true
check_untyped_defs = true
warn_return_any = true
show_error_codes = true
warn_unused_ignores = false
disallow_incomplete_defs = true
disallow_untyped_decorators = true

[tool.bandit]
targets = ["agent_framework"]
exclude_dirs = ["tests"]

[tool.poe]
executor.type = "uv"
include = "../../shared_tasks.toml"
[tool.poe.tasks]
mypy = "mypy --config-file $POE_ROOT/pyproject.toml agent_framework"
test = "pytest --cov=agent_framework --cov-report=term-missing:skip-covered tests"

[build-system]
requires = ["flit-core >= 3.9,<4.0"]
build-backend = "flit_core.buildapi"<|MERGE_RESOLUTION|>--- conflicted
+++ resolved
@@ -44,16 +44,11 @@
 foundry = [
     "agent-framework-foundry"
 ]
-<<<<<<< HEAD
 ollama = [
     "agent-framework-ollama"
 ]
-workflow = [
-    "agent-framework-workflow"
-=======
 viz = [
     "graphviz>=0.20.0",
->>>>>>> a1b0a28f
 ]
 runtime = [
     "agent-framework-runtime"
