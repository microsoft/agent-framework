--- conflicted
+++ resolved
@@ -23,11 +23,7 @@
     RequestInfoEvent,
     Role,
     TextContent,
-<<<<<<< HEAD
     WorkflowCheckpoint,
-    WorkflowCompletedEvent,
-=======
->>>>>>> 36933de3
     WorkflowContext,
     WorkflowEvent,  # type: ignore  # noqa: E402
     WorkflowOutputEvent,
@@ -337,12 +333,12 @@
     )
 
     reply = MagenticPlanReviewReply(decision=MagenticPlanReviewDecision.APPROVE)
-    completed: WorkflowCompletedEvent | None = None
+    completed: WorkflowOutputEvent | None = None
     async for event in wf_resume.workflow.run_stream_from_checkpoint(
         resume_checkpoint.checkpoint_id,
         responses={req_event.request_id: reply},
     ):
-        if isinstance(event, WorkflowCompletedEvent):
+        if isinstance(event, WorkflowOutputEvent):
             completed = event
     assert completed is not None
 
@@ -590,7 +586,7 @@
     )
 
     async for event in workflow.run_stream("inner-loop task"):
-        if isinstance(event, WorkflowCompletedEvent):
+        if isinstance(event, WorkflowOutputEvent):
             break
 
     checkpoints = await _collect_checkpoints(storage)
@@ -604,9 +600,9 @@
         .build()
     )
 
-    completed: WorkflowCompletedEvent | None = None
+    completed: WorkflowOutputEvent | None = None
     async for event in resumed.run_stream_from_checkpoint(inner_loop_checkpoint.checkpoint_id):  # type: ignore[reportUnknownMemberType]
-        if isinstance(event, WorkflowCompletedEvent):
+        if isinstance(event, WorkflowOutputEvent):
             completed = event
 
     assert completed is not None
@@ -627,7 +623,7 @@
     )
 
     async for event in workflow.run_stream("reset task"):
-        if isinstance(event, WorkflowCompletedEvent):
+        if isinstance(event, WorkflowOutputEvent):
             break
 
     checkpoints = await _collect_checkpoints(storage)
@@ -646,9 +642,9 @@
         .build()
     )
 
-    completed: WorkflowCompletedEvent | None = None
+    completed: WorkflowOutputEvent | None = None
     async for event in resumed_workflow.run_stream_from_checkpoint(resumed_state.checkpoint_id):
-        if isinstance(event, WorkflowCompletedEvent):
+        if isinstance(event, WorkflowOutputEvent):
             completed = event
 
     assert completed is not None
