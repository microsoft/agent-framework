# Copyright (c) Microsoft. All rights reserved.

from typing import Any
from unittest.mock import Mock, patch

import pytest
from pydantic import BaseModel

from agent_framework import (
    AIFunction,
    HostedCodeInterpreterTool,
    HostedMCPTool,
    ToolProtocol,
    ai_function,
)
from agent_framework._tools import _parse_inputs
<<<<<<< HEAD
from agent_framework.telemetry import OtelAttr
=======
from agent_framework.exceptions import ToolException
from agent_framework.telemetry import GenAIAttributes
>>>>>>> 6aa746d8

# region AIFunction and ai_function decorator tests


def test_ai_function_decorator():
    """Test the ai_function decorator."""

    @ai_function(name="test_tool", description="A test tool")
    def test_tool(x: int, y: int) -> int:
        """A simple function that adds two numbers."""
        return x + y

    assert isinstance(test_tool, ToolProtocol)
    assert isinstance(test_tool, AIFunction)
    assert test_tool.name == "test_tool"
    assert test_tool.description == "A test tool"
    assert test_tool.parameters() == {
        "properties": {"x": {"title": "X", "type": "integer"}, "y": {"title": "Y", "type": "integer"}},
        "required": ["x", "y"],
        "title": "test_tool_input",
        "type": "object",
    }
    assert test_tool(1, 2) == 3


def test_ai_function_decorator_without_args():
    """Test the ai_function decorator."""

    @ai_function
    def test_tool(x: int, y: int) -> int:
        """A simple function that adds two numbers."""
        return x + y

    assert isinstance(test_tool, ToolProtocol)
    assert isinstance(test_tool, AIFunction)
    assert test_tool.name == "test_tool"
    assert test_tool.description == "A simple function that adds two numbers."
    assert test_tool.parameters() == {
        "properties": {"x": {"title": "X", "type": "integer"}, "y": {"title": "Y", "type": "integer"}},
        "required": ["x", "y"],
        "title": "test_tool_input",
        "type": "object",
    }
    assert test_tool(1, 2) == 3


async def test_ai_function_decorator_with_async():
    """Test the ai_function decorator with an async function."""

    @ai_function(name="async_test_tool", description="An async test tool")
    async def async_test_tool(x: int, y: int) -> int:
        """An async function that adds two numbers."""
        return x + y

    assert isinstance(async_test_tool, ToolProtocol)
    assert isinstance(async_test_tool, AIFunction)
    assert async_test_tool.name == "async_test_tool"
    assert async_test_tool.description == "An async test tool"
    assert async_test_tool.parameters() == {
        "properties": {"x": {"title": "X", "type": "integer"}, "y": {"title": "Y", "type": "integer"}},
        "required": ["x", "y"],
        "title": "async_test_tool_input",
        "type": "object",
    }
    assert (await async_test_tool(1, 2)) == 3


@pytest.mark.parametrize("otel_settings", [(True, True)], indirect=True)
async def test_ai_function_invoke_telemetry_enabled(otel_settings):
    """Test the ai_function invoke method with telemetry enabled."""

    @ai_function(
        name="telemetry_test_tool",
        description="A test tool for telemetry",
        additional_properties={"otel_settings": otel_settings},
    )
    def telemetry_test_tool(x: int, y: int) -> int:
        """A function that adds two numbers for telemetry testing."""
        return x + y

    # Mock the tracer and span
    with (
        patch("agent_framework.telemetry.tracer"),
        patch("agent_framework._tools.get_function_span") as mock_start_span,
    ):
        mock_span = Mock()
        mock_context_manager = Mock()
        mock_context_manager.__enter__ = Mock(return_value=mock_span)
        mock_context_manager.__exit__ = Mock(return_value=None)
        mock_start_span.return_value = mock_context_manager

        # Mock the histogram
        mock_histogram = Mock()
        telemetry_test_tool._invocation_duration_histogram = mock_histogram

        # Call invoke
        result = await telemetry_test_tool.invoke(x=1, y=2, tool_call_id="test_call_id")

        # Verify result
        assert result == 3

        # Verify telemetry calls
        mock_start_span.assert_called_once_with(function=telemetry_test_tool, tool_call_id="test_call_id")

        # Verify histogram was called with correct attributes
        mock_histogram.record.assert_called_once()
        call_args = mock_histogram.record.call_args
        assert call_args[0][0] > 0  # duration should be positive
        attributes = call_args[1]["attributes"]
        assert attributes[OtelAttr.MEASUREMENT_FUNCTION_TAG_NAME] == "telemetry_test_tool"
        assert attributes[OtelAttr.TOOL_CALL_ID] == "test_call_id"


@pytest.mark.parametrize("otel_settings", [(True, True)], indirect=True)
async def test_ai_function_invoke_telemetry_with_pydantic_args(otel_settings):
    """Test the ai_function invoke method with Pydantic model arguments."""

    @ai_function(
        name="pydantic_test_tool",
        description="A test tool with Pydantic args",
        additional_properties={"otel_settings": otel_settings},
    )
    def pydantic_test_tool(x: int, y: int) -> int:
        """A function that adds two numbers using Pydantic args."""
        return x + y

    # Create arguments as Pydantic model instance
    args_model = pydantic_test_tool.input_model(x=5, y=10)

    with (
        patch("agent_framework.telemetry.tracer"),
        patch("agent_framework._tools.get_function_span") as mock_start_span,
    ):
        mock_span = Mock()
        mock_context_manager = Mock()
        mock_context_manager.__enter__ = Mock(return_value=mock_span)
        mock_context_manager.__exit__ = Mock(return_value=None)
        mock_start_span.return_value = mock_context_manager

        mock_histogram = Mock()
        pydantic_test_tool._invocation_duration_histogram = mock_histogram

        # Call invoke with Pydantic model
        result = await pydantic_test_tool.invoke(arguments=args_model, tool_call_id="pydantic_call")

        # Verify result
        assert result == 15

        # Verify telemetry calls
        mock_start_span.assert_called_once_with(
            function=pydantic_test_tool,
            tool_call_id="pydantic_call",
        )


@pytest.mark.parametrize("otel_settings", [(True, True)], indirect=True)
async def test_ai_function_invoke_telemetry_with_exception(otel_settings):
    """Test the ai_function invoke method with telemetry when an exception occurs."""

    @ai_function(
        name="exception_test_tool",
        description="A test tool that raises an exception",
        additional_properties={"otel_settings": otel_settings},
    )
    def exception_test_tool(x: int, y: int) -> int:
        """A function that raises an exception for telemetry testing."""
        raise ValueError("Test exception for telemetry")

    with (
        patch("agent_framework.telemetry.tracer"),
        patch("agent_framework._tools.get_function_span") as mock_start_span,
    ):
        mock_span = Mock()
        mock_context_manager = Mock()
        mock_context_manager.__enter__ = Mock(return_value=mock_span)
        mock_context_manager.__exit__ = Mock(return_value=None)
        mock_start_span.return_value = mock_context_manager

        mock_histogram = Mock()
        exception_test_tool._invocation_duration_histogram = mock_histogram

        # Call invoke and expect exception
        with pytest.raises(ValueError, match="Test exception for telemetry"):
            await exception_test_tool.invoke(x=1, y=2, tool_call_id="exception_call")

        # Verify telemetry calls
        mock_start_span.assert_called_once()

        # Verify span exception recording
        mock_span.record_exception.assert_called_once()
        mock_span.set_attribute.assert_called()
        mock_span.set_status.assert_called_once()

        # Verify histogram was called with error attributes
        mock_histogram.record.assert_called_once()
        call_args = mock_histogram.record.call_args
        attributes = call_args[1]["attributes"]
        assert attributes[OtelAttr.ERROR_TYPE] == ValueError.__name__


@pytest.mark.parametrize("otel_settings", [(True, True)], indirect=True)
async def test_ai_function_invoke_telemetry_async_function(otel_settings):
    """Test the ai_function invoke method with telemetry on async function."""

    @ai_function(
        name="async_telemetry_test",
        description="An async test tool for telemetry",
        additional_properties={"otel_settings": otel_settings},
    )
    async def async_telemetry_test(x: int, y: int) -> int:
        """An async function for telemetry testing."""
        return x * y

    with (
        patch("agent_framework.telemetry.tracer"),
        patch("agent_framework._tools.get_function_span") as mock_start_span,
    ):
        mock_span = Mock()
        mock_context_manager = Mock()
        mock_context_manager.__enter__ = Mock(return_value=mock_span)
        mock_context_manager.__exit__ = Mock(return_value=None)
        mock_start_span.return_value = mock_context_manager

        mock_histogram = Mock()
        async_telemetry_test._invocation_duration_histogram = mock_histogram

        # Call invoke
        result = await async_telemetry_test.invoke(x=3, y=4, tool_call_id="async_call")

        # Verify result
        assert result == 12

        # Verify telemetry calls
        mock_start_span.assert_called_once_with(function=async_telemetry_test, tool_call_id="async_call")

        # Verify histogram recording
        mock_histogram.record.assert_called_once()
        call_args = mock_histogram.record.call_args
        attributes = call_args[1]["attributes"]
        assert attributes[OtelAttr.MEASUREMENT_FUNCTION_TAG_NAME] == "async_telemetry_test"


async def test_ai_function_invoke_invalid_pydantic_args():
    """Test the ai_function invoke method with invalid Pydantic model arguments."""

    @ai_function(name="invalid_args_test", description="A test tool for invalid args")
    def invalid_args_test(x: int, y: int) -> int:
        """A function for testing invalid Pydantic args."""
        return x + y

    # Create a different Pydantic model
    class WrongModel(BaseModel):
        a: str
        b: str

    wrong_args = WrongModel(a="hello", b="world")

    # Call invoke with wrong model type
    with pytest.raises(TypeError, match="Expected invalid_args_test_input, got WrongModel"):
        await invalid_args_test.invoke(arguments=wrong_args)


# region HostedCodeInterpreterTool and _parse_inputs


def test_hosted_code_interpreter_tool_default():
    """Test HostedCodeInterpreterTool with default parameters."""
    tool = HostedCodeInterpreterTool()

    assert tool.name == "code_interpreter"
    assert tool.inputs == []
    assert tool.description == ""
    assert tool.additional_properties is None
    assert str(tool) == "HostedCodeInterpreterTool(name=code_interpreter)"


def test_hosted_code_interpreter_tool_with_description():
    """Test HostedCodeInterpreterTool with description and additional properties."""
    tool = HostedCodeInterpreterTool(
        description="A test code interpreter",
        additional_properties={"version": "1.0", "language": "python"},
    )

    assert tool.name == "code_interpreter"
    assert tool.description == "A test code interpreter"
    assert tool.additional_properties == {"version": "1.0", "language": "python"}


def test_parse_inputs_none():
    """Test _parse_inputs with None input."""
    result = _parse_inputs(None)
    assert result == []


def test_parse_inputs_string():
    """Test _parse_inputs with string input."""
    from agent_framework import UriContent

    result = _parse_inputs("http://example.com")
    assert len(result) == 1
    assert isinstance(result[0], UriContent)
    assert result[0].uri == "http://example.com"
    assert result[0].media_type == "text/plain"


def test_parse_inputs_list_of_strings():
    """Test _parse_inputs with list of strings."""
    from agent_framework import UriContent

    inputs = ["http://example.com", "https://test.org"]
    result = _parse_inputs(inputs)

    assert len(result) == 2
    assert all(isinstance(item, UriContent) for item in result)
    assert result[0].uri == "http://example.com"
    assert result[1].uri == "https://test.org"
    assert all(item.media_type == "text/plain" for item in result)


def test_parse_inputs_uri_dict():
    """Test _parse_inputs with URI dictionary."""
    from agent_framework import UriContent

    input_dict = {"uri": "http://example.com", "media_type": "application/json"}
    result = _parse_inputs(input_dict)

    assert len(result) == 1
    assert isinstance(result[0], UriContent)
    assert result[0].uri == "http://example.com"
    assert result[0].media_type == "application/json"


def test_parse_inputs_hosted_file_dict():
    """Test _parse_inputs with hosted file dictionary."""
    from agent_framework import HostedFileContent

    input_dict = {"file_id": "file-123"}
    result = _parse_inputs(input_dict)

    assert len(result) == 1
    assert isinstance(result[0], HostedFileContent)
    assert result[0].file_id == "file-123"


def test_parse_inputs_hosted_vector_store_dict():
    """Test _parse_inputs with hosted vector store dictionary."""
    from agent_framework import HostedVectorStoreContent

    input_dict = {"vector_store_id": "vs-789"}
    result = _parse_inputs(input_dict)

    assert len(result) == 1
    assert isinstance(result[0], HostedVectorStoreContent)
    assert result[0].vector_store_id == "vs-789"


def test_parse_inputs_data_dict():
    """Test _parse_inputs with data dictionary."""
    from agent_framework import DataContent

    input_dict = {"data": b"test data", "media_type": "application/octet-stream"}
    result = _parse_inputs(input_dict)

    assert len(result) == 1
    assert isinstance(result[0], DataContent)
    assert result[0].uri == "data:application/octet-stream;base64,dGVzdCBkYXRh"
    assert result[0].media_type == "application/octet-stream"


def test_parse_inputs_ai_contents_instance():
    """Test _parse_inputs with Contents instance."""
    from agent_framework import TextContent

    text_content = TextContent(text="Hello, world!")
    result = _parse_inputs(text_content)

    assert len(result) == 1
    assert isinstance(result[0], TextContent)
    assert result[0].text == "Hello, world!"


def test_parse_inputs_mixed_list():
    """Test _parse_inputs with mixed input types."""
    from agent_framework import HostedFileContent, TextContent, UriContent

    inputs = [
        "http://example.com",  # string
        {"uri": "https://test.org", "media_type": "text/html"},  # URI dict
        {"file_id": "file-456"},  # hosted file dict
        TextContent(text="Hello"),  # Contents instance
    ]

    result = _parse_inputs(inputs)

    assert len(result) == 4
    assert isinstance(result[0], UriContent)
    assert result[0].uri == "http://example.com"
    assert isinstance(result[1], UriContent)
    assert result[1].uri == "https://test.org"
    assert result[1].media_type == "text/html"
    assert isinstance(result[2], HostedFileContent)
    assert result[2].file_id == "file-456"
    assert isinstance(result[3], TextContent)
    assert result[3].text == "Hello"


def test_parse_inputs_unsupported_dict():
    """Test _parse_inputs with unsupported dictionary format."""
    input_dict = {"unsupported_key": "value"}

    with pytest.raises(ValueError, match="Unsupported input type"):
        _parse_inputs(input_dict)


def test_parse_inputs_unsupported_type():
    """Test _parse_inputs with unsupported input type."""
    with pytest.raises(TypeError, match="Unsupported input type: int"):
        _parse_inputs(123)


def test_hosted_code_interpreter_tool_with_string_input():
    """Test HostedCodeInterpreterTool with string input."""
    from agent_framework import UriContent

    tool = HostedCodeInterpreterTool(inputs="http://example.com")

    assert len(tool.inputs) == 1
    assert isinstance(tool.inputs[0], UriContent)
    assert tool.inputs[0].uri == "http://example.com"


def test_hosted_code_interpreter_tool_with_dict_inputs():
    """Test HostedCodeInterpreterTool with dictionary inputs."""
    from agent_framework import HostedFileContent, UriContent

    inputs = [{"uri": "http://example.com", "media_type": "text/html"}, {"file_id": "file-123"}]

    tool = HostedCodeInterpreterTool(inputs=inputs)

    assert len(tool.inputs) == 2
    assert isinstance(tool.inputs[0], UriContent)
    assert tool.inputs[0].uri == "http://example.com"
    assert tool.inputs[0].media_type == "text/html"
    assert isinstance(tool.inputs[1], HostedFileContent)
    assert tool.inputs[1].file_id == "file-123"


def test_hosted_code_interpreter_tool_with_ai_contents():
    """Test HostedCodeInterpreterTool with Contents instances."""
    from agent_framework import DataContent, TextContent

    inputs = [TextContent(text="Hello, world!"), DataContent(data=b"test", media_type="text/plain")]

    tool = HostedCodeInterpreterTool(inputs=inputs)

    assert len(tool.inputs) == 2
    assert isinstance(tool.inputs[0], TextContent)
    assert tool.inputs[0].text == "Hello, world!"
    assert isinstance(tool.inputs[1], DataContent)
    assert tool.inputs[1].media_type == "text/plain"


def test_hosted_code_interpreter_tool_with_single_input():
    """Test HostedCodeInterpreterTool with single input (not in list)."""
    from agent_framework import HostedFileContent

    input_dict = {"file_id": "file-single"}
    tool = HostedCodeInterpreterTool(inputs=input_dict)

    assert len(tool.inputs) == 1
    assert isinstance(tool.inputs[0], HostedFileContent)
    assert tool.inputs[0].file_id == "file-single"


def test_hosted_code_interpreter_tool_with_unknown_input():
    """Test HostedCodeInterpreterTool with single unknown input."""
    with pytest.raises(ValueError, match="Unsupported input type"):
        HostedCodeInterpreterTool(inputs={"hosted_file": "file-single"})


# region HostedMCPTool tests


def test_hosted_mcp_tool_with_other_fields():
    """Test creating a HostedMCPTool with a specific approval dict, headers and additional properties."""
    tool = HostedMCPTool(
        name="mcp-tool",
        url="https://mcp.example",
        description="A test MCP tool",
        headers={"x": "y"},
        additional_properties={"p": 1},
    )

    assert tool.name == "mcp-tool"
    # pydantic AnyUrl preserves as string-like
    assert str(tool.url).startswith("https://")
    assert tool.headers == {"x": "y"}
    assert tool.additional_properties == {"p": 1}
    assert tool.description == "A test MCP tool"


@pytest.mark.parametrize(
    "approval_mode",
    [
        "always_require",
        "never_require",
        {
            "always_require_approval": {"toolA"},
            "never_require_approval": {"toolB"},
        },
        {
            "always_require_approval": ["toolA"],
            "never_require_approval": ("toolB",),
        },
    ],
    ids=["always_require", "never_require", "specific", "specific_with_parsing"],
)
def test_hosted_mcp_tool_with_approval_mode(approval_mode: str | dict[str, Any]):
    """Test creating a HostedMCPTool with a specific approval dict, headers and additional properties."""
    tool = HostedMCPTool(name="mcp-tool", url="https://mcp.example", approval_mode=approval_mode)

    assert tool.name == "mcp-tool"
    # pydantic AnyUrl preserves as string-like
    assert str(tool.url).startswith("https://")
    if not isinstance(approval_mode, dict):
        assert tool.approval_mode == approval_mode
    else:
        # approval_mode parsed to sets
        assert isinstance(tool.approval_mode["always_require_approval"], set)
        assert isinstance(tool.approval_mode["never_require_approval"], set)
        assert "toolA" in tool.approval_mode["always_require_approval"]
        assert "toolB" in tool.approval_mode["never_require_approval"]


def test_hosted_mcp_tool_invalid_approval_mode_raises():
    """Invalid approval_mode string should raise ServiceInitializationError."""
    with pytest.raises(ToolException):
        HostedMCPTool(name="bad", url="https://x", approval_mode="invalid_mode")


@pytest.mark.parametrize(
    "tools",
    [
        {"toolA", "toolB"},
        ("toolA", "toolB"),
        ["toolA", "toolB"],
        ["toolA", "toolB", "toolA"],
    ],
    ids=[
        "set",
        "tuple",
        "list",
        "list_with_duplicates",
    ],
)
def test_hosted_mcp_tool_with_allowed_tools(tools: list[str] | tuple[str, ...] | set[str]):
    """Test creating a HostedMCPTool with a list of allowed tools."""
    tool = HostedMCPTool(
        name="mcp-tool",
        url="https://mcp.example",
        allowed_tools=tools,
    )

    assert tool.name == "mcp-tool"
    # pydantic AnyUrl preserves as string-like
    assert str(tool.url).startswith("https://")
    # approval_mode parsed to set
    assert isinstance(tool.allowed_tools, set)
    assert tool.allowed_tools == {"toolA", "toolB"}


def test_hosted_mcp_tool_with_dict_of_allowed_tools():
    """Test creating a HostedMCPTool with a dict of allowed tools."""
    with pytest.raises(ToolException):
        HostedMCPTool(
            name="mcp-tool",
            url="https://mcp.example",
            allowed_tools={"toolA": "Tool A", "toolC": "Tool C"},
        )<|MERGE_RESOLUTION|>--- conflicted
+++ resolved
@@ -14,12 +14,8 @@
     ai_function,
 )
 from agent_framework._tools import _parse_inputs
-<<<<<<< HEAD
+from agent_framework.exceptions import ToolException
 from agent_framework.telemetry import OtelAttr
-=======
-from agent_framework.exceptions import ToolException
-from agent_framework.telemetry import GenAIAttributes
->>>>>>> 6aa746d8
 
 # region AIFunction and ai_function decorator tests
 
