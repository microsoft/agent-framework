# Copyright (c) Microsoft. All rights reserved.

from collections.abc import AsyncIterable, Sequence
from typing import Any
from uuid import uuid4

from pytest import fixture, raises

from agent_framework import (
    Agent,
<<<<<<< HEAD
    AgentThread,
    ChatClient,
    ChatClientAgent,
    ChatClientAgentThread,
    ChatMessage,
    ChatResponse,
    ChatResponseUpdate,
    ChatRole,
    TextContent,
)
from agent_framework._agents import ChatClientAgentThreadType
from agent_framework.exceptions import AgentExecutionException
=======
    AgentRunResponse,
    AgentRunResponseUpdate,
    AgentThread,
    ChatMessage,
    ChatRole,
    TextContent,
)

TThreadType = TypeVar("TThreadType", bound=AgentThread)
>>>>>>> df84675c


# Mock AgentThread implementation for testing
class MockAgentThread(AgentThread):
    async def _on_new_messages(self, new_messages: ChatMessage | Sequence[ChatMessage]) -> None:
        pass


# Mock Agent implementation for testing
<<<<<<< HEAD
class MockAgent(Agent):
    @property
    def id(self) -> str:
        return str(uuid4())

    @property
    def name(self) -> str | None:
        return None

    @property
    def description(self) -> str | None:
        return None

    @property
    def instructions(self) -> str | None:
        return None
=======
class MockAgent(BaseModel):
    id: str = Field(default_factory=lambda: str(uuid4()))
    name: str | None = None
    description: str | None = None
>>>>>>> df84675c

    async def run(
        self,
        messages: str | ChatMessage | list[str | ChatMessage] | None = None,
        *,
        thread: AgentThread | None = None,
        **kwargs: Any,
    ) -> AgentRunResponse:
        return AgentRunResponse(messages=[ChatMessage(role=ChatRole.ASSISTANT, contents=[TextContent("Response")])])

    async def run_stream(
        self,
        messages: str | ChatMessage | list[str | ChatMessage] | None = None,
        *,
        thread: AgentThread | None = None,
        **kwargs: Any,
    ) -> AsyncIterable[AgentRunResponseUpdate]:
        yield AgentRunResponseUpdate(contents=[TextContent("Response")])

    def get_new_thread(self) -> AgentThread:
        return MockAgentThread()


# Mock ChatClient implementation for testing
class MockChatClient(ChatClient):
    _mock_response: ChatResponse | None = None

    def __init__(self, mock_response: ChatResponse | None = None) -> None:
        self._mock_response = mock_response

    async def get_response(
        self,
        messages: ChatMessage | Sequence[ChatMessage],
        **kwargs: Any,
    ) -> ChatResponse:
        return (
            self._mock_response
            if self._mock_response
            else ChatResponse(messages=ChatMessage(role=ChatRole.ASSISTANT, text="test response"))
        )

    async def get_streaming_response(
        self,
        messages: ChatMessage | Sequence[ChatMessage],
        **kwargs: Any,
    ) -> AsyncIterable[ChatResponseUpdate]:
        yield ChatResponseUpdate(role=ChatRole.ASSISTANT, text=TextContent(text="test streaming response"))


@fixture
def agent_thread() -> AgentThread:
    return MockAgentThread()


@fixture
def agent() -> Agent:
    return MockAgent()


@fixture
def chat_client() -> ChatClient:
    return MockChatClient()


def test_agent_thread_type(agent_thread: AgentThread) -> None:
    assert isinstance(agent_thread, AgentThread)


def test_agent_type(agent: Agent) -> None:
    assert isinstance(agent, Agent)


async def test_agent_run(agent: Agent) -> None:
    response = await agent.run("test")
    assert response.messages[0].role == ChatRole.ASSISTANT
    assert response.messages[0].text == "Response"


async def test_agent_run_stream(agent: Agent) -> None:
    async def collect_updates(updates: AsyncIterable[AgentRunResponseUpdate]) -> list[AgentRunResponseUpdate]:
        return [u async for u in updates]

    updates = await collect_updates(agent.run_stream(messages="test"))
    assert len(updates) == 1
    assert updates[0].text == "Response"


async def test_chat_client_agent_thread_init_in_memory() -> None:
    messages = [ChatMessage(role=ChatRole.USER, contents=[TextContent("Hello")])]
    thread = ChatClientAgentThread(messages=messages)

    assert thread._storage_location == ChatClientAgentThreadType.IN_MEMORY_MESSAGES  # type: ignore[reportPrivateUsage]
    assert thread.id is None
    assert thread.chat_messages == messages


async def test_chat_client_agent_thread_empty() -> None:
    thread = ChatClientAgentThread()

    assert thread._storage_location is None  # type: ignore[reportPrivateUsage]
    assert thread.id is None
    assert thread.chat_messages is None


async def test_chat_client_agent_thread_init_invalid() -> None:
    with raises(ValueError, match="Cannot specify both id and messages"):
        ChatClientAgentThread(id="123", messages=[ChatMessage(role=ChatRole.USER, contents=[TextContent("Hello")])])

    with raises(ValueError, match="ID cannot be empty or whitespace"):
        ChatClientAgentThread(id=" ")


async def test_chat_client_agent_thread_init_conversation_id() -> None:
    thread_id = str(uuid4())
    thread = ChatClientAgentThread(id=thread_id)

    assert thread._storage_location == ChatClientAgentThreadType.CONVERSATION_ID  # type: ignore[reportPrivateUsage]
    assert thread.id == thread_id
    assert thread.chat_messages is None


async def test_chat_client_agent_thread_get_messages() -> None:
    messages = [ChatMessage(role=ChatRole.USER, contents=[TextContent("Hello")])]
    thread = ChatClientAgentThread(messages=messages)

    result = [msg async for msg in thread.get_messages()]
    assert result == messages


async def test_chat_client_agent_thread_on_new_messages_in_memory() -> None:
    initial_message = ChatMessage(role=ChatRole.USER, contents=[TextContent("Initial message")])
    new_message = ChatMessage(role=ChatRole.USER, contents=[TextContent("New message")])

    thread = ChatClientAgentThread(messages=[initial_message])

    await thread._on_new_messages(new_message)  # type: ignore[reportPrivateUsage]
    assert thread.chat_messages == [initial_message, new_message]


def test_chat_client_agent_type(chat_client: ChatClient) -> None:
    chat_client_agent = ChatClientAgent(chat_client=chat_client)
    assert isinstance(chat_client_agent, Agent)


async def test_chat_client_agent_init(chat_client: ChatClient) -> None:
    agent_id = str(uuid4())
    agent = ChatClientAgent(chat_client=chat_client, id=agent_id, description="Test")

    assert agent.id == agent_id
    assert agent.name == "UnnamedAgent"
    assert agent.description == "Test"


async def test_chat_client_agent_run(chat_client: ChatClient) -> None:
    agent = ChatClientAgent(chat_client=chat_client)

    result = await agent.run("Hello")

    assert result.text == "test response"


async def test_chat_client_agent_run_stream(chat_client: ChatClient) -> None:
    agent = ChatClientAgent(chat_client=chat_client)

    result = await ChatResponse.from_chat_response_generator(agent.run_stream("Hello"))

    assert result.text == "test streaming response"


async def test_chat_client_agent_get_new_thread(chat_client: ChatClient) -> None:
    agent = ChatClientAgent(chat_client=chat_client)
    thread = agent.get_new_thread()

    assert isinstance(thread, ChatClientAgentThread)
    assert thread._storage_location is None  # type: ignore[reportPrivateUsage]


async def test_chat_client_agent_prepare_thread_and_messages(chat_client: ChatClient) -> None:
    agent = ChatClientAgent(chat_client=chat_client)
    message = ChatMessage(role=ChatRole.USER, contents=[TextContent("Hello")])
    thread = ChatClientAgentThread(messages=[message])

    result_thread, result_messages = await agent._prepare_thread_and_messages(  # type: ignore[reportPrivateUsage]
        thread=thread,
        input_messages="Test",
        construct_thread=lambda: ChatClientAgentThread(),
        expected_type=ChatClientAgentThread,
    )

    assert result_thread == thread
    assert len(result_messages) == 2
    assert result_messages[0] == message
    assert result_messages[1].text == "Test"


async def test_chat_client_agent_update_thread_id() -> None:
    chat_client = MockChatClient(
        mock_response=ChatResponse(
            messages=[ChatMessage(role=ChatRole.ASSISTANT, contents=[TextContent("test response")])],
            conversation_id="123",
        )
    )
    agent = ChatClientAgent(chat_client=chat_client)
    thread = agent.get_new_thread()

    result = await agent.run("Hello", thread=thread)
    assert result.text == "test response"

    assert thread.id == "123"
    assert isinstance(thread, ChatClientAgentThread)
    assert thread._storage_location == ChatClientAgentThreadType.CONVERSATION_ID  # type: ignore[reportPrivateUsage]


async def test_chat_client_agent_update_thread_messages(chat_client: ChatClient) -> None:
    agent = ChatClientAgent(chat_client=chat_client)
    thread = agent.get_new_thread()

    result = await agent.run("Hello", thread=thread)
    assert result.text == "test response"

    assert thread.id is None
    assert isinstance(thread, ChatClientAgentThread)
    assert thread._storage_location == ChatClientAgentThreadType.IN_MEMORY_MESSAGES  # type: ignore[reportPrivateUsage]

    assert thread.chat_messages is not None
    assert len(thread.chat_messages) == 2
    assert thread.chat_messages[0].text == "Hello"
    assert thread.chat_messages[1].text == "test response"


async def test_chat_client_agent_update_thread_conversation_id_missing(chat_client: ChatClient) -> None:
    agent = ChatClientAgent(chat_client=chat_client)
    thread = ChatClientAgentThread(id="123")

    with raises(AgentExecutionException, match="Service did not return a valid conversation id"):
        agent._update_thread_with_type_and_conversation_id(thread, None)  # type: ignore[reportPrivateUsage]<|MERGE_RESOLUTION|>--- conflicted
+++ resolved
@@ -4,11 +4,13 @@
 from typing import Any
 from uuid import uuid4
 
+from pydantic import Field
 from pytest import fixture, raises
 
 from agent_framework import (
     Agent,
-<<<<<<< HEAD
+    AgentRunResponse,
+    AgentRunResponseUpdate,
     AgentThread,
     ChatClient,
     ChatClientAgent,
@@ -21,17 +23,6 @@
 )
 from agent_framework._agents import ChatClientAgentThreadType
 from agent_framework.exceptions import AgentExecutionException
-=======
-    AgentRunResponse,
-    AgentRunResponseUpdate,
-    AgentThread,
-    ChatMessage,
-    ChatRole,
-    TextContent,
-)
-
-TThreadType = TypeVar("TThreadType", bound=AgentThread)
->>>>>>> df84675c
 
 
 # Mock AgentThread implementation for testing
@@ -41,29 +32,10 @@
 
 
 # Mock Agent implementation for testing
-<<<<<<< HEAD
 class MockAgent(Agent):
-    @property
-    def id(self) -> str:
-        return str(uuid4())
-
-    @property
-    def name(self) -> str | None:
-        return None
-
-    @property
-    def description(self) -> str | None:
-        return None
-
-    @property
-    def instructions(self) -> str | None:
-        return None
-=======
-class MockAgent(BaseModel):
     id: str = Field(default_factory=lambda: str(uuid4()))
     name: str | None = None
     description: str | None = None
->>>>>>> df84675c
 
     async def run(
         self,
@@ -96,7 +68,7 @@
 
     async def get_response(
         self,
-        messages: ChatMessage | Sequence[ChatMessage],
+        messages: str | ChatMessage | Sequence[ChatMessage],
         **kwargs: Any,
     ) -> ChatResponse:
         return (
@@ -107,7 +79,7 @@
 
     async def get_streaming_response(
         self,
-        messages: ChatMessage | Sequence[ChatMessage],
+        messages: str | ChatMessage | Sequence[ChatMessage],
         **kwargs: Any,
     ) -> AsyncIterable[ChatResponseUpdate]:
         yield ChatResponseUpdate(role=ChatRole.ASSISTANT, text=TextContent(text="test streaming response"))
@@ -228,7 +200,7 @@
 async def test_chat_client_agent_run_stream(chat_client: ChatClient) -> None:
     agent = ChatClientAgent(chat_client=chat_client)
 
-    result = await ChatResponse.from_chat_response_generator(agent.run_stream("Hello"))
+    result = await AgentRunResponse.from_agent_response_generator(agent.run_stream("Hello"))
 
     assert result.text == "test streaming response"
 
