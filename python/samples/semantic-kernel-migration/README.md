--- conflicted
+++ resolved
@@ -1,7 +1,8 @@
-# Copyright (c) Microsoft. All rights reserved.
 # Semantic Kernel → Microsoft Agent Framework Migration Samples
 
 This gallery helps Semantic Kernel (SK) developers move to the Microsoft Agent Framework (AF) with minimal guesswork. Each script pairs SK code with its AF equivalent so you can compare primitives, tooling, and orchestration patterns side by side while you migrate production workloads.
+
+## What’s Included
 
 ## What’s Included
 
@@ -32,11 +33,8 @@
 ### Orchestrations
 - [sequential.py](orchestrations/sequential.py) — Step-by-step SK Team → AF `SequentialBuilder` migration.
 - [concurrent_basic.py](orchestrations/concurrent_basic.py) — Concurrent orchestration parity.
-<<<<<<< HEAD
 - [group_chat.py](orchestrations/group_chat.py) — Group chat coordination with an LLM-backed manager in both SDKs.
-=======
-- [handoff.py](orchestrations/handoff.py) — Support triage handoff migration with specialist routing.
->>>>>>> b66619a5
+- [handoff.py](orchestrations/handoff.py) - Handoff coordination between agents.
 - [magentic.py](orchestrations/magentic.py) — Magentic Team orchestration vs. AF builder wiring.
 
 ### Processes
@@ -59,11 +57,7 @@
 Every script accepts no CLI arguments and will first call the SK implementation, followed by the AF version. Adjust the prompt or credentials inside the file as necessary before running.
 
 ## Running Orchestration & Workflow Samples
-<<<<<<< HEAD
-Advanced comparisons are split between `samples/semantic-kernel-migration/orchestrations` (Sequential, Concurrent, Group Chat, Magentic) and `samples/semantic-kernel-migration/processes` (fan-out/fan-in, nested). You can run them directly, or isolate dependencies in a throwaway virtual environment:
-=======
-Advanced comparisons are split between `samples/semantic-kernel-migration/orchestrations` (Sequential, Concurrent, Group Chat, Handoff, Magentic) and `samples/semantic-kernel-migration/processes` (fan-out/fan-in, nested). You can run them directly, or isolate dependencies in a throwaway virtual environment:
->>>>>>> b66619a5
+Advanced comparisons are split between `samantic-kernel-migration/orchestrations` (Sequential, Concurrent, Magentic) and `samantic-kernel-migration/processes` (fan-out/fan-in, nested). You can run them directly, or isolate dependencies in a throwaway virtual environment:
 ```
 cd samples/semantic-kernel-migration
 uv venv --python 3.10 .venv-migration
