# Mem0 Context Provider Examples

[Mem0](https://mem0.ai/) is a self-improving memory layer for Large Language Models that enables applications to have long-term memory capabilities. The Agent Framework's Mem0 context provider integrates with Mem0's API to provide persistent memory across conversation sessions.

This folder contains examples demonstrating how to use the Mem0 context provider with the Agent Framework for persistent memory and context management across conversations.

## Examples

| File | Description |
|------|-------------|
| [`mem0_basic.py`](mem0_basic.py) | Basic example of using Mem0 context provider to store and retrieve user preferences across different conversation threads. |
| [`mem0_threads.py`](mem0_threads.py) | Advanced example demonstrating different thread scoping strategies with Mem0. Covers global thread scope (memories shared across all operations), per-operation thread scope (memories isolated per thread), and multiple agents with different memory configurations for personal vs. work contexts. |
| [`mem0_oss.py`](mem0_oss.py) | Example of using the Mem0 Open Source self-hosted version as the context provider. Demonstrates setup and configuration for local deployment. |

## Prerequisites

### Required Resources

<<<<<<< HEAD
1. [Mem0 API Key](https://app.mem0.ai/) - Sign up for a Mem0 account and get your API key - _or_ self-host [Mem0 Open Source](https://docs.mem0.ai/open-source/overview)
2. Azure AI Foundry project endpoint (used in these examples)
=======
1. [Mem0 API Key](https://app.mem0.ai/) - Sign up for a Mem0 account and get your API key
2. Azure AI project endpoint (used in these examples)
>>>>>>> 9355329d
3. Azure CLI authentication (run `az login`)

## Configuration

### Environment Variables

Set the following environment variables:

**For Mem0 Platform:**
- `MEM0_API_KEY`: Your Mem0 API key (alternatively, pass it as `api_key` parameter to `Mem0Provider`). Not required if you are self-hosting [Mem0 Open Source](https://docs.mem0.ai/open-source/overview)

**For Mem0 Open Source:**
- `OPENAI_API_KEY`: Your OpenAI API key (used by Mem0 OSS for embedding generation and automatic memory extraction)

**For Azure AI:**
- `AZURE_AI_PROJECT_ENDPOINT`: Your Azure AI project endpoint
- `AZURE_AI_MODEL_DEPLOYMENT_NAME`: The name of your model deployment

## Key Concepts

### Memory Scoping

The Mem0 context provider supports different scoping strategies:

- **Global Scope** (`scope_to_per_operation_thread_id=False`): Memories are shared across all conversation threads
- **Thread Scope** (`scope_to_per_operation_thread_id=True`): Memories are isolated per conversation thread

### Memory Association

Mem0 records can be associated with different identifiers:

- `user_id`: Associate memories with a specific user
- `agent_id`: Associate memories with a specific agent
- `thread_id`: Associate memories with a specific conversation thread
- `application_id`: Associate memories with an application context<|MERGE_RESOLUTION|>--- conflicted
+++ resolved
@@ -16,13 +16,8 @@
 
 ### Required Resources
 
-<<<<<<< HEAD
 1. [Mem0 API Key](https://app.mem0.ai/) - Sign up for a Mem0 account and get your API key - _or_ self-host [Mem0 Open Source](https://docs.mem0.ai/open-source/overview)
-2. Azure AI Foundry project endpoint (used in these examples)
-=======
-1. [Mem0 API Key](https://app.mem0.ai/) - Sign up for a Mem0 account and get your API key
 2. Azure AI project endpoint (used in these examples)
->>>>>>> 9355329d
 3. Azure CLI authentication (run `az login`)
 
 ## Configuration
