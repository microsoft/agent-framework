--- conflicted
+++ resolved
@@ -15,7 +15,6 @@
 
 ## Running the Sample
 
-<<<<<<< HEAD
 With the environment setup and function app running, you can test the sample by sending HTTP requests to the different agent endpoints.
 
 You can use the `demo.http` file to send messages to the agents, or a command line tool like `curl` as shown below:
@@ -25,9 +24,7 @@
 ### Test the Weather Agent
 
 Bash (Linux/macOS/WSL):
-=======
 Weather agent request:
->>>>>>> ebab25b1
 
 ```bash
 curl -X POST http://localhost:7071/api/agents/WeatherAgent/run \
