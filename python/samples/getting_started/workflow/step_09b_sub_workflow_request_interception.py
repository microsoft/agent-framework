--- conflicted
+++ resolved
@@ -132,11 +132,7 @@
             if (hasattr(response, "original_request") and response.original_request)
             else "unknown"
         )
-<<<<<<< HEAD
-        print(f"Sub-workflow received domain response for '{domain}': {approved}")
-=======
         print(f"📬 Sub-workflow received domain response for '{domain}': {approved}")
->>>>>>> 78125f01
 
         # Find the corresponding email using the request_id
         request_id = (
@@ -189,13 +185,8 @@
         if request.domain in self.approved_domains:
             print(f"Domain '{request.domain}' is pre-approved locally!")
             return RequestResponse[DomainCheckRequest, bool].handled(True)
-<<<<<<< HEAD
-        print(f"Domain '{request.domain}' unknown, forwarding to external service...")
-        return RequestResponse.forward()
-=======
         print(f"❓ Domain '{request.domain}' unknown, forwarding to external service...")
         return RequestResponse[DomainCheckRequest, bool].forward()
->>>>>>> 78125f01
 
     @handler
     async def collect_result(self, result: ValidationResult, ctx: WorkflowContext[None]) -> None:
@@ -279,21 +270,13 @@
         print("\n🎯 All requests were intercepted and handled locally!")
 
     # 10. Display final summary
-<<<<<<< HEAD
-    print("\nFinal Results Summary:")
-=======
     print("\n📊 Final Results Summary:")
->>>>>>> 78125f01
     print("=" * 60)
     for result in orchestrator.results:
         status = "VALID" if result.is_valid else "!! INVALID !!"
         print(f"{status} {result.email}: {result.reason}")
 
-<<<<<<< HEAD
-    print(f"\nProcessed {len(orchestrator.results)} emails total")
-=======
     print(f"\n🏁 Processed {len(orchestrator.results)} emails total")
->>>>>>> 78125f01
 
 
 if __name__ == "__main__":
