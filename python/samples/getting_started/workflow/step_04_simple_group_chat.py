--- conflicted
+++ resolved
@@ -2,13 +2,8 @@
 
 import asyncio
 
-<<<<<<< HEAD
-from agent_framework import ChatClientAgent, ChatMessage, ChatRole
-from agent_framework.openai import OpenAIChatClient
-=======
 from agent_framework import ChatMessage, ChatRole
 from agent_framework.azure import AzureChatClient
->>>>>>> c0c49d31
 from agent_framework.workflow import (
     AgentExecutor,
     AgentExecutorRequest,
@@ -97,11 +92,7 @@
     """Main function to run the group chat workflow."""
 
     # Step 1: Create the executors.
-<<<<<<< HEAD
-    chat_client = OpenAIChatClient()
-=======
     chat_client = AzureChatClient(ad_credential=DefaultAzureCredential())
->>>>>>> c0c49d31
     writer = AgentExecutor(
         chat_client.create_agent(
             instructions=(
