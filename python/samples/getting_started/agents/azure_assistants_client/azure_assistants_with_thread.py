--- conflicted
+++ resolved
@@ -4,11 +4,7 @@
 from random import randint
 from typing import Annotated
 
-<<<<<<< HEAD
-from agent_framework import AgentThread
-=======
 from agent_framework import AgentThread, ChatClientAgent
->>>>>>> 6b22b6bb
 from agent_framework.azure import AzureAssistantsClient
 from azure.identity import AzureCliCredential
 from pydantic import Field
@@ -118,11 +114,7 @@
             tools=get_weather,
         ) as agent:
             # Create a thread with the existing ID
-<<<<<<< HEAD
-            thread = AgentThread(id=existing_thread_id)
-=======
             thread = AgentThread(service_thread_id=existing_thread_id)
->>>>>>> 6b22b6bb
 
             query2 = "What was the last city I asked about?"
             print(f"User: {query2}")
