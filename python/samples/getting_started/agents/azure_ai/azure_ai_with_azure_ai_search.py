# Copyright (c) Microsoft. All rights reserved.
import asyncio
import os

from agent_framework.azure import AzureAIClient
from azure.identity.aio import AzureCliCredential

"""
Azure AI Agent with Azure AI Search Example

This sample demonstrates usage of AzureAIClient with Azure AI Search
to search through indexed data and answer user questions about it.

Prerequisites:
1. Set AZURE_AI_PROJECT_ENDPOINT and AZURE_AI_MODEL_DEPLOYMENT_NAME environment variables.
2. Ensure you have an Azure AI Search connection configured in your Azure AI project
    and set AI_SEARCH_PROJECT_CONNECTION_ID and AI_SEARCH_INDEX_NAME environment variable.
"""


async def main() -> None:
    async with (
        AzureCliCredential() as credential,
<<<<<<< HEAD
        AIProjectClient(endpoint=os.environ["AZURE_AI_PROJECT_ENDPOINT"], credential=credential) as project_client,
        AgentsClient(endpoint=os.environ["AZURE_AI_PROJECT_ENDPOINT"], credential=credential) as agents_client,
    ):
        ai_search_conn_id = ""
        async for connection in project_client.connections.list():
            if connection.type == ConnectionType.AZURE_AI_SEARCH:
                ai_search_conn_id = connection.id
                break

        # 1. Create Azure AI agent with the search tool
        azure_ai_agent = await agents_client.create_agent(
            model=os.environ["AZURE_AI_MODEL_DEPLOYMENT_NAME"],
            name="HotelSearchAgent",
            instructions=(
                "You are a helpful agent that searches hotel information using Azure AI Search. "
                "Always use the search tool and index to find hotel data and provide accurate information."
            ),
            tools=[{"type": "azure_ai_search"}],
            tool_resources={
=======
        AzureAIClient(async_credential=credential).create_agent(
            name="MySearchAgent",
            instructions="""You are a helpful assistant. You must always provide citations for
            answers using the tool and render them as: `[message_idx:search_idx†source]`.""",
            tools={
                "type": "azure_ai_search",
>>>>>>> 5537b1da
                "azure_ai_search": {
                    "indexes": [
                        {
                            "project_connection_id": os.environ["AI_SEARCH_PROJECT_CONNECTION_ID"],
                            "index_name": os.environ["AI_SEARCH_INDEX_NAME"],
                            # For query_type=vector, ensure your index has a field with vectorized data.
                            "query_type": "simple",
                        }
                    ]
                },
            },
<<<<<<< HEAD
        )

        # 2. Create chat client with the existing agent
        chat_client = AzureAIAgentClient(agents_client=agents_client, agent_id=azure_ai_agent.id)

        try:
            async with ChatAgent(
                chat_client=chat_client,
                # Additional instructions for this specific conversation
                instructions=("You are a helpful agent that uses the search tool and index to find hotel information."),
            ) as agent:
                print("This agent uses raw Azure AI Search tool to search hotel data.\n")

                # 3. Simulate conversation with the agent
                user_input = (
                    "Use Azure AI search knowledge tool to find detailed information about a winter hotel."
                    " Use the search tool and index."  # You can modify prompt to force tool usage
                )
                print(f"User: {user_input}")
                print("Agent: ", end="", flush=True)

                # Stream the response and collect citations
                citations: list[CitationAnnotation] = []
                async for chunk in agent.run_stream(user_input):
                    if chunk.text:
                        print(chunk.text, end="", flush=True)

                    # Collect citations from Azure AI Search responses
                    for content in getattr(chunk, "contents", []):
                        annotations = getattr(content, "annotations", [])
                        if annotations:
                            citations.extend(annotations)

                print()

                # Display collected citation
                if citations:
                    print("\n\nCitation:")
                    for i, citation in enumerate(citations, 1):
                        print(f"[{i}] {citation.url}")

                print("\n" + "=" * 50 + "\n")
                print("Hotel search conversation completed!")

        finally:
            # Clean up the agent manually
            await agents_client.delete_agent(azure_ai_agent.id)
=======
        ) as agent,
    ):
        query = "Tell me about insurance options"
        print(f"User: {query}")
        result = await agent.run(query)
        print(f"Result: {result}\n")
>>>>>>> 5537b1da


if __name__ == "__main__":
    asyncio.run(main())<|MERGE_RESOLUTION|>--- conflicted
+++ resolved
@@ -21,34 +21,12 @@
 async def main() -> None:
     async with (
         AzureCliCredential() as credential,
-<<<<<<< HEAD
-        AIProjectClient(endpoint=os.environ["AZURE_AI_PROJECT_ENDPOINT"], credential=credential) as project_client,
-        AgentsClient(endpoint=os.environ["AZURE_AI_PROJECT_ENDPOINT"], credential=credential) as agents_client,
-    ):
-        ai_search_conn_id = ""
-        async for connection in project_client.connections.list():
-            if connection.type == ConnectionType.AZURE_AI_SEARCH:
-                ai_search_conn_id = connection.id
-                break
-
-        # 1. Create Azure AI agent with the search tool
-        azure_ai_agent = await agents_client.create_agent(
-            model=os.environ["AZURE_AI_MODEL_DEPLOYMENT_NAME"],
-            name="HotelSearchAgent",
-            instructions=(
-                "You are a helpful agent that searches hotel information using Azure AI Search. "
-                "Always use the search tool and index to find hotel data and provide accurate information."
-            ),
-            tools=[{"type": "azure_ai_search"}],
-            tool_resources={
-=======
         AzureAIClient(async_credential=credential).create_agent(
             name="MySearchAgent",
             instructions="""You are a helpful assistant. You must always provide citations for
             answers using the tool and render them as: `[message_idx:search_idx†source]`.""",
             tools={
                 "type": "azure_ai_search",
->>>>>>> 5537b1da
                 "azure_ai_search": {
                     "indexes": [
                         {
@@ -60,62 +38,12 @@
                     ]
                 },
             },
-<<<<<<< HEAD
-        )
-
-        # 2. Create chat client with the existing agent
-        chat_client = AzureAIAgentClient(agents_client=agents_client, agent_id=azure_ai_agent.id)
-
-        try:
-            async with ChatAgent(
-                chat_client=chat_client,
-                # Additional instructions for this specific conversation
-                instructions=("You are a helpful agent that uses the search tool and index to find hotel information."),
-            ) as agent:
-                print("This agent uses raw Azure AI Search tool to search hotel data.\n")
-
-                # 3. Simulate conversation with the agent
-                user_input = (
-                    "Use Azure AI search knowledge tool to find detailed information about a winter hotel."
-                    " Use the search tool and index."  # You can modify prompt to force tool usage
-                )
-                print(f"User: {user_input}")
-                print("Agent: ", end="", flush=True)
-
-                # Stream the response and collect citations
-                citations: list[CitationAnnotation] = []
-                async for chunk in agent.run_stream(user_input):
-                    if chunk.text:
-                        print(chunk.text, end="", flush=True)
-
-                    # Collect citations from Azure AI Search responses
-                    for content in getattr(chunk, "contents", []):
-                        annotations = getattr(content, "annotations", [])
-                        if annotations:
-                            citations.extend(annotations)
-
-                print()
-
-                # Display collected citation
-                if citations:
-                    print("\n\nCitation:")
-                    for i, citation in enumerate(citations, 1):
-                        print(f"[{i}] {citation.url}")
-
-                print("\n" + "=" * 50 + "\n")
-                print("Hotel search conversation completed!")
-
-        finally:
-            # Clean up the agent manually
-            await agents_client.delete_agent(azure_ai_agent.id)
-=======
         ) as agent,
     ):
         query = "Tell me about insurance options"
         print(f"User: {query}")
         result = await agent.run(query)
         print(f"Result: {result}\n")
->>>>>>> 5537b1da
 
 
 if __name__ == "__main__":
