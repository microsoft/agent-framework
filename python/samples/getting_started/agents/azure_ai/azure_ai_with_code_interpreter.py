--- conflicted
+++ resolved
@@ -22,10 +22,7 @@
     async with (
         AzureCliCredential() as credential,
         AzureAIClient(async_credential=credential).create_agent(
-<<<<<<< HEAD
-=======
             name="MyCodeInterpreterAgent",
->>>>>>> 045dc668
             instructions="You are a helpful assistant that can write and execute Python code to solve problems.",
             tools=HostedCodeInterpreterTool(),
         ) as agent,
