--- conflicted
+++ resolved
@@ -4,14 +4,9 @@
 import os
 
 from agent_framework import ChatAgent
-<<<<<<< HEAD
-from agent_framework.azure import AzureAIAgentClient
-from azure.ai.agents.aio import AgentsClient
-=======
 from agent_framework.azure import AzureAIClient
 from azure.ai.projects.aio import AIProjectClient
 from azure.ai.projects.models import PromptAgentDefinition
->>>>>>> 5537b1da
 from azure.identity.aio import AzureCliCredential
 
 """
@@ -26,15 +21,6 @@
     # Create the client
     async with (
         AzureCliCredential() as credential,
-<<<<<<< HEAD
-        AgentsClient(endpoint=os.environ["AZURE_AI_PROJECT_ENDPOINT"], credential=credential) as agents_client,
-    ):
-        azure_ai_agent = await agents_client.create_agent(
-            model=os.environ["AZURE_AI_MODEL_DEPLOYMENT_NAME"],
-            # Create remote agent with default instructions
-            # These instructions will persist on created agent for every run.
-            instructions="End each response with [END].",
-=======
         AIProjectClient(endpoint=os.environ["AZURE_AI_PROJECT_ENDPOINT"], credential=credential) as project_client,
     ):
         azure_ai_agent = await project_client.agents.create_version(
@@ -44,7 +30,6 @@
                 # Setting specific requirements to verify that this agent is used.
                 instructions="End each response with [END].",
             ),
->>>>>>> 5537b1da
         )
 
         chat_client = AzureAIClient(
@@ -70,13 +55,9 @@
                 print(f"Agent: {result}\n")
         finally:
             # Clean up the agent manually
-<<<<<<< HEAD
-            await agents_client.delete_agent(azure_ai_agent.id)
-=======
             await project_client.agents.delete_version(
                 agent_name=azure_ai_agent.name, agent_version=azure_ai_agent.version
             )
->>>>>>> 5537b1da
 
 
 if __name__ == "__main__":
