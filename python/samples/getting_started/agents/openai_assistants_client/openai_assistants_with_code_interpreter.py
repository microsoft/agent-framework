--- conflicted
+++ resolved
@@ -16,11 +16,7 @@
 def get_code_interpreter_chunk(chunk: AgentRunResponseUpdate) -> str | None:
     """Helper method to access code interpreter data."""
     if (
-<<<<<<< HEAD
         isinstance(chunk.raw_representation, ChatResponseUpdate)
-=======
-        isinstance(chunk.raw_representation, AgentRunResponseUpdate)
->>>>>>> 32f1132a
         and isinstance(chunk.raw_representation.raw_representation, RunStepDeltaEvent)
         and isinstance(chunk.raw_representation.raw_representation.delta, RunStepDelta)
         and isinstance(chunk.raw_representation.raw_representation.delta.step_details, ToolCallDeltaObject)
