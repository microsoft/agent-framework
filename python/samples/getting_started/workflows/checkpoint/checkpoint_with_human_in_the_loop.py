# Copyright (c) Microsoft. All rights reserved.

import asyncio
from dataclasses import dataclass
from pathlib import Path

# NOTE: the Azure client imports above are real dependencies. When running this
# sample outside of Azure-enabled environments you may wish to swap in the
# `agent_framework.builtin` chat client or mock the writer executor. We keep the
# concrete import here so readers can see an end-to-end configuration.
from agent_framework import (
    AgentExecutor,
    AgentExecutorRequest,
    AgentExecutorResponse,
    ChatMessage,
    Executor,
    FileCheckpointStorage,
    RequestInfoEvent,
    Role,
    Workflow,
    WorkflowBuilder,
    WorkflowCheckpoint,
    WorkflowContext,
    WorkflowOutputEvent,
    WorkflowStatusEvent,
    get_checkpoint_summary,
    handler,
    response_handler,
)
from agent_framework.azure import AzureOpenAIChatClient
from azure.identity import AzureCliCredential

"""
Sample: Checkpoint + human-in-the-loop quickstart.

This getting-started sample keeps the moving pieces to a minimum:

1. A brief is turned into a consistent prompt for an AI copywriter.
2. The copywriter (an `AgentExecutor`) drafts release notes.
3. A reviewer gateway routes every draft through `RequestInfoExecutor` so a human
   can approve or request tweaks.
4. The workflow records checkpoints between each superstep so you can stop the
   program, restart later, and optionally pre-supply human answers on resume.

Key concepts demonstrated
-------------------------
- Minimal executor pipeline with checkpoint persistence.
- Human-in-the-loop pause/resume by pairing `RequestInfoExecutor` with
  checkpoint restoration.
- Supplying responses at restore time (`run_stream_from_checkpoint(..., responses=...)`).

Typical pause/resume flow
-------------------------
1. Run the workflow until a human approval request is emitted.
2. If the human is offline, exit the program. A checkpoint with
   ``status=awaiting human response`` now exists.
3. Later, restart the script, select that checkpoint, and provide the stored
   human decision when prompted to pre-supply responses.
   Doing so applies the answer immediately on resume, so the system does **not**
   re-emit the same `RequestInfoEvent`.
"""

# Directory used for the sample's temporary checkpoint files. We isolate the
# demo artefacts so that repeated runs do not collide with other samples and so
# the clean-up step at the end of the script can simply delete the directory.
TEMP_DIR = Path(__file__).with_suffix("").parent / "tmp" / "checkpoints_hitl"
TEMP_DIR.mkdir(parents=True, exist_ok=True)


class BriefPreparer(Executor):
    """Normalises the user brief and sends a single AgentExecutorRequest."""

    # The first executor in the workflow. By keeping it tiny we make it easier
    # to reason about the state that will later be captured in the checkpoint.
    # It is responsible for tidying the human-provided brief and kicking off the
    # agent run with a deterministic prompt structure.

    def __init__(self, id: str, agent_id: str) -> None:
        super().__init__(id=id)
        self._agent_id = agent_id

    @handler
    async def prepare(self, brief: str, ctx: WorkflowContext[AgentExecutorRequest, str]) -> None:
        # Collapse errant whitespace so the prompt is stable between runs.
        normalized = " ".join(brief.split()).strip()
        if not normalized.endswith("."):
            normalized += "."
        # Persist the cleaned brief in shared state so downstream executors and
        # future checkpoints can recover the original intent.
        await ctx.set_shared_state("brief", normalized)
        prompt = (
            "You are drafting product release notes. Summarise the brief below in two sentences. "
            "Keep it positive and end with a call to action.\n\n"
            f"BRIEF: {normalized}"
        )
        # Hand the prompt to the writer agent. We always route through the
        # workflow context so the runtime can capture messages for checkpointing.
        await ctx.send_message(
            AgentExecutorRequest(messages=[ChatMessage(Role.USER, text=prompt)], should_respond=True),
            target_id=self._agent_id,
        )


@dataclass
class HumanApprovalRequest:
    """Message sent to the human reviewer via RequestInfoExecutor."""

    # These fields are intentionally simple because they are serialised into
    # checkpoints. Keeping them primitive types guarantees the new
    # `pending_requests_from_checkpoint` helper can reconstruct them on resume.
    prompt: str = ""
    draft: str = ""
    iteration: int = 0


class ReviewGateway(Executor):
    """Routes agent drafts to humans and optionally back for revisions."""

    def __init__(self, id: str, writer_id: str) -> None:
        super().__init__(id=id)
        self._writer_id = writer_id

    @handler
    async def on_agent_response(self, response: AgentExecutorResponse, ctx: WorkflowContext) -> None:
        # Capture the agent output so we can surface it to the reviewer and
        # persist iterations. The `RequestInfoExecutor` relies on this state to
        # rehydrate when checkpoints are restored.
        draft = response.agent_run_response.text or ""
        iteration = int((await ctx.get_executor_state() or {}).get("iteration", 0)) + 1
        await ctx.set_executor_state({"iteration": iteration, "last_draft": draft})
        # Emit a human approval request. Because this flows through
        # RequestInfoExecutor it will pause the workflow until an answer is
        # supplied either interactively or via pre-supplied responses.
        await ctx.request_info(
            HumanApprovalRequest(
                prompt="Review the draft. Reply 'approve' or provide edit instructions.",
                draft=draft,
                iteration=iteration,
            ),
            HumanApprovalRequest,
            str,
        )

    @response_handler
    async def on_human_feedback(
        self,
        original_request: HumanApprovalRequest,
        feedback: str,
        ctx: WorkflowContext[AgentExecutorRequest | str, str],
    ) -> None:
        # The RequestResponse wrapper gives us both the human data and the
        # original request message, even when resuming from checkpoints.
<<<<<<< HEAD
        reply = feedback.strip()
        state = await ctx.get_state() or {}
        draft = state.get("last_draft") or (original_request.draft or "")
=======
        reply = (feedback.data or "").strip()
        state = await ctx.get_executor_state() or {}
        draft = state.get("last_draft") or (feedback.original_request.draft if feedback.original_request else "")
>>>>>>> 083d0de3

        if reply.lower() == "approve":
            # Workflow is completed when the human approves.
            await ctx.yield_output(draft)
            return

        # Any other response loops us back to the writer with fresh guidance.
        guidance = reply or "Tighten the copy and emphasise customer benefit."
        iteration = int(state.get("iteration", 1)) + 1
        await ctx.set_executor_state({"iteration": iteration, "last_draft": draft})
        prompt = (
            "Revise the launch note. Respond with the new copy only.\n\n"
            f"Previous draft:\n{draft}\n\n"
            f"Human guidance: {guidance}"
        )
        await ctx.send_message(
            AgentExecutorRequest(messages=[ChatMessage(Role.USER, text=prompt)], should_respond=True),
            target_id=self._writer_id,
        )


<<<<<<< HEAD
def create_workflow(checkpoint_storage: FileCheckpointStorage) -> Workflow:
=======
class FinaliseExecutor(Executor):
    """Publishes the approved text."""

    @handler
    async def publish(self, text: str, ctx: WorkflowContext[Any, str]) -> None:
        # Store the output so diagnostics or a UI could fetch the final copy.
        await ctx.set_executor_state({"published_text": text})
        # Yield the final output so the workflow completes cleanly.
        await ctx.yield_output(text)


def create_workflow(*, checkpoint_storage: FileCheckpointStorage | None = None) -> "Workflow":
>>>>>>> 083d0de3
    """Assemble the workflow graph used by both the initial run and resume."""

    # The Azure client is created once so our agent executor can issue calls to the hosted
    # model. The agent id is stable across runs which keeps checkpoints deterministic.
    chat_client = AzureOpenAIChatClient(credential=AzureCliCredential())
    agent = chat_client.create_agent(instructions="Write concise, warm release notes that sound human and helpful.")

    writer = AgentExecutor(agent, id="writer")
    gateway = ReviewGateway(id="review_gateway", writer_id=writer.id)
    prepare = BriefPreparer(id="prepare_brief", agent_id=writer.id)

    # Wire the workflow DAG. Edges mirror the numbered steps described in the
    # module docstring. Because `WorkflowBuilder` is declarative, reading these
    # edges is often the quickest way to understand execution order.
    workflow_builder = (
        WorkflowBuilder(max_iterations=6)
        .set_start_executor(prepare)
        .add_edge(prepare, writer)
        .add_edge(writer, gateway)
        .add_edge(gateway, writer)  # revisions loop
        .with_checkpointing(checkpoint_storage=checkpoint_storage)
    )

    return workflow_builder.build()


def render_checkpoint_summary(checkpoints: list["WorkflowCheckpoint"]) -> None:
    """Pretty-print saved checkpoints with the new framework summaries."""

    print("\nCheckpoint summary:")
    for summary in [get_checkpoint_summary(cp) for cp in sorted(checkpoints, key=lambda c: c.timestamp)]:
        # Compose a single line per checkpoint so the user can scan the output
        # and pick the resume point that still has outstanding human work.
        line = (
            f"- {summary.checkpoint_id} | timestamp={summary.timestamp} | iter={summary.iteration_count} "
            f"| targets={summary.targets} | states={summary.executor_ids}"
        )
        if summary.status:
            line += f" | status={summary.status}"
        if summary.draft_preview:
            line += f" | draft_preview={summary.draft_preview}"
        if summary.pending_requests:
            line += f" | pending_request_id={summary.pending_requests[0].request_id}"
        print(line)


def prompt_for_responses(requests: dict[str, HumanApprovalRequest]) -> dict[str, str]:
    """Interactive CLI prompt for any live RequestInfo requests."""

    responses: dict[str, str] = {}
    for request_id, request in requests.items():
        print("\n=== Human approval needed ===")
        print(f"request_id: {request_id}")
        print(f"Iteration: {request.iteration}")
        print(request.prompt)
        print("Draft: \n---\n" + request.draft + "\n---")
        response = input("Type 'approve' or enter revision guidance (or 'exit' to quit): ").strip()
        if response.lower() == "exit":
            raise SystemExit("Stopped by user.")
        responses[request_id] = response

    return responses


async def run_interactive_session(
    workflow: Workflow,
    initial_message: str | None = None,
    checkpoint_id: str | None = None,
) -> str:
    """Run the workflow until it either finishes or pauses for human input."""

    requests: dict[str, HumanApprovalRequest] = {}
    responses: dict[str, str] | None = None
    completed_output: str | None = None

    while True:
        if responses:
            event_stream = workflow.send_responses_streaming(responses)
            requests.clear()
        else:
            if initial_message:
                print(f"\nStarting workflow with brief: {initial_message}\n")
                event_stream = workflow.run_stream(initial_message)
            elif checkpoint_id:
                print("\nStarting workflow from checkpoint...\n")
                event_stream = workflow.run_stream_from_checkpoint(checkpoint_id)
            else:
                raise ValueError("Either initial_message or checkpoint_id must be provided")

        async for event in event_stream:
            if isinstance(event, WorkflowStatusEvent):
                print(event)
            if isinstance(event, WorkflowOutputEvent):
                completed_output = event.data
            if isinstance(event, RequestInfoEvent):
                if isinstance(event.data, HumanApprovalRequest):
                    requests[event.request_id] = event.data
                else:
                    raise ValueError("Unexpected request data type")

        if completed_output:
            break

        if requests:
            responses = prompt_for_responses(requests)
            continue

        raise RuntimeError("Workflow stopped without completing or requesting input")

    return completed_output


async def main() -> None:
    """Entry point used by both the initial run and subsequent resumes."""

    for file in TEMP_DIR.glob("*.json"):
        # Start each execution with a clean slate so the demonstration is
        # deterministic even if the directory had stale checkpoints.
        file.unlink()

    storage = FileCheckpointStorage(storage_path=TEMP_DIR)
    workflow = create_workflow(checkpoint_storage=storage)

    brief = (
        "Introduce our limited edition smart coffee grinder. Mention the $249 price, highlight the "
        "sensor that auto-adjusts the grind, and invite customers to pre-order on the website."
    )

    print("Running workflow (human approval required)...")
    result = await run_interactive_session(workflow, initial_message=brief)
    print(f"Workflow completed with: {result}")

    checkpoints = await storage.list_checkpoints()
    if not checkpoints:
        print("No checkpoints recorded.")
        return

    # Show the user what is available before we prompt for the index. The
    # summary helper keeps this output consistent with other tooling.
    render_checkpoint_summary(checkpoints)

    sorted_cps = sorted(checkpoints, key=lambda c: c.timestamp)
    print("\nAvailable checkpoints:")
    for idx, cp in enumerate(sorted_cps):
        print(f"  [{idx}] id={cp.checkpoint_id} iter={cp.iteration_count}")

    # For the pause/resume demo we typically pick the latest checkpoint whose summary
    # status reads "awaiting human response" - that is the saved state that proves the
    # workflow can rehydrate, collect the pending answer, and continue after a break.
    selection = input("\nResume from which checkpoint? (press Enter to skip): ").strip()  # noqa: ASYNC250
    if not selection:
        print("No resume selected. Exiting.")
        return

    try:
        idx = int(selection)
    except ValueError:
        print("Invalid input; exiting.")
        return

    if not 0 <= idx < len(sorted_cps):
        print("Index out of range; exiting.")
        return

    chosen = sorted_cps[idx]
    summary = get_checkpoint_summary(chosen)
    if summary.status == "completed":
        print("Selected checkpoint already reflects a completed workflow; nothing to resume.")
        return

    new_workflow = create_workflow(checkpoint_storage=storage)
    # Resume with a fresh workflow instance. The checkpoint carries the
    # persistent state while this object holds the runtime wiring.
    result = await run_interactive_session(new_workflow, checkpoint_id=chosen.checkpoint_id)
    print(f"Workflow completed with: {result}")


if __name__ == "__main__":
    asyncio.run(main())<|MERGE_RESOLUTION|>--- conflicted
+++ resolved
@@ -150,15 +150,9 @@
     ) -> None:
         # The RequestResponse wrapper gives us both the human data and the
         # original request message, even when resuming from checkpoints.
-<<<<<<< HEAD
         reply = feedback.strip()
-        state = await ctx.get_state() or {}
+        state = await ctx.get_executor_state() or {}
         draft = state.get("last_draft") or (original_request.draft or "")
-=======
-        reply = (feedback.data or "").strip()
-        state = await ctx.get_executor_state() or {}
-        draft = state.get("last_draft") or (feedback.original_request.draft if feedback.original_request else "")
->>>>>>> 083d0de3
 
         if reply.lower() == "approve":
             # Workflow is completed when the human approves.
@@ -180,22 +174,7 @@
         )
 
 
-<<<<<<< HEAD
 def create_workflow(checkpoint_storage: FileCheckpointStorage) -> Workflow:
-=======
-class FinaliseExecutor(Executor):
-    """Publishes the approved text."""
-
-    @handler
-    async def publish(self, text: str, ctx: WorkflowContext[Any, str]) -> None:
-        # Store the output so diagnostics or a UI could fetch the final copy.
-        await ctx.set_executor_state({"published_text": text})
-        # Yield the final output so the workflow completes cleanly.
-        await ctx.yield_output(text)
-
-
-def create_workflow(*, checkpoint_storage: FileCheckpointStorage | None = None) -> "Workflow":
->>>>>>> 083d0de3
     """Assemble the workflow graph used by both the initial run and resume."""
 
     # The Azure client is created once so our agent executor can issue calls to the hosted
