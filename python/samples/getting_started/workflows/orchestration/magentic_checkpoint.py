# Copyright (c) Microsoft. All rights reserved.

import asyncio
import json
from pathlib import Path

from agent_framework import (
    ChatAgent,
    FileCheckpointStorage,
    MagenticBuilder,
    MagenticPlanReviewDecision,
    MagenticPlanReviewReply,
    MagenticPlanReviewRequest,
    RequestInfoEvent,
    WorkflowCheckpoint,
    WorkflowOutputEvent,
    WorkflowRunState,
    WorkflowStatusEvent,
)
from agent_framework.azure import AzureOpenAIChatClient
from azure.identity._credentials import AzureCliCredential

"""
Sample: Magentic Orchestration + Checkpointing

The goal of this sample is to show the exact mechanics needed to pause a Magentic
workflow that requires human plan review, persist the outstanding request via a
checkpoint, and later resume the workflow by feeding in the saved response.

Concepts highlighted here:
1. **Deterministic executor IDs** - the orchestrator and plan-review request executor
   must keep stable IDs so the checkpoint state aligns when we rebuild the graph.
<<<<<<< HEAD
2. **Executor snapshotting** - checkpoints capture the `RequestInfoExecutor` state,
   specifically the pending plan-review request map, at superstep boundaries.
3. **Resume with responses** - `Workflow.run_stream` accepts a `checkpoint_id` and
=======
2. **Executor snapshotting** - checkpoints capture the pending plan-review request
   map, at superstep boundaries.
3. **Resume with responses** - `Workflow.run_stream_from_checkpoint` accepts a
>>>>>>> a9a1b1e5
   `responses` mapping so we can inject the stored human reply during restoration.

Prerequisites:
- OpenAI environment variables configured for `OpenAIChatClient`.
"""

TASK = (
    "Draft a concise internal brief describing how our research and implementation teams should collaborate "
    "to launch a beta feature for data-driven email summarization. Highlight the key milestones, "
    "risks, and communication cadence."
)

# Dedicated folder for captured checkpoints. Keeping it under the sample directory
# makes it easy to inspect the JSON blobs produced by each run.
CHECKPOINT_DIR = Path(__file__).parent / "tmp" / "magentic_checkpoints"


def build_workflow(checkpoint_storage: FileCheckpointStorage):
    """Construct the Magentic workflow graph with checkpointing enabled."""

    # Two vanilla ChatAgents act as participants in the orchestration. They do not need
    # extra state handling because their inputs/outputs are fully described by chat messages.
    researcher = ChatAgent(
        name="ResearcherAgent",
        description="Collects background facts and references for the project.",
        instructions=("You are the research lead. Gather crisp bullet points the team should know."),
        chat_client=AzureOpenAIChatClient(credential=AzureCliCredential()),
    )

    writer = ChatAgent(
        name="WriterAgent",
        description="Synthesizes the final brief for stakeholders.",
        instructions=("You convert the research notes into a structured brief with milestones and risks."),
        chat_client=AzureOpenAIChatClient(credential=AzureCliCredential()),
    )

    # The builder wires in the Magentic orchestrator, sets the plan review path, and
    # stores the checkpoint backend so the runtime knows where to persist snapshots.
    return (
        MagenticBuilder()
        .participants(researcher=researcher, writer=writer)
        .with_plan_review()
        .with_standard_manager(
            chat_client=AzureOpenAIChatClient(credential=AzureCliCredential()),
            max_round_count=10,
            max_stall_count=3,
        )
        .with_checkpointing(checkpoint_storage)
        .build()
    )


async def main() -> None:
    # Stage 0: make sure the checkpoint folder is empty so we inspect only checkpoints
    # written by this invocation. This prevents stale files from previous runs from
    # confusing the analysis.
    CHECKPOINT_DIR.mkdir(parents=True, exist_ok=True)
    for file in CHECKPOINT_DIR.glob("*.json"):
        file.unlink()

    checkpoint_storage = FileCheckpointStorage(CHECKPOINT_DIR)

    print("\n=== Stage 1: run until plan review request (checkpointing active) ===")
    workflow = build_workflow(checkpoint_storage)

    # Run the workflow until the first RequestInfoEvent is surfaced. The event carries the
    # request_id we must reuse on resume. In a real system this is where the UI would present
    # the plan for human review.
    plan_review_request_id: str | None = None
    async for event in workflow.run_stream(TASK):
        if isinstance(event, RequestInfoEvent) and event.request_type is MagenticPlanReviewRequest:
            plan_review_request_id = event.request_id
            print(f"Captured plan review request: {plan_review_request_id}")

        if isinstance(event, WorkflowStatusEvent) and event.state is WorkflowRunState.IDLE_WITH_PENDING_REQUESTS:
            break

    if plan_review_request_id is None:
        print("No plan review request emitted; nothing to resume.")
        return

    checkpoints = await checkpoint_storage.list_checkpoints(workflow.id)
    if not checkpoints:
        print("No checkpoints persisted.")
        return

    resume_checkpoint = max(
        checkpoints,
        key=lambda cp: (cp.iteration_count, cp.timestamp),
    )
    print(f"Using checkpoint {resume_checkpoint.checkpoint_id} at iteration {resume_checkpoint.iteration_count}")

    # Show that the checkpoint JSON indeed contains the pending plan-review request record.
    checkpoint_path = checkpoint_storage.storage_path / f"{resume_checkpoint.checkpoint_id}.json"
    if checkpoint_path.exists():
        with checkpoint_path.open() as f:
            snapshot = json.load(f)
        request_map = snapshot.get("executor_states", {}).get("magentic_plan_review", {}).get("request_events", {})
        print(f"Pending plan-review requests persisted in checkpoint: {list(request_map.keys())}")

    print("\n=== Stage 2: resume from checkpoint and approve plan ===")
    resumed_workflow = build_workflow(checkpoint_storage)

    # Construct an approval reply to supply when the plan review request is re-emitted.
    approval = MagenticPlanReviewReply(decision=MagenticPlanReviewDecision.APPROVE)
<<<<<<< HEAD
    # Resume execution and supply the recorded approval in a single call.
    # `run_stream` rebuilds executor state, applies the provided responses,
    # and then continues the workflow. Because we only captured the initial plan review
    # checkpoint, the resumed run should complete almost immediately.
    final_event: WorkflowOutputEvent | None = None
    async for event in resumed_workflow.run_stream(
        checkpoint_id=resume_checkpoint.checkpoint_id,
        responses={plan_review_request_id: approval},
    ):
=======

    # Resume execution and capture the re-emitted plan review request.
    request_info_event: RequestInfoEvent | None = None
    async for event in resumed_workflow.run_stream_from_checkpoint(resume_checkpoint.checkpoint_id):
        if isinstance(event, RequestInfoEvent) and isinstance(event.data, MagenticPlanReviewRequest):
            request_info_event = event

    if request_info_event is None:
        print("No plan review request re-emitted on resume; cannot approve.")
        return
    print(f"Resumed plan review request: {request_info_event.request_id}")

    # Supply the approval and continue to run to completion.
    final_event: WorkflowOutputEvent | None = None
    async for event in resumed_workflow.send_responses_streaming({request_info_event.request_id: approval}):
>>>>>>> a9a1b1e5
        if isinstance(event, WorkflowOutputEvent):
            final_event = event

    if final_event is None:
        print("Workflow did not complete after resume.")
        return

    # Final sanity check: display the assistant's answer as proof the orchestration reached
    # a natural completion after resuming from the checkpoint.
    result = final_event.data
    if not result:
        print("No result data from workflow.")
        return
    text = getattr(result, "text", None) or str(result)
    print("\n=== Final Answer ===")
    print(text)

    # ------------------------------------------------------------------
    # Stage 3: demonstrate resuming from a later checkpoint (post-plan)
    # ------------------------------------------------------------------

    def _pending_message_count(cp: WorkflowCheckpoint) -> int:
        return sum(len(msg_list) for msg_list in cp.messages.values() if isinstance(msg_list, list))

    all_checkpoints = await checkpoint_storage.list_checkpoints(resume_checkpoint.workflow_id)
    later_checkpoints_with_messages = [
        cp
        for cp in all_checkpoints
        if cp.iteration_count > resume_checkpoint.iteration_count and _pending_message_count(cp) > 0
    ]

    if later_checkpoints_with_messages:
        post_plan_checkpoint = max(
            later_checkpoints_with_messages,
            key=lambda cp: (cp.iteration_count, cp.timestamp),
        )
    else:
        later_checkpoints = [cp for cp in all_checkpoints if cp.iteration_count > resume_checkpoint.iteration_count]

        if not later_checkpoints:
            print("\nNo additional checkpoints recorded beyond plan approval; sample complete.")
            return

        post_plan_checkpoint = max(
            later_checkpoints,
            key=lambda cp: (cp.iteration_count, cp.timestamp),
        )
    print("\n=== Stage 3: resume from post-plan checkpoint ===")
    pending_messages = _pending_message_count(post_plan_checkpoint)
    print(
        f"Resuming from checkpoint {post_plan_checkpoint.checkpoint_id} at iteration "
        f"{post_plan_checkpoint.iteration_count} (pending messages: {pending_messages})"
    )
    if pending_messages == 0:
        print("Checkpoint has no pending messages; no additional work expected on resume.")

    final_event_post: WorkflowOutputEvent | None = None
    post_emitted_events = False
    post_plan_workflow = build_workflow(checkpoint_storage)
<<<<<<< HEAD
    async for event in post_plan_workflow.run_stream(
        checkpoint_id=post_plan_checkpoint.checkpoint_id,
        responses={},
    ):
=======
    async for event in post_plan_workflow.run_stream_from_checkpoint(post_plan_checkpoint.checkpoint_id):
>>>>>>> a9a1b1e5
        post_emitted_events = True
        if isinstance(event, WorkflowOutputEvent):
            final_event_post = event

    if final_event_post is None:
        if not post_emitted_events:
            print("No new events were emitted; checkpoint already captured a completed run.")
            print("\n=== Final Answer (post-plan resume) ===")
            print(text)
            return
        print("Workflow did not complete after post-plan resume.")
        return

    post_result = final_event_post.data
    if not post_result:
        print("No result data from post-plan resume.")
        return

    post_text = getattr(post_result, "text", None) or str(post_result)
    print("\n=== Final Answer (post-plan resume) ===")
    print(post_text)

    """
    Sample Output:

    === Stage 1: run until plan review request (checkpointing active) ===
    Captured plan review request: 3a1a4a09-4ed1-4c90-9cf6-9ac488d452c0
    Using checkpoint 4c76d77a-6ff8-4d2b-84f6-824771ffac7e at iteration 1
    Pending plan-review requests persisted in checkpoint: ['3a1a4a09-4ed1-4c90-9cf6-9ac488d452c0']

    === Stage 2: resume from checkpoint and approve plan ===

    === Final Answer ===
    Certainly! Here's your concise internal brief on how the research and implementation teams should collaborate for
    the beta launch of the data-driven email summarization feature:

    ---

    **Internal Brief: Collaboration Plan for Data-driven Email Summarization Beta Launch**

    **Collaboration Approach**
    - **Joint Kickoff:** Research and Implementation teams hold a project kickoff to align on objectives, requirements,
        and success metrics.
    - **Ongoing Coordination:** Teams collaborate closely; researchers share model developments and insights, while
        implementation ensures smooth integration and user experience.
    - **Real-time Feedback Loop:** Implementation provides early feedback on technical integration and UX, while
        Research evaluates initial performance and user engagement signals post-integration.

    **Key Milestones**
    1. **Requirement Finalization & Scoping** - Define MVP feature set and success criteria.
    2. **Model Prototyping & Evaluation** - Researchers develop and validate summarization models with agreed metrics.
    3. **Integration & Internal Testing** - Implementation team integrates the model; internal alpha testing and
        compliance checks.
    4. **Beta User Onboarding** - Recruit a select cohort of beta users and guide them through onboarding.
    5. **Beta Launch & Monitoring** - Soft-launch for beta group, with active monitoring of usage, feedback,
      and performance.
    6. **Iterative Improvements** - Address issues, refine features, and prepare for possible broader rollout.

    **Top Risks**
    - **Data Privacy & Compliance:** Strict protocols and compliance reviews to prevent data leakage.
    - **Model Quality (Bias, Hallucination):** Careful monitoring of summary accuracy; rapid iterations if critical
        errors occur.
    - **User Adoption:** Ensuring the beta solves genuine user needs, collecting actionable feedback early.
    - **Feedback Quality & Quantity:** Proactively schedule user outreach to ensure substantive beta feedback.

    **Communication Cadence**
    - **Weekly Team Syncs:** Short all-hands progress and blockers meeting.
    - **Bi-Weekly Stakeholder Check-ins:** Leadership and project leads address escalations and strategic decisions.
    - **Dedicated Slack Channel:** For real-time queries and updates.
    - **Documentation Hub:** Up-to-date project docs and FAQs on a shared internal wiki.
    - **Post-Milestone Retrospectives:** After critical phases (e.g., alpha, beta), reviewing what worked and what needs
        improvement.

    **Summary**
    Clear alignment, consistent communication, and iterative feedback are key to a successful beta. All team members are
        expected to surface issues quickly and keep documentation current as we drive toward launch.
    ---

    === Stage 3: resume from post-plan checkpoint ===
    Resuming from checkpoint 9a3b... at iteration 3 (pending messages: 0)
    No new events were emitted; checkpoint already captured a completed run.

    === Final Answer (post-plan resume) ===
    (same brief as above)
    """


if __name__ == "__main__":
    asyncio.run(main())<|MERGE_RESOLUTION|>--- conflicted
+++ resolved
@@ -30,15 +30,9 @@
 Concepts highlighted here:
 1. **Deterministic executor IDs** - the orchestrator and plan-review request executor
    must keep stable IDs so the checkpoint state aligns when we rebuild the graph.
-<<<<<<< HEAD
-2. **Executor snapshotting** - checkpoints capture the `RequestInfoExecutor` state,
-   specifically the pending plan-review request map, at superstep boundaries.
-3. **Resume with responses** - `Workflow.run_stream` accepts a `checkpoint_id` and
-=======
 2. **Executor snapshotting** - checkpoints capture the pending plan-review request
    map, at superstep boundaries.
-3. **Resume with responses** - `Workflow.run_stream_from_checkpoint` accepts a
->>>>>>> a9a1b1e5
+3. **Resume with responses** - `Workflow.send_responses_streaming` accepts a
    `responses` mapping so we can inject the stored human reply during restoration.
 
 Prerequisites:
@@ -144,21 +138,10 @@
 
     # Construct an approval reply to supply when the plan review request is re-emitted.
     approval = MagenticPlanReviewReply(decision=MagenticPlanReviewDecision.APPROVE)
-<<<<<<< HEAD
-    # Resume execution and supply the recorded approval in a single call.
-    # `run_stream` rebuilds executor state, applies the provided responses,
-    # and then continues the workflow. Because we only captured the initial plan review
-    # checkpoint, the resumed run should complete almost immediately.
-    final_event: WorkflowOutputEvent | None = None
-    async for event in resumed_workflow.run_stream(
-        checkpoint_id=resume_checkpoint.checkpoint_id,
-        responses={plan_review_request_id: approval},
-    ):
-=======
 
     # Resume execution and capture the re-emitted plan review request.
     request_info_event: RequestInfoEvent | None = None
-    async for event in resumed_workflow.run_stream_from_checkpoint(resume_checkpoint.checkpoint_id):
+    async for event in resumed_workflow.run_stream(checkpoint_id=resume_checkpoint.checkpoint_id):
         if isinstance(event, RequestInfoEvent) and isinstance(event.data, MagenticPlanReviewRequest):
             request_info_event = event
 
@@ -170,7 +153,6 @@
     # Supply the approval and continue to run to completion.
     final_event: WorkflowOutputEvent | None = None
     async for event in resumed_workflow.send_responses_streaming({request_info_event.request_id: approval}):
->>>>>>> a9a1b1e5
         if isinstance(event, WorkflowOutputEvent):
             final_event = event
 
@@ -230,14 +212,7 @@
     final_event_post: WorkflowOutputEvent | None = None
     post_emitted_events = False
     post_plan_workflow = build_workflow(checkpoint_storage)
-<<<<<<< HEAD
-    async for event in post_plan_workflow.run_stream(
-        checkpoint_id=post_plan_checkpoint.checkpoint_id,
-        responses={},
-    ):
-=======
-    async for event in post_plan_workflow.run_stream_from_checkpoint(post_plan_checkpoint.checkpoint_id):
->>>>>>> a9a1b1e5
+    async for event in post_plan_workflow.run_stream(checkpoint_id=post_plan_checkpoint.checkpoint_id):
         post_emitted_events = True
         if isinstance(event, WorkflowOutputEvent):
             final_event_post = event
