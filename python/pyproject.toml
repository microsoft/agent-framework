--- conflicted
+++ resolved
@@ -56,13 +56,7 @@
 agent-framework = { workspace = true }
 agent-framework-azure-ai = { workspace = true }
 agent-framework-copilotstudio = { workspace = true }
-<<<<<<< HEAD
-agent-framework-lab-gaia = { workspace = true }
-agent-framework-lab-lightning = { workspace = true }
-agent-framework-lab-tau2 = { workspace = true }
-=======
 agent-framework-lab = { workspace = true }
->>>>>>> 514d0209
 agent-framework-mem0 = { workspace = true }
 agent-framework-redis = { workspace = true }
 agent-framework-runtime = { workspace = true }
