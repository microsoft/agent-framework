--- conflicted
+++ resolved
@@ -23,7 +23,6 @@
   "Typing :: Typed",
 ]
 dependencies = [
-<<<<<<< HEAD
     "agent-framework-core",
     "agent-framework-a2a",
     "agent-framework-ag-ui",
@@ -39,9 +38,7 @@
     "agent-framework-redis",
     "agent-framework-cua",
     "agent-framework-core[all]",
-=======
     "agent-framework-core[all]==1.0.0b251120",
->>>>>>> 01a04a31
 ]
 
 [dependency-groups]
