[project]
name = "agent-framework-project"
description = "Microsoft Agent Framework for building AI Agents with Python."
version = "0.0.0"
requires-python = ">=3.10"
dependencies = [
    "agent-framework",
    "agent-framework-azure",
    "agent-framework-copilotstudio",
    "agent-framework-foundry",
    "agent-framework-mem0",
<<<<<<< HEAD
    "agent-framework-workflow",
    "agent-framework-devui",
=======
>>>>>>> 6b91d41a
]

[dependency-groups]
dev = [
    "uv>=0.8.2,<0.9.0",
    "pre-commit >= 3.7",
    "ruff>=0.11.8",
    "pytest>=8.4.1",
    "pytest-asyncio>=1.0.0",
    "pytest-cov>=6.2.1",
    "pytest-xdist[psutil]>=3.8.0",
    "pytest-timeout>=2.3.1",
    "mypy>=1.16.1",
    "pyright>=1.1.402",
    #tasks
    "poethepoet>=0.36.0",
    "rich",
    "tomli",
    "tomli-w",
]
docs = [
    # Documentation
    "debugpy>=1.8.16",
    "py2docfx>=0.1.20",
    "pip",
]

[tool.uv]
package = false
prerelease = "if-necessary-or-explicit"
environments = [
    "sys_platform == 'darwin'",
    "sys_platform == 'linux'",
    "sys_platform == 'win32'"
]

[tool.uv.workspace]
members = [ "packages/*" ]
exclude = [ "packages/agent_framework_project.egg-info" ]

[tool.uv.sources]
agent-framework = { workspace = true }
agent-framework-azure = { workspace = true }
agent-framework-copilotstudio = { workspace = true }
agent-framework-foundry = { workspace = true }
agent-framework-mem0 = { workspace = true }
agent-framework-runtime = { workspace = true }
<<<<<<< HEAD
agent-framework-workflow = { workspace = true }
agent-framework-devui = { workspace = true }
=======
>>>>>>> 6b91d41a

[tool.ruff]
line-length = 120
target-version = "py310"
fix = true
include = ["*.py", "*.pyi", "**/pyproject.toml", "*.ipynb"]
exclude = ["docs/*", "run_tasks_in_packages_if_exists.py", "check_md_code_blocks.py"]
preview = true

[tool.ruff.lint]
fixable = ["ALL"]
unfixable = []
select = [
    "ASYNC", # async checks
    "B", # bugbear checks
    "CPY", # copyright
    "D", # pydocstyle checks
    "E", # pycodestyle error checks
    "ERA", # remove connected out code
    "F", # pyflakes checks
    "FIX", # fixme checks
    "I", # isort
    "INP", # implicit namespace package
    "ISC", # implicit string concat
    "Q", # flake8-quotes checks
    "RET", # flake8-return check
    "RSE", # raise exception parantheses check
    "RUF", # RUF specific rules
    "SIM", # flake8-simplify check
    "T20", # typing checks
    "TD", # todos
    "W", # pycodestyle warning checks
    "T100", # Debugger,
    "S", # Bandit checks
]
ignore = [
    "D100", # allow missing docstring in public module
    "D104", # allow missing docstring in public package
    "D418", # allow overload to have a docstring
    "TD003", # allow missing link to todo issue
    "FIX002" # allow todo
]

[tool.ruff.lint.per-file-ignores]
# Ignore all directories named `tests` and `samples`.
"**/tests/**" = ["D", "INP", "TD", "ERA001", "RUF", "S"]
"samples/**" = ["D", "INP", "ERA001", "RUF", "S", "T201"]
"*.ipynb" = ["CPY", "E501"]

[tool.ruff.format]
docstring-code-format = true

[tool.ruff.lint.pydocstyle]
convention = "google"

[tool.ruff.lint.flake8-copyright]
notice-rgx = "^# Copyright \\(c\\) Microsoft\\. All rights reserved\\."
min-file-size = 1

[tool.pytest.ini_options]
testpaths = '**/tests'
addopts = "-ra -q -r fEX"
asyncio_mode = "auto"
asyncio_default_fixture_loop_scope = "function"
filterwarnings = []
timeout = 120
markers = [
    "azure: marks tests as Azure provider specific",
    "foundry: marks tests as Foundry provider specific",
    "openai: marks tests as OpenAI provider specific",
]

[tool.coverage.run]
omit = [
    "**/__init__.py"
]

[tool.pyright]
include = ["agent_framework", "samples"]
exclude = ["**/tests/**", "docs", "**/.venv/**"]
typeCheckingMode = "strict"
reportUnnecessaryIsInstance = false
reportMissingTypeStubs = false

[tool.mypy]
plugins = ['pydantic.mypy']
strict = true
python_version = "3.10"
ignore_missing_imports = true
disallow_untyped_defs = true
no_implicit_optional = true
check_untyped_defs = true
warn_return_any = true
show_error_codes = true
warn_unused_ignores = false
disallow_incomplete_defs = true
disallow_untyped_decorators = true

[tool.bandit]
targets = ["agent_framework"]
exclude_dirs = ["tests", "./run_tasks_in_packages_if_exists.py", "./check_md_code_blocks.py", "docs", "samples"]

[tool.poe]
executor.type = "uv"

[tool.poe.tasks]
markdown-code-lint = """python check_md_code_blocks.py README.md ./packages/**/README.md ./samples/**/*.md"""
samples-code-check = """pyright ./samples"""
docs-install = "uv sync --all-packages --all-extras --dev -U --prerelease=if-necessary-or-explicit --group=docs"
docs-clean = "rm -rf docs/build"
docs-build = "uv run python ./docs/generate_docs.py"
docs-debug = "uv run python -m debugpy --listen 5678 ./docs/generate_docs.py"
pre-commit-install = "uv run pre-commit install --install-hooks --overwrite"
install = "uv sync --all-packages --all-extras --dev -U --prerelease=if-necessary-or-explicit --no-group=docs"
test = "python run_tasks_in_packages_if_exists.py test"
fmt = "python run_tasks_in_packages_if_exists.py fmt"
format.ref = "fmt"
lint = "python run_tasks_in_packages_if_exists.py lint"
pyright = "python run_tasks_in_packages_if_exists.py pyright"
mypy = "python run_tasks_in_packages_if_exists.py mypy"
build = "python run_tasks_in_packages_if_exists.py build"
# combined checks
check = ["fmt", "lint", "pyright", "mypy", "test", "markdown-code-lint", "samples-code-check"]
pre-commit-check = ["fmt", "lint", "pyright", "markdown-code-lint", "samples-code-check"]
all-tests = "pytest --import-mode=importlib --cov=agent_framework --cov=agent_framework_azure --cov=agent_framework_copilotstudio --cov=agent_framework_foundry --cov=agent_framework_mem0 --cov-report=term-missing:skip-covered packages/azure/tests packages/copilotstudio/tests packages/foundry/tests packages/main/tests packages/mem0/tests"

[tool.poe.tasks.venv]
cmd = "uv venv --clear --python $python"
args = [{ name = "python", default = "3.13", options = ['-p', '--python'] }]
[tool.poe.tasks.setup]
sequence = [
    { ref = "venv --python $python"},
    { ref = "install" },
    { ref = "pre-commit-install" }
]
args = [{ name = "python", default = "3.13", options = ['-p', '--python'] }]
[tool.poe.tasks.docs-full]
sequence = [
    { ref = 'build' },
    { ref = "docs-clean" },
    { ref = "docs-build" }
]
[tool.poe.tasks.docs-full-install]
sequence = [
    { ref = "docs-install" },
    { ref = 'build' },
    { ref = "docs-clean" },
    { ref = "docs-build" }
]
[tool.poe.tasks.docs-rebuild]
sequence = [
    { ref = "docs-clean" },
    { ref = "docs-build" }
]
[tool.poe.tasks.docs-rebuild-debug]
sequence = [
    { ref = "docs-clean" },
    { ref = "docs-debug" }
]

[tool.setuptools.packages.find]
where = ["packages"]
include = ["agent_framework**"]
namespaces = true<|MERGE_RESOLUTION|>--- conflicted
+++ resolved
@@ -9,11 +9,7 @@
     "agent-framework-copilotstudio",
     "agent-framework-foundry",
     "agent-framework-mem0",
-<<<<<<< HEAD
-    "agent-framework-workflow",
     "agent-framework-devui",
-=======
->>>>>>> 6b91d41a
 ]
 
 [dependency-groups]
@@ -52,7 +48,7 @@
 
 [tool.uv.workspace]
 members = [ "packages/*" ]
-exclude = [ "packages/agent_framework_project.egg-info" ]
+exclude = [ "packages/agent_framework_project.egg-info", "packages/workflow" ]
 
 [tool.uv.sources]
 agent-framework = { workspace = true }
@@ -61,11 +57,7 @@
 agent-framework-foundry = { workspace = true }
 agent-framework-mem0 = { workspace = true }
 agent-framework-runtime = { workspace = true }
-<<<<<<< HEAD
-agent-framework-workflow = { workspace = true }
 agent-framework-devui = { workspace = true }
-=======
->>>>>>> 6b91d41a
 
 [tool.ruff]
 line-length = 120
