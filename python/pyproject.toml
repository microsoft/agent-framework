[project]
name = "agent-framework"
description = "Microsoft Agent Framework for building AI Agents with Python. This package contains all the core and optional packages."
authors = [{ name = "Microsoft", email = "af-support@microsoft.com"}]
readme = "README.md"
requires-python = ">=3.10"
version = "1.0.0b251204"
license-files = ["LICENSE"]
urls.homepage = "https://aka.ms/agent-framework"
urls.source = "https://github.com/microsoft/agent-framework/tree/main/python"
urls.release_notes = "https://github.com/microsoft/agent-framework/releases?q=tag%3Apython-1&expanded=true"
urls.issues = "https://github.com/microsoft/agent-framework/issues"
classifiers = [
  "License :: OSI Approved :: MIT License",
  "Development Status :: 4 - Beta",
  "Intended Audience :: Developers",
  "Programming Language :: Python :: 3",
  "Programming Language :: Python :: 3.10",
  "Programming Language :: Python :: 3.11",
  "Programming Language :: Python :: 3.12",
  "Programming Language :: Python :: 3.13",
  "Programming Language :: Python :: 3.14",
  "Typing :: Typed",
]
dependencies = [
<<<<<<< HEAD
    "agent-framework-core",
    "agent-framework-a2a",
    "agent-framework-ag-ui",
    "agent-framework-anthropic",
    "agent-framework-azure-ai",
    "agent-framework-azurefunctions",
    "agent-framework-chatkit",
    "agent-framework-copilotstudio",
    "agent-framework-devui",
    "agent-framework-lab",
    "agent-framework-mem0",
    "agent-framework-purview",
    "agent-framework-redis",
    "agent-framework-cua",
    "agent-framework-core[all]",
    "agent-framework-core[all]==1.0.0b251120",
=======
    "agent-framework-core[all]==1.0.0b251204",
>>>>>>> 8c6b12e6
]

[dependency-groups]
dev = [
    "uv>=0.9,<1.0.0",
    "flit>=3.12.0",
    "pre-commit >= 3.7",
    "ruff>=0.11.8",
    "pytest>=8.4.1",
    "pytest-asyncio>=1.0.0",
    "pytest-cov>=6.2.1",
    "pytest-env>=1.1.5",
    "pytest-xdist[psutil]>=3.8.0",
    "pytest-timeout>=2.3.1",
    "pytest-retry>=1",
    "mypy>=1.16.1",
    "pyright>=1.1.402",
    #tasks
    "poethepoet>=0.36.0",
    "rich",
    "tomli",
    "tomli-w",
    # AutoGen migration samples
    "autogen-agentchat",
    "autogen-ext[openai]",
]
docs = [
    # Documentation
    "debugpy>=1.8.16",
    "py2docfx>=0.1.22.dev2259826",
    "pip",
]

[tool.uv]
package = false
prerelease = "if-necessary-or-explicit"
environments = [
    "sys_platform == 'darwin'",
    "sys_platform == 'linux'",
    "sys_platform == 'win32'"
]
override-dependencies = [
  # A conflict between the dependency of litellm[proxy] < 0.30.0, which is a dependency of agent-lightning
  # and uvicorn >= 0.34.0, which is a dependency of tau2
  "uvicorn==0.38.0",
  # Similar problem with websockets, which is a dependency conflict between litellm[proxy] and mcp
  "websockets==15.0.1",
  # grpcio 1.67.x has no Python 3.14 wheels; grpcio 1.76.0+ supports Python 3.14
  # litellm constrains grpcio<1.68.0 due to resource exhaustion bug (https://github.com/grpc/grpc/issues/38290)
  # Use version-specific overrides to satisfy both constraints
  "grpcio>=1.76.0; python_version >= '3.14'",
  "grpcio>=1.62.3,<1.68.0; python_version < '3.14'",
]

[tool.uv.workspace]
members = [ "packages/*" ]

[tool.uv.sources]
agent-framework = { workspace = true }
agent-framework-core = { workspace = true }
agent-framework-a2a = { workspace = true }
agent-framework-ag-ui = { workspace = true }
agent-framework-azure-ai-search = { workspace = true }
agent-framework-anthropic = { workspace = true }
agent-framework-azure-ai = { workspace = true }
agent-framework-azurefunctions = { workspace = true }
agent-framework-chatkit = { workspace = true }
agent-framework-copilotstudio = { workspace = true }
agent-framework-declarative = { workspace = true }
agent-framework-devui = { workspace = true }
agent-framework-lab = { workspace = true }
agent-framework-mem0 = { workspace = true }
agent-framework-purview = { workspace = true }
agent-framework-cua = { workspace = true }
agent-framework-redis = { workspace = true }

[tool.ruff]
line-length = 120
target-version = "py310"
fix = true
include = ["*.py", "*.pyi", "**/pyproject.toml", "*.ipynb"]
exclude = ["docs/*", "run_tasks_in_packages_if_exists.py", "check_md_code_blocks.py"]
extend-exclude = [
    "[{][{]cookiecutter.package_name[}][}]",
]
preview = true

[tool.ruff.lint]
fixable = ["ALL"]
unfixable = []
select = [
    "ASYNC", # async checks
    "B", # bugbear checks
    "CPY", # copyright
    "D", # pydocstyle checks
    "E", # pycodestyle error checks
    "ERA", # remove connected out code
    "F", # pyflakes checks
    "FIX", # fixme checks
    "I", # isort
    "INP", # implicit namespace package
    "ISC", # implicit string concat
    "Q", # flake8-quotes checks
    "RET", # flake8-return check
    "RSE", # raise exception parantheses check
    "RUF", # RUF specific rules
    "SIM", # flake8-simplify check
    "T20", # typing checks
    "TD", # todos
    "W", # pycodestyle warning checks
    "T100", # Debugger,
    "S", # Bandit checks
]
ignore = [
    "D100", # allow missing docstring in public module
    "D104", # allow missing docstring in public package
    "D418", # allow overload to have a docstring
    "TD003", # allow missing link to todo issue
    "FIX002", # allow todo
    "B027" # allow empty non-abstract method in ABC
]

[tool.ruff.lint.per-file-ignores]
# Ignore all directories named `tests` and `samples`.
"**/tests/**" = ["D", "INP", "TD", "ERA001", "RUF", "S"]
"samples/**" = ["D", "INP", "ERA001", "RUF", "S", "T201"]
"*.ipynb" = ["CPY", "E501"]

[tool.ruff.format]
docstring-code-format = true

[tool.ruff.lint.pydocstyle]
convention = "google"

[tool.ruff.lint.flake8-copyright]
notice-rgx = "^# Copyright \\(c\\) Microsoft\\. All rights reserved\\."
min-file-size = 1

[tool.pytest.ini_options]
testpaths = 'packages/**/tests'
norecursedirs = '**/lab/**'
addopts = "-ra -q -r fEX"
asyncio_mode = "auto"
asyncio_default_fixture_loop_scope = "function"
filterwarnings = []
timeout = 120
markers = [
    "azure: marks tests as Azure provider specific",
    "azure-ai: marks tests as Azure AI provider specific",
    "openai: marks tests as OpenAI provider specific",
]

[tool.coverage.run]
omit = [
    "**/__init__.py"
]

[tool.pyright]
include = ["agent_framework*"]
exclude = ["**/tests/**", "docs", "**/.venv/**", "packages/devui/frontend/**"]
typeCheckingMode = "strict"
reportUnnecessaryIsInstance = false
reportMissingTypeStubs = false

[tool.mypy]
plugins = ['pydantic.mypy']
strict = true
python_version = "3.10"
ignore_missing_imports = true
disallow_untyped_defs = true
no_implicit_optional = true
check_untyped_defs = true
warn_return_any = true
show_error_codes = true
warn_unused_ignores = false
disallow_incomplete_defs = true
disallow_untyped_decorators = true

[tool.bandit]
targets = ["agent_framework"]
exclude_dirs = ["tests", "./run_tasks_in_packages_if_exists.py", "./check_md_code_blocks.py", "docs", "samples"]

[tool.poe]
executor.type = "uv"

[tool.poe.tasks]
markdown-code-lint = "uv run python check_md_code_blocks.py 'README.md' './packages/**/README.md' './samples/**/*.md' --exclude cookiecutter-agent-framework-lab --exclude tau2 --exclude 'packages/devui/frontend'"
pre-commit-install = "uv run pre-commit install --install-hooks --overwrite"
install = "uv sync --all-packages --all-extras --dev -U --prerelease=if-necessary-or-explicit --no-group=docs"
test = "python run_tasks_in_packages_if_exists.py test"
fmt = "python run_tasks_in_packages_if_exists.py fmt"
format.ref = "fmt"
lint = "python run_tasks_in_packages_if_exists.py lint"
pyright = "python run_tasks_in_packages_if_exists.py pyright"
mypy = "python run_tasks_in_packages_if_exists.py mypy"
# cleaning
clean-dist-packages = "python run_tasks_in_packages_if_exists.py clean-dist"
clean-dist-meta = "rm -rf dist"
clean-dist = ["clean-dist-packages", "clean-dist-meta"]
# build and publish
build-packages = "python run_tasks_in_packages_if_exists.py build"
build-meta = "python -m flit build"
build = ["build-packages", "build-meta"]
publish = "uv publish"
# combined checks
check = ["fmt", "lint", "pyright", "mypy", "test", "markdown-code-lint"]

[tool.poe.tasks.all-tests-cov]
cmd = """
pytest --import-mode=importlib
--cov=agent_framework
--cov=agent_framework_core
--cov=agent_framework_a2a
--cov=agent_framework_ag_ui
--cov=agent_framework_anthropic
--cov=agent_framework_azure_ai
--cov=agent_framework_azurefunctions
--cov=agent_framework_chatkit
--cov=agent_framework_copilotstudio
--cov=agent_framework_mem0
--cov=agent_framework_purview
--cov=agent_framework_redis
--cov-config=pyproject.toml
--cov-report=term-missing:skip-covered
--ignore-glob=packages/lab/**
--ignore-glob=packages/devui/**
-rs
-n logical --dist loadfile --dist worksteal
packages/**/tests
"""

[tool.poe.tasks.all-tests]
cmd = """
pytest --import-mode=importlib
--ignore-glob=packages/lab/**
--ignore-glob=packages/devui/**
-rs
-n logical --dist loadfile --dist worksteal
packages/**/tests
"""

[tool.poe.tasks.azure-ai-tests]
cmd = """
pytest --import-mode=importlib
-n logical --dist loadfile --dist worksteal
packages/azure-ai/tests
"""

[tool.poe.tasks.venv]
cmd = "uv venv --clear --python $python"
args = [{ name = "python", default = "3.13", options = ['-p', '--python'] }]

[tool.poe.tasks.setup]
sequence = [
    { ref = "venv --python $python"},
    { ref = "install" },
    { ref = "pre-commit-install" }
]
args = [{ name = "python", default = "3.13", options = ['-p', '--python'] }]

[tool.poe.tasks.pre-commit-markdown-code-lint]
cmd = "uv run python check_md_code_blocks.py ${files} --no-glob --exclude cookiecutter-agent-framework-lab --exclude tau2 --exclude 'packages/devui/frontend'"
args = [{ name = "files", default = ".", positional = true, multiple = true }]

[tool.poe.tasks.pre-commit-pyright]
cmd = "uv run python run_tasks_in_changed_packages.py pyright ${files}"
args = [{ name = "files", default = ".", positional = true, multiple = true }]


[tool.poe.tasks.ci-mypy]
shell = """
# Try multiple strategies to get changed files
if [ -n "$GITHUB_BASE_REF" ]; then
    # In GitHub Actions PR context
    git fetch origin $GITHUB_BASE_REF --depth=1 2>/dev/null || true
    CHANGED_FILES=$(git diff --name-only origin/$GITHUB_BASE_REF...HEAD -- . 2>/dev/null || \
                    git diff --name-only FETCH_HEAD...HEAD -- . 2>/dev/null || \
                    git diff --name-only HEAD^...HEAD -- . 2>/dev/null || \
                    echo ".")
else
    # Local development
    CHANGED_FILES=$(git diff --name-only origin/main...HEAD -- . 2>/dev/null || \
                    git diff --name-only main...HEAD -- . 2>/dev/null || \
                    git diff --name-only HEAD~1 -- . 2>/dev/null || \
                    echo ".")
fi
echo "Changed files: $CHANGED_FILES"
uv run python run_tasks_in_changed_packages.py mypy $CHANGED_FILES
"""
interpreter = "bash"

[tool.poe.tasks.pre-commit-check]
sequence = [
    { ref = "fmt" },
    { ref = "lint" },
    { ref = "pre-commit-pyright ${files}" },
    { ref = "pre-commit-markdown-code-lint ${files}" }
]
args = [{ name = "files", default = ".", positional = true, multiple = true }]

[tool.setuptools.packages.find]
where = ["packages"]
include = ["agent_framework**"]
namespaces = true

[[tool.uv.index]]
name = "testpypi"
url = "https://test.pypi.org/simple/"
publish-url = "https://test.pypi.org/legacy/"
explicit = true

[tool.flit.module]
name = "agent_framework_meta"

[build-system]
requires = ["flit-core >= 3.11,<4.0"]
build-backend = "flit_core.buildapi"<|MERGE_RESOLUTION|>--- conflicted
+++ resolved
@@ -23,7 +23,6 @@
   "Typing :: Typed",
 ]
 dependencies = [
-<<<<<<< HEAD
     "agent-framework-core",
     "agent-framework-a2a",
     "agent-framework-ag-ui",
@@ -40,9 +39,7 @@
     "agent-framework-cua",
     "agent-framework-core[all]",
     "agent-framework-core[all]==1.0.0b251120",
-=======
     "agent-framework-core[all]==1.0.0b251204",
->>>>>>> 8c6b12e6
 ]
 
 [dependency-groups]
