--- conflicted
+++ resolved
@@ -4,11 +4,7 @@
 authors = [{ name = "Microsoft", email = "af-support@microsoft.com"}]
 readme = "README.md"
 requires-python = ">=3.10"
-<<<<<<< HEAD
-version = "1.0.0b251216"
-=======
 version = "1.0.0b251223"
->>>>>>> 8b4f7d5e
 license-files = ["LICENSE"]
 urls.homepage = "https://aka.ms/agent-framework"
 urls.source = "https://github.com/microsoft/agent-framework/tree/main/python"
@@ -27,11 +23,7 @@
   "Typing :: Typed",
 ]
 dependencies = [
-<<<<<<< HEAD
-    "agent-framework-core[all]==1.0.0b251216",
-=======
     "agent-framework-core[all]==1.0.0b251223",
->>>>>>> 8b4f7d5e
 ]
 
 [dependency-groups]
@@ -103,11 +95,8 @@
 agent-framework-copilotstudio = { workspace = true }
 agent-framework-declarative = { workspace = true }
 agent-framework-devui = { workspace = true }
-<<<<<<< HEAD
 agent-framework-durabletask = { workspace = true }
-=======
 agent-framework-foundry-local = { workspace = true }
->>>>>>> 8b4f7d5e
 agent-framework-lab = { workspace = true }
 agent-framework-mem0 = { workspace = true }
 agent-framework-ollama = { workspace = true }
