--- conflicted
+++ resolved
@@ -33,12 +33,10 @@
     "agent-framework-devui",
     "agent-framework-lab",
     "agent-framework-mem0",
-<<<<<<< HEAD
     "agent-framework-ollama",
-=======
     "agent-framework-purview",
->>>>>>> 0e7183db
     "agent-framework-redis",
+    
 ]
 
 [dependency-groups]
