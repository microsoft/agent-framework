[project]
name = "agent-framework-project"
description = "Microsoft Agent Framework for building AI Agents with Python."
version = "0.0.0"
requires-python = ">=3.10"
dependencies = [
    "agent-framework",
    "agent-framework-azure",
    "agent-framework-copilotstudio",
    "agent-framework-foundry",
    "agent-framework-mem0",
<<<<<<< HEAD
    "agent-framework-workflow",
    "agent-framework-ollama",
=======
    "agent-framework-lab-gaia",
>>>>>>> a1b0a28f
]

[dependency-groups]
dev = [
    "uv>=0.8.2,<0.9.0",
    "pre-commit >= 3.7",
    "ruff>=0.11.8",
    "pytest>=8.4.1",
    "pytest-asyncio>=1.0.0",
    "pytest-cov>=6.2.1",
    "pytest-xdist[psutil]>=3.8.0",
    "pytest-timeout>=2.3.1",
    "mypy>=1.16.1",
    "pyright>=1.1.402",
    #tasks
    "poethepoet>=0.36.0",
    "rich",
    "tomli",
    "tomli-w",
]
docs = [
    # Documentation
    "debugpy>=1.8.16",
    "py2docfx>=0.1.20",
    "pip",
]

[tool.uv]
package = false
prerelease = "if-necessary-or-explicit"
environments = [
    "sys_platform == 'darwin'",
    "sys_platform == 'linux'",
    "sys_platform == 'win32'"
]

[tool.uv.workspace]
members = [ "packages/*", "packages/lab/*" ]
exclude = [ "packages/agent_framework_project.egg-info", "packages/lab", "packages/lab/cookiecutter-agent-framework-lab", "packages/lab/README.md" ]

[tool.uv.sources]
agent-framework = { workspace = true }
agent-framework-azure = { workspace = true }
agent-framework-copilotstudio = { workspace = true }
agent-framework-foundry = { workspace = true }
agent-framework-lab-gaia = { workspace = true }
agent-framework-mem0 = { workspace = true }
agent-framework-runtime = { workspace = true }
<<<<<<< HEAD
agent-framework-ollama = { workspace = true }
agent-framework-workflow = { workspace = true }
=======
>>>>>>> a1b0a28f

[tool.ruff]
line-length = 120
target-version = "py310"
fix = true
include = ["*.py", "*.pyi", "**/pyproject.toml", "*.ipynb"]
exclude = ["docs/*", "run_tasks_in_packages_if_exists.py", "check_md_code_blocks.py"]
preview = true

[tool.ruff.lint]
fixable = ["ALL"]
unfixable = []
select = [
    "ASYNC", # async checks
    "B", # bugbear checks
    "CPY", # copyright
    "D", # pydocstyle checks
    "E", # pycodestyle error checks
    "ERA", # remove connected out code
    "F", # pyflakes checks
    "FIX", # fixme checks
    "I", # isort
    "INP", # implicit namespace package
    "ISC", # implicit string concat
    "Q", # flake8-quotes checks
    "RET", # flake8-return check
    "RSE", # raise exception parantheses check
    "RUF", # RUF specific rules
    "SIM", # flake8-simplify check
    "T20", # typing checks
    "TD", # todos
    "W", # pycodestyle warning checks
    "T100", # Debugger,
    "S", # Bandit checks
]
ignore = [
    "D100", # allow missing docstring in public module
    "D104", # allow missing docstring in public package
    "D418", # allow overload to have a docstring
    "TD003", # allow missing link to todo issue
    "FIX002" # allow todo
]

[tool.ruff.lint.per-file-ignores]
# Ignore all directories named `tests` and `samples`.
"**/tests/**" = ["D", "INP", "TD", "ERA001", "RUF", "S"]
"samples/**" = ["D", "INP", "ERA001", "RUF", "S", "T201"]
"*.ipynb" = ["CPY", "E501"]

[tool.ruff.format]
docstring-code-format = true

[tool.ruff.lint.pydocstyle]
convention = "google"

[tool.ruff.lint.flake8-copyright]
notice-rgx = "^# Copyright \\(c\\) Microsoft\\. All rights reserved\\."
min-file-size = 1

[tool.pytest.ini_options]
testpaths = '**/tests'
addopts = "-ra -q -r fEX"
asyncio_mode = "auto"
asyncio_default_fixture_loop_scope = "function"
filterwarnings = []
timeout = 120
markers = [
    "azure: marks tests as Azure provider specific",
    "foundry: marks tests as Foundry provider specific",
    "openai: marks tests as OpenAI provider specific",
]

[tool.coverage.run]
omit = [
    "**/__init__.py"
]

[tool.pyright]
include = ["agent_framework", "samples"]
exclude = ["**/tests/**", "docs", "**/.venv/**"]
typeCheckingMode = "strict"
reportUnnecessaryIsInstance = false
reportMissingTypeStubs = false

[tool.mypy]
plugins = ['pydantic.mypy']
strict = true
python_version = "3.10"
ignore_missing_imports = true
disallow_untyped_defs = true
no_implicit_optional = true
check_untyped_defs = true
warn_return_any = true
show_error_codes = true
warn_unused_ignores = false
disallow_incomplete_defs = true
disallow_untyped_decorators = true

[tool.bandit]
targets = ["agent_framework"]
exclude_dirs = ["tests", "./run_tasks_in_packages_if_exists.py", "./check_md_code_blocks.py", "docs", "samples"]

[tool.poe]
executor.type = "uv"

[tool.poe.tasks]
markdown-code-lint = """uv run python check_md_code_blocks.py README.md ./packages/**/README.md ./samples/**/*.md --exclude cookiecutter-agent-framework-lab"""
samples-code-check = """pyright ./samples"""
docs-install = "uv sync --all-packages --all-extras --dev -U --prerelease=if-necessary-or-explicit --group=docs"
docs-clean = "rm -rf docs/build"
docs-build = "uv run python ./docs/generate_docs.py"
docs-debug = "uv run python -m debugpy --listen 5678 ./docs/generate_docs.py"
pre-commit-install = "uv run pre-commit install --install-hooks --overwrite"
install = "uv sync --all-packages --all-extras --dev -U --prerelease=if-necessary-or-explicit --no-group=docs"
test = "python run_tasks_in_packages_if_exists.py test"
fmt = "python run_tasks_in_packages_if_exists.py fmt"
format.ref = "fmt"
lint = "python run_tasks_in_packages_if_exists.py lint"
pyright = "python run_tasks_in_packages_if_exists.py pyright"
mypy = "python run_tasks_in_packages_if_exists.py mypy"
build = "python run_tasks_in_packages_if_exists.py build"
# combined checks
check = ["fmt", "lint", "pyright", "mypy", "test", "markdown-code-lint", "samples-code-check"]
pre-commit-check = ["fmt", "lint", "pyright", "markdown-code-lint", "samples-code-check"]
all-tests = "pytest --import-mode=importlib --cov=agent_framework --cov=agent_framework_azure --cov=agent_framework_copilotstudio --cov=agent_framework_foundry --cov=agent_framework_mem0 --cov-report=term-missing:skip-covered packages/azure/tests packages/copilotstudio/tests packages/foundry/tests packages/main/tests packages/mem0/tests"

[tool.poe.tasks.venv]
cmd = "uv venv --clear --python $python"
args = [{ name = "python", default = "3.13", options = ['-p', '--python'] }]
[tool.poe.tasks.setup]
sequence = [
    { ref = "venv --python $python"},
    { ref = "install" },
    { ref = "pre-commit-install" }
]
args = [{ name = "python", default = "3.13", options = ['-p', '--python'] }]
[tool.poe.tasks.docs-full]
sequence = [
    { ref = 'build' },
    { ref = "docs-clean" },
    { ref = "docs-build" }
]
[tool.poe.tasks.docs-full-install]
sequence = [
    { ref = "docs-install" },
    { ref = 'build' },
    { ref = "docs-clean" },
    { ref = "docs-build" }
]
[tool.poe.tasks.docs-rebuild]
sequence = [
    { ref = "docs-clean" },
    { ref = "docs-build" }
]
[tool.poe.tasks.docs-rebuild-debug]
sequence = [
    { ref = "docs-clean" },
    { ref = "docs-debug" }
]

[tool.setuptools.packages.find]
where = ["packages"]
include = ["agent_framework**"]
namespaces = true<|MERGE_RESOLUTION|>--- conflicted
+++ resolved
@@ -9,12 +9,8 @@
     "agent-framework-copilotstudio",
     "agent-framework-foundry",
     "agent-framework-mem0",
-<<<<<<< HEAD
-    "agent-framework-workflow",
     "agent-framework-ollama",
-=======
     "agent-framework-lab-gaia",
->>>>>>> a1b0a28f
 ]
 
 [dependency-groups]
@@ -63,11 +59,7 @@
 agent-framework-lab-gaia = { workspace = true }
 agent-framework-mem0 = { workspace = true }
 agent-framework-runtime = { workspace = true }
-<<<<<<< HEAD
 agent-framework-ollama = { workspace = true }
-agent-framework-workflow = { workspace = true }
-=======
->>>>>>> a1b0a28f
 
 [tool.ruff]
 line-length = 120
