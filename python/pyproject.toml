--- conflicted
+++ resolved
@@ -65,13 +65,9 @@
 agent-framework = { workspace = true }
 agent-framework-azure = { workspace = true }
 agent-framework-foundry = { workspace = true }
-agent-framework-mem0 = { workspace = true }
+agent-framework-workflow = { workspace = true }
 agent-framework-runtime = { workspace = true }
-<<<<<<< HEAD
 agent-framework-devui = { workspace = true }
-=======
-agent-framework-workflow = { workspace = true }
->>>>>>> 57d09afe
 
 [tool.ruff]
 line-length = 120
