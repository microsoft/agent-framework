[project]
name = "agent-framework"
description = "Microsoft Agent Framework for building AI Agents with Python. This package contains all the core and optional packages."
authors = [{ name = "Microsoft", email = "af-support@microsoft.com"}]
readme = "README.md"
requires-python = ">=3.10"
version = "1.0.0b251120"
license-files = ["LICENSE"]
urls.homepage = "https://aka.ms/agent-framework"
urls.source = "https://github.com/microsoft/agent-framework/tree/main/python"
urls.release_notes = "https://github.com/microsoft/agent-framework/releases?q=tag%3Apython-1&expanded=true"
urls.issues = "https://github.com/microsoft/agent-framework/issues"
classifiers = [
  "License :: OSI Approved :: MIT License",
  "Development Status :: 4 - Beta",
  "Intended Audience :: Developers",
  "Programming Language :: Python :: 3",
  "Programming Language :: Python :: 3.10",
  "Programming Language :: Python :: 3.11",
  "Programming Language :: Python :: 3.12",
  "Programming Language :: Python :: 3.13",
  "Programming Language :: Python :: 3.14",
  "Typing :: Typed",
]
dependencies = [
<<<<<<< HEAD
    "agent-framework-core",
    "agent-framework-a2a",
    "agent-framework-ag-ui",
    "agent-framework-anthropic",
    "agent-framework-azure-ai",
    "agent-framework-chatkit",
    "agent-framework-copilotstudio",
    "agent-framework-devui",
    "agent-framework-lab",
    "agent-framework-mem0",
    "agent-framework-ollama",
    "agent-framework-purview",
    "agent-framework-redis",
    
=======
    "agent-framework-core[all]",
>>>>>>> dc2b109b
]

[dependency-groups]
dev = [
    "uv>=0.9,<1.0.0",
    "flit>=3.12.0",
    "pre-commit >= 3.7",
    "ruff>=0.11.8",
    "pytest>=8.4.1",
    "pytest-asyncio>=1.0.0",
    "pytest-cov>=6.2.1",
    "pytest-env>=1.1.5",
    "pytest-xdist[psutil]>=3.8.0",
    "pytest-timeout>=2.3.1",
    "pytest-retry>=1",
    "mypy>=1.16.1",
    "pyright>=1.1.402",
    #tasks
    "poethepoet>=0.36.0",
    "rich",
    "tomli",
    "tomli-w",
    # AutoGen migration samples
    "autogen-agentchat",
    "autogen-ext[openai]",
]
docs = [
    # Documentation
    "debugpy>=1.8.16",
    "py2docfx>=0.1.22.dev2259826",
    "pip",
]

[tool.uv]
package = false
prerelease = "if-necessary-or-explicit"
environments = [
    "sys_platform == 'darwin'",
    "sys_platform == 'linux'",
    "sys_platform == 'win32'"
]
override-dependencies = [
  # A conflict between the dependency of litellm[proxy] < 0.30.0, which is a dependency of agent-lightning
  # and uvicorn >= 0.34.0, which is a dependency of tau2
  "uvicorn==0.38.0",
  # Similar problem with websockets, which is a dependency conflict between litellm[proxy] and mcp
  "websockets==15.0.1",
]

[tool.uv.workspace]
members = [ "packages/*" ]

[tool.uv.sources]
agent-framework = { workspace = true }
agent-framework-core = { workspace = true }
agent-framework-a2a = { workspace = true }
agent-framework-ag-ui = { workspace = true }
agent-framework-aisearch = { workspace = true }
agent-framework-anthropic = { workspace = true }
agent-framework-azure-ai = { workspace = true }
agent-framework-azurefunctions = { workspace = true }
agent-framework-chatkit = { workspace = true }
agent-framework-copilotstudio = { workspace = true }
agent-framework-declarative = { workspace = true }
agent-framework-devui = { workspace = true }
agent-framework-lab = { workspace = true }
agent-framework-mem0 = { workspace = true }
<<<<<<< HEAD
agent-framework-redis = { workspace = true }
agent-framework-runtime = { workspace = true }
agent-framework-ollama = { workspace = true }
agent-framework-devui = { workspace = true }
=======
>>>>>>> dc2b109b
agent-framework-purview = { workspace = true }
agent-framework-redis = { workspace = true }

[tool.ruff]
line-length = 120
target-version = "py310"
fix = true
include = ["*.py", "*.pyi", "**/pyproject.toml", "*.ipynb"]
exclude = ["docs/*", "run_tasks_in_packages_if_exists.py", "check_md_code_blocks.py"]
extend-exclude = [
    "[{][{]cookiecutter.package_name[}][}]",
]
preview = true

[tool.ruff.lint]
fixable = ["ALL"]
unfixable = []
select = [
    "ASYNC", # async checks
    "B", # bugbear checks
    "CPY", # copyright
    "D", # pydocstyle checks
    "E", # pycodestyle error checks
    "ERA", # remove connected out code
    "F", # pyflakes checks
    "FIX", # fixme checks
    "I", # isort
    "INP", # implicit namespace package
    "ISC", # implicit string concat
    "Q", # flake8-quotes checks
    "RET", # flake8-return check
    "RSE", # raise exception parantheses check
    "RUF", # RUF specific rules
    "SIM", # flake8-simplify check
    "T20", # typing checks
    "TD", # todos
    "W", # pycodestyle warning checks
    "T100", # Debugger,
    "S", # Bandit checks
]
ignore = [
    "D100", # allow missing docstring in public module
    "D104", # allow missing docstring in public package
    "D418", # allow overload to have a docstring
    "TD003", # allow missing link to todo issue
    "FIX002", # allow todo
    "B027" # allow empty non-abstract method in ABC
]

[tool.ruff.lint.per-file-ignores]
# Ignore all directories named `tests` and `samples`.
"**/tests/**" = ["D", "INP", "TD", "ERA001", "RUF", "S"]
"samples/**" = ["D", "INP", "ERA001", "RUF", "S", "T201"]
"*.ipynb" = ["CPY", "E501"]

[tool.ruff.format]
docstring-code-format = true

[tool.ruff.lint.pydocstyle]
convention = "google"

[tool.ruff.lint.flake8-copyright]
notice-rgx = "^# Copyright \\(c\\) Microsoft\\. All rights reserved\\."
min-file-size = 1

[tool.pytest.ini_options]
testpaths = 'packages/**/tests'
norecursedirs = '**/lab/**'
addopts = "-ra -q -r fEX"
asyncio_mode = "auto"
asyncio_default_fixture_loop_scope = "function"
filterwarnings = []
timeout = 120
markers = [
    "azure: marks tests as Azure provider specific",
    "azure-ai: marks tests as Azure AI provider specific",
    "openai: marks tests as OpenAI provider specific",
]

[tool.coverage.run]
omit = [
    "**/__init__.py"
]

[tool.pyright]
include = ["agent_framework*"]
exclude = ["**/tests/**", "docs", "**/.venv/**", "packages/devui/frontend/**"]
typeCheckingMode = "strict"
reportUnnecessaryIsInstance = false
reportMissingTypeStubs = false

[tool.mypy]
plugins = ['pydantic.mypy']
strict = true
python_version = "3.10"
ignore_missing_imports = true
disallow_untyped_defs = true
no_implicit_optional = true
check_untyped_defs = true
warn_return_any = true
show_error_codes = true
warn_unused_ignores = false
disallow_incomplete_defs = true
disallow_untyped_decorators = true

[tool.bandit]
targets = ["agent_framework"]
exclude_dirs = ["tests", "./run_tasks_in_packages_if_exists.py", "./check_md_code_blocks.py", "docs", "samples"]

[tool.poe]
executor.type = "uv"

[tool.poe.tasks]
markdown-code-lint = "uv run python check_md_code_blocks.py 'README.md' './packages/**/README.md' './samples/**/*.md' --exclude cookiecutter-agent-framework-lab --exclude tau2 --exclude 'packages/devui/frontend'"
pre-commit-install = "uv run pre-commit install --install-hooks --overwrite"
install = "uv sync --all-packages --all-extras --dev -U --prerelease=if-necessary-or-explicit --no-group=docs"
test = "python run_tasks_in_packages_if_exists.py test"
fmt = "python run_tasks_in_packages_if_exists.py fmt"
format.ref = "fmt"
lint = "python run_tasks_in_packages_if_exists.py lint"
pyright = "python run_tasks_in_packages_if_exists.py pyright"
mypy = "python run_tasks_in_packages_if_exists.py mypy"
# cleaning
clean-dist-packages = "python run_tasks_in_packages_if_exists.py clean-dist"
clean-dist-meta = "rm -rf dist"
clean-dist = ["clean-dist-packages", "clean-dist-meta"]
# build and publish
build-packages = "python run_tasks_in_packages_if_exists.py build"
build-meta = "python -m flit build"
build = ["build-packages", "build-meta"]
publish = "uv publish"
# combined checks
check = ["fmt", "lint", "pyright", "mypy", "test", "markdown-code-lint"]

[tool.poe.tasks.all-tests-cov]
cmd = """
pytest --import-mode=importlib
--cov=agent_framework
--cov=agent_framework_core
--cov=agent_framework_a2a
--cov=agent_framework_ag_ui
--cov=agent_framework_anthropic
--cov=agent_framework_azure_ai
--cov=agent_framework_azurefunctions
--cov=agent_framework_chatkit
--cov=agent_framework_copilotstudio
--cov=agent_framework_mem0
--cov=agent_framework_purview
--cov=agent_framework_redis
--cov-config=pyproject.toml
--cov-report=term-missing:skip-covered
--ignore-glob=packages/lab/**
--ignore-glob=packages/devui/**
-rs
-n logical --dist loadfile --dist worksteal
packages/**/tests
"""

[tool.poe.tasks.all-tests]
cmd = """
pytest --import-mode=importlib
--ignore-glob=packages/lab/**
--ignore-glob=packages/devui/**
-rs
-n logical --dist loadfile --dist worksteal
packages/**/tests
"""

[tool.poe.tasks.azure-ai-tests]
cmd = """
pytest --import-mode=importlib
-n logical --dist loadfile --dist worksteal
packages/azure-ai/tests
"""

[tool.poe.tasks.venv]
cmd = "uv venv --clear --python $python"
args = [{ name = "python", default = "3.13", options = ['-p', '--python'] }]

[tool.poe.tasks.setup]
sequence = [
    { ref = "venv --python $python"},
    { ref = "install" },
    { ref = "pre-commit-install" }
]
args = [{ name = "python", default = "3.13", options = ['-p', '--python'] }]

[tool.poe.tasks.pre-commit-markdown-code-lint]
cmd = "uv run python check_md_code_blocks.py ${files} --no-glob --exclude cookiecutter-agent-framework-lab --exclude tau2 --exclude 'packages/devui/frontend'"
args = [{ name = "files", default = ".", positional = true, multiple = true }]

[tool.poe.tasks.pre-commit-pyright]
cmd = "uv run python run_tasks_in_changed_packages.py pyright ${files}"
args = [{ name = "files", default = ".", positional = true, multiple = true }]


[tool.poe.tasks.ci-mypy]
shell = """
# Try multiple strategies to get changed files
if [ -n "$GITHUB_BASE_REF" ]; then
    # In GitHub Actions PR context
    git fetch origin $GITHUB_BASE_REF --depth=1 2>/dev/null || true
    CHANGED_FILES=$(git diff --name-only origin/$GITHUB_BASE_REF...HEAD -- . 2>/dev/null || \
                    git diff --name-only FETCH_HEAD...HEAD -- . 2>/dev/null || \
                    git diff --name-only HEAD^...HEAD -- . 2>/dev/null || \
                    echo ".")
else
    # Local development
    CHANGED_FILES=$(git diff --name-only origin/main...HEAD -- . 2>/dev/null || \
                    git diff --name-only main...HEAD -- . 2>/dev/null || \
                    git diff --name-only HEAD~1 -- . 2>/dev/null || \
                    echo ".")
fi
echo "Changed files: $CHANGED_FILES"
uv run python run_tasks_in_changed_packages.py mypy $CHANGED_FILES
"""
interpreter = "bash"

[tool.poe.tasks.pre-commit-check]
sequence = [
    { ref = "fmt" },
    { ref = "lint" },
    { ref = "pre-commit-pyright ${files}" },
    { ref = "pre-commit-markdown-code-lint ${files}" }
]
args = [{ name = "files", default = ".", positional = true, multiple = true }]

[tool.setuptools.packages.find]
where = ["packages"]
include = ["agent_framework**"]
namespaces = true

[[tool.uv.index]]
name = "testpypi"
url = "https://test.pypi.org/simple/"
publish-url = "https://test.pypi.org/legacy/"
explicit = true

[tool.flit.module]
name = "agent_framework_meta"

[build-system]
requires = ["flit-core >= 3.11,<4.0"]
build-backend = "flit_core.buildapi"<|MERGE_RESOLUTION|>--- conflicted
+++ resolved
@@ -23,24 +23,7 @@
   "Typing :: Typed",
 ]
 dependencies = [
-<<<<<<< HEAD
-    "agent-framework-core",
-    "agent-framework-a2a",
-    "agent-framework-ag-ui",
-    "agent-framework-anthropic",
-    "agent-framework-azure-ai",
-    "agent-framework-chatkit",
-    "agent-framework-copilotstudio",
-    "agent-framework-devui",
-    "agent-framework-lab",
-    "agent-framework-mem0",
-    "agent-framework-ollama",
-    "agent-framework-purview",
-    "agent-framework-redis",
-    
-=======
     "agent-framework-core[all]",
->>>>>>> dc2b109b
 ]
 
 [dependency-groups]
@@ -108,13 +91,7 @@
 agent-framework-devui = { workspace = true }
 agent-framework-lab = { workspace = true }
 agent-framework-mem0 = { workspace = true }
-<<<<<<< HEAD
-agent-framework-redis = { workspace = true }
-agent-framework-runtime = { workspace = true }
 agent-framework-ollama = { workspace = true }
-agent-framework-devui = { workspace = true }
-=======
->>>>>>> dc2b109b
 agent-framework-purview = { workspace = true }
 agent-framework-redis = { workspace = true }
 
