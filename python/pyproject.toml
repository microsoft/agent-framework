[project]
name = "agent-framework"
description = "Microsoft Agent Framework for building AI Agents with Python. This package contains all the core and optional packages."
authors = [{ name = "Microsoft", email = "af-support@microsoft.com"}]
readme = "README.md"
requires-python = ">=3.10"
version = "1.0.0b251111"
license-files = ["LICENSE"]
urls.homepage = "https://aka.ms/agent-framework"
urls.source = "https://github.com/microsoft/agent-framework/tree/main/python"
urls.release_notes = "https://github.com/microsoft/agent-framework/releases?q=tag%3Apython-1&expanded=true"
urls.issues = "https://github.com/microsoft/agent-framework/issues"
classifiers = [
  "License :: OSI Approved :: MIT License",
  "Development Status :: 4 - Beta",
  "Intended Audience :: Developers",
  "Programming Language :: Python :: 3",
  "Programming Language :: Python :: 3.10",
  "Programming Language :: Python :: 3.11",
  "Programming Language :: Python :: 3.12",
  "Programming Language :: Python :: 3.13",
  "Programming Language :: Python :: 3.14",
  "Typing :: Typed",
]
dependencies = [
    "agent-framework-core",
    "agent-framework-a2a",
    "agent-framework-ag-ui",
    "agent-framework-anthropic",
    "agent-framework-azure-ai",
<<<<<<< HEAD
    "agent-framework-azurefunctions",
=======
    "agent-framework-chatkit",
>>>>>>> 863a632c
    "agent-framework-copilotstudio",
    "agent-framework-devui",
    "agent-framework-lab",
    "agent-framework-mem0",
    "agent-framework-purview",
    "agent-framework-redis",
]

[dependency-groups]
dev = [
    "uv>=0.8.2,<0.10.0",
    "flit>=3.12.0",
    "pre-commit >= 3.7",
    "ruff>=0.11.8",
    "pytest>=8.4.1",
    "pytest-asyncio>=1.0.0",
    "pytest-cov>=6.2.1",
    "pytest-env>=1.1.5",
    "pytest-xdist[psutil]>=3.8.0",
    "pytest-timeout>=2.3.1",
    "pytest-retry>=1",
    "mypy>=1.16.1",
    "pyright>=1.1.402",
    #tasks
    "poethepoet>=0.36.0",
    "rich",
    "tomli",
    "tomli-w",
    # AutoGen migration samples
    "autogen-agentchat",
    "autogen-ext[openai]",
]
docs = [
    # Documentation
    "debugpy>=1.8.16",
    "py2docfx>=0.1.22.dev2259826",
    "pip",
]

[tool.uv]
package = false
prerelease = "if-necessary-or-explicit"
environments = [
    "sys_platform == 'darwin'",
    "sys_platform == 'linux'",
    "sys_platform == 'win32'"
]
override-dependencies = [
  # A conflict between the dependency of litellm[proxy] < 0.30.0, which is a dependency of agent-lightning
  # and uvicorn >= 0.34.0, which is a dependency of tau2
  "uvicorn==0.38.0",
  # Similar problem with websockets, which is a dependency conflict between litellm[proxy] and mcp
  "websockets==15.0.1",
]

[tool.uv.workspace]
members = [ "packages/*" ]

[tool.uv.sources]
agent-framework = { workspace = true }
agent-framework-core = { workspace = true }
agent-framework-a2a = { workspace = true }
agent-framework-ag-ui = { workspace = true }
agent-framework-azure-ai = { workspace = true }
<<<<<<< HEAD
agent-framework-azurefunctions = { workspace = true }
=======
agent-framework-chatkit = { workspace = true }
>>>>>>> 863a632c
agent-framework-copilotstudio = { workspace = true }
agent-framework-lab = { workspace = true }
agent-framework-mem0 = { workspace = true }
agent-framework-redis = { workspace = true }
agent-framework-devui = { workspace = true }
agent-framework-purview = { workspace = true }
agent-framework-anthropic = { workspace = true }

[tool.ruff]
line-length = 120
target-version = "py310"
fix = true
include = ["*.py", "*.pyi", "**/pyproject.toml", "*.ipynb"]
exclude = ["docs/*", "run_tasks_in_packages_if_exists.py", "check_md_code_blocks.py"]
extend-exclude = [
    "[{][{]cookiecutter.package_name[}][}]",
]
preview = true

[tool.ruff.lint]
fixable = ["ALL"]
unfixable = []
select = [
    "ASYNC", # async checks
    "B", # bugbear checks
    "CPY", # copyright
    "D", # pydocstyle checks
    "E", # pycodestyle error checks
    "ERA", # remove connected out code
    "F", # pyflakes checks
    "FIX", # fixme checks
    "I", # isort
    "INP", # implicit namespace package
    "ISC", # implicit string concat
    "Q", # flake8-quotes checks
    "RET", # flake8-return check
    "RSE", # raise exception parantheses check
    "RUF", # RUF specific rules
    "SIM", # flake8-simplify check
    "T20", # typing checks
    "TD", # todos
    "W", # pycodestyle warning checks
    "T100", # Debugger,
    "S", # Bandit checks
]
ignore = [
    "D100", # allow missing docstring in public module
    "D104", # allow missing docstring in public package
    "D418", # allow overload to have a docstring
    "TD003", # allow missing link to todo issue
    "FIX002", # allow todo
    "B027" # allow empty non-abstract method in ABC
]

[tool.ruff.lint.per-file-ignores]
# Ignore all directories named `tests` and `samples`.
"**/tests/**" = ["D", "INP", "TD", "ERA001", "RUF", "S"]
"samples/**" = ["D", "INP", "ERA001", "RUF", "S", "T201"]
"*.ipynb" = ["CPY", "E501"]

[tool.ruff.format]
docstring-code-format = true

[tool.ruff.lint.pydocstyle]
convention = "google"

[tool.ruff.lint.flake8-copyright]
notice-rgx = "^# Copyright \\(c\\) Microsoft\\. All rights reserved\\."
min-file-size = 1

[tool.pytest.ini_options]
testpaths = 'packages/**/tests'
norecursedirs = '**/lab/**'
addopts = "-ra -q -r fEX"
asyncio_mode = "auto"
asyncio_default_fixture_loop_scope = "function"
filterwarnings = []
timeout = 120
markers = [
    "azure: marks tests as Azure provider specific",
    "azure-ai: marks tests as Azure AI provider specific",
    "openai: marks tests as OpenAI provider specific",
]

[tool.coverage.run]
omit = [
    "**/__init__.py"
]

[tool.pyright]
include = ["agent_framework*"]
exclude = ["**/tests/**", "docs", "**/.venv/**", "packages/devui/frontend/**"]
typeCheckingMode = "strict"
reportUnnecessaryIsInstance = false
reportMissingTypeStubs = false

[tool.mypy]
plugins = ['pydantic.mypy']
strict = true
python_version = "3.10"
ignore_missing_imports = true
disallow_untyped_defs = true
no_implicit_optional = true
check_untyped_defs = true
warn_return_any = true
show_error_codes = true
warn_unused_ignores = false
disallow_incomplete_defs = true
disallow_untyped_decorators = true

[tool.bandit]
targets = ["agent_framework"]
exclude_dirs = ["tests", "./run_tasks_in_packages_if_exists.py", "./check_md_code_blocks.py", "docs", "samples"]

[tool.poe]
executor.type = "uv"

[tool.poe.tasks]
markdown-code-lint = "uv run python check_md_code_blocks.py 'README.md' './packages/**/README.md' './samples/**/*.md' --exclude cookiecutter-agent-framework-lab --exclude tau2 --exclude 'packages/devui/frontend'"
docs-install = "uv sync --all-packages --all-extras --dev -U --prerelease=if-necessary-or-explicit --group=docs"
docs-clean = "rm -rf docs/build"
docs-build = "uv run python ./docs/generate_docs.py"
docs-debug = "uv run python -m debugpy --listen 5678 ./docs/generate_docs.py"
docs-rename = "mv docs/build/agent-framework-core docs/build/agent-framework"
pre-commit-install = "uv run pre-commit install --install-hooks --overwrite"
install = "uv sync --all-packages --all-extras --dev -U --prerelease=if-necessary-or-explicit --no-group=docs"
test = "python run_tasks_in_packages_if_exists.py test"
fmt = "python run_tasks_in_packages_if_exists.py fmt"
format.ref = "fmt"
lint = "python run_tasks_in_packages_if_exists.py lint"
pyright = "python run_tasks_in_packages_if_exists.py pyright"
mypy = "python run_tasks_in_packages_if_exists.py mypy"
# cleaning
clean-dist-packages = "python run_tasks_in_packages_if_exists.py clean-dist"
clean-dist-meta = "rm -rf dist"
clean-dist = ["clean-dist-packages", "clean-dist-meta"]
# build and publish
build-packages = "python run_tasks_in_packages_if_exists.py build"
build-meta = "python -m flit build"
build = ["build-packages", "build-meta"]
publish = "uv publish"
# combined checks
check = ["fmt", "lint", "pyright", "mypy", "test", "markdown-code-lint"]
pre-commit-check = ["fmt", "lint", "pyright", "markdown-code-lint"]

[tool.poe.tasks.all-tests-cov]
cmd = """
pytest --import-mode=importlib
--cov=agent_framework
--cov=agent_framework_a2a
--cov=agent_framework_ag_ui
--cov=agent_framework_azure_ai
<<<<<<< HEAD
--cov=agent_framework_azurefunctions
=======
--cov=agent_framework_chatkit
>>>>>>> 863a632c
--cov=agent_framework_copilotstudio
--cov=agent_framework_mem0
--cov=agent_framework_redis
--cov=agent_framework_purview
--cov-report=term-missing:skip-covered
--ignore-glob=packages/lab/**
--ignore-glob=packages/devui/**
-n logical --dist loadfile --dist worksteal
packages/**/tests
"""

[tool.poe.tasks.all-tests]
cmd = """
pytest --import-mode=importlib
--ignore-glob=packages/lab/**
--ignore-glob=packages/devui/**
-n logical --dist loadfile --dist worksteal
packages/**/tests
"""

[tool.poe.tasks.azure-ai-tests]
cmd = """
pytest --import-mode=importlib
-n logical --dist loadfile --dist worksteal
packages/azure-ai/tests
"""

[tool.poe.tasks.venv]
cmd = "uv venv --clear --python $python"
args = [{ name = "python", default = "3.13", options = ['-p', '--python'] }]
[tool.poe.tasks.setup]
sequence = [
    { ref = "venv --python $python"},
    { ref = "install" },
    { ref = "pre-commit-install" }
]
args = [{ name = "python", default = "3.13", options = ['-p', '--python'] }]
[tool.poe.tasks.docs-full]
sequence = [
    { ref = "clean-dist" },
    { ref = 'build' },
    { ref = "docs-clean" },
    { ref = "docs-build" },
    { ref = "docs-rename" }
]
[tool.poe.tasks.docs-full-setup-install]
sequence = [
    { ref = "setup --python 3.11" },
    { ref = "docs-install" },
    { ref = 'build' },
    { ref = "docs-clean" },
    { ref = "docs-build" },
    { ref = "docs-rename" }
]
[tool.poe.tasks.docs-full-install]
sequence = [
    { ref = "docs-install" },
    { ref = 'build' },
    { ref = "docs-clean" },
    { ref = "docs-build" },
    { ref = "docs-rename" }
]
[tool.poe.tasks.docs-rebuild]
sequence = [
    { ref = "docs-clean" },
    { ref = "docs-build" },
    { ref = "docs-rename" }
]
[tool.poe.tasks.docs-rebuild-debug]
sequence = [
    { ref = "docs-clean" },
    { ref = "docs-debug" },
    { ref = "docs-rename" }
]

[tool.setuptools.packages.find]
where = ["packages"]
include = ["agent_framework**"]
namespaces = true

[[tool.uv.index]]
name = "testpypi"
url = "https://test.pypi.org/simple/"
publish-url = "https://test.pypi.org/legacy/"
explicit = true

[tool.flit.module]
name = "agent_framework_meta"

[build-system]
requires = ["flit-core >= 3.11,<4.0"]
build-backend = "flit_core.buildapi"<|MERGE_RESOLUTION|>--- conflicted
+++ resolved
@@ -28,11 +28,8 @@
     "agent-framework-ag-ui",
     "agent-framework-anthropic",
     "agent-framework-azure-ai",
-<<<<<<< HEAD
     "agent-framework-azurefunctions",
-=======
     "agent-framework-chatkit",
->>>>>>> 863a632c
     "agent-framework-copilotstudio",
     "agent-framework-devui",
     "agent-framework-lab",
@@ -97,11 +94,8 @@
 agent-framework-a2a = { workspace = true }
 agent-framework-ag-ui = { workspace = true }
 agent-framework-azure-ai = { workspace = true }
-<<<<<<< HEAD
 agent-framework-azurefunctions = { workspace = true }
-=======
 agent-framework-chatkit = { workspace = true }
->>>>>>> 863a632c
 agent-framework-copilotstudio = { workspace = true }
 agent-framework-lab = { workspace = true }
 agent-framework-mem0 = { workspace = true }
@@ -254,11 +248,8 @@
 --cov=agent_framework_a2a
 --cov=agent_framework_ag_ui
 --cov=agent_framework_azure_ai
-<<<<<<< HEAD
 --cov=agent_framework_azurefunctions
-=======
 --cov=agent_framework_chatkit
->>>>>>> 863a632c
 --cov=agent_framework_copilotstudio
 --cov=agent_framework_mem0
 --cov=agent_framework_redis
