--- conflicted
+++ resolved
@@ -198,20 +198,11 @@
 .tmp/
 .temp/
 
-<<<<<<< HEAD
-# AI
-
-.claude/
-WARP.md
-=======
-# GAIA data directories
-data_gaia_hub/
-**/data_gaia_hub/
-python/packages/lab/gaia/**/*.jsonl
-
 # TAU2 data directories
 python/packages/lab/tau2/**/data/
 python/packages/lab/tau2/**/results/
 
 agents.md
->>>>>>> 0f913bcd
+# AI
+.claude/
+WARP.md